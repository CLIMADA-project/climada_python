--- conflicted
+++ resolved
@@ -27,14 +27,8 @@
             python -m pip install pytest pytest-cov pytest-subtests
             rm -rf tests_xml/
             rm -rf coverage/
-<<<<<<< HEAD
             python -m pip install bayesian-optimization
-            python -m coverage run tests_runner.py unit
-            python -m coverage xml -o coverage.xml
-            python -m coverage html -d coverage'''
-=======
             make unit_test'''
->>>>>>> d6897ae2
           }
         }
 

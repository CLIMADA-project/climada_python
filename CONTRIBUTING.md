# CLIMADA Contribution Guide

Thank you for contributing to CLIMADA!

## Overview

Before you start, please have a look at our [Developer Guide][devguide].

To contribute follow these steps:

<<<<<<< HEAD
1. Install CLIMADA following the [installation instructions for developers](https://climada-python.readthedocs.io/en/latest/guide/install.html#advanced-instructions).
2. In the CLIMADA repository, create a new feature branch from the latest `develop` branch:
=======
1. Install CLIMADA following the [installation instructions for developers](https://climada-python.readthedocs.io/en/stable/guide/Guide_Installation.html#Install-CLIMADA-from-sources-(for-developers)).
2. Additionally, install the packages for developers:

    ```bash
    conda update -n climada_env -f climada_python/requirements/env_developer.yml
    ```

3. In the CLIMADA repository, create a new feature branch from the latest `develop` branch:
>>>>>>> b5e1132b

    ```bash
    git checkout develop && git pull
    git checkout -b feature/my-fancy-branch
    ```
<<<<<<< HEAD
    $ git checkout develop && git pull
    $ git checkout -b feature/my-fancy-branch
    ```
3. Implement your changes and commit them with [meaningful and well formatted](https://tbaggery.com/2008/04/19/a-note-about-git-commit-messages.html) commit messages.
4. Add [unit and integration tests][testing] to your code, if applicable.
5. Use [Pylint](https://pypi.org/project/pylint/) for a static code analysis of your code with CLIMADA's configuration `.pylintrc`:
=======

4. Implement your changes and commit them with [meaningful and well formatted](https://tbaggery.com/2008/04/19/a-note-about-git-commit-messages.html) commit messages.
5. Add [unit and integration tests][testing] to your code, if applicable.
6. Use [Pylint](https://pypi.org/project/pylint/) for a static code analysis of your code with CLIMADA's configuration `.pylintrc`:
>>>>>>> b5e1132b

    ```bash
    pylint
    ```
<<<<<<< HEAD
    $ pylint
    ```
6. Add your name to the [AUTHORS](/AUTHORS) file.
7. Push your updates to the remote repository:
=======

7. Add your name to the [AUTHORS](AUTHORS.md) file.
8. Push your updates to the remote repository:
>>>>>>> b5e1132b

    ```bash
    git push --set-upstream origin feature/my-fancy-branch
    ```

    **NOTE:** Only team members are allowed to push to the original repository.
    Most contributors are/will be team members. To be added to the team list and get permissions please contact one of the [owners](https://github.com/orgs/CLIMADA-project/people).
    Alternatively, you can [fork the CLIMADA repository](https://github.com/CLIMADA-project/climada_python/fork) and add this fork as a new [remote](https://git-scm.com/book/en/v2/Git-Basics-Working-with-Remotes) to your local repository.
    You can then push to the fork remote:

    ```bash
    git remote add fork <your-fork-url>
    git push --set-upstream fork feature/my-fancy-branch
    ```

8. On the [CLIMADA-project/climada_python](https://github.com/CLIMADA-project/climada_python) GitHub repository, create a new pull request with target branch `develop`.
    This also works if you pushed to a fork instead of the main repository.
    Add a description and explanation of your changes and work through the pull request author checklist provided.
    Feel free to request reviews from specific team members.
9.  After approval of the pull request, the branch is merged into `develop` and your changes will become part of the next CLIMADA release.

## Resources

The CLIMADA documentation provides a [Developer Guide][devguide].
Here's a selection of the commonly required information:

* How to use Git and GitHub for CLIMADA development: [Development and Git and CLIMADA](https://climada-python.readthedocs.io/en/latest/guide/Guide_Git_Development.html)
* Coding instructions for CLIMADA: [Python Dos and Don'ts](https://climada-python.readthedocs.io/en/latest/guide/Guide_PythonDos-n-Donts.html), [Performance Tips](https://climada-python.readthedocs.io/en/latest/guide/Guide_Py_Performance.html), [CLIMADA Conventions](https://climada-python.readthedocs.io/en/latest/guide/Guide_Miscellaneous.html)
* How to execute tests in CLIMADA: [Testing and Continuous Integration][testing]

## Pull Requests

After developing a new feature, fixing a bug, or updating the tutorials, you can create a [pull request](https://docs.github.com/en/pull-requests) to have your changes reviewed and then merged into the CLIMADA code base.
To ensure that your pull request can be reviewed quickly and easily, please have a look at the _Resources_ above before opening a pull request.
In particular, please check out the [Pull Request instructions](https://climada-python.readthedocs.io/en/latest/guide/Guide_Git_Development.html#Pull-requests).

We provide a description template for pull requests that helps you provide the essential information for reviewers.
It also contains a checklist for both pull request authors and reviewers to guide the review process.

[devguide]: https://climada-python.readthedocs.io/en/latest/#developer-guide
[testing]: https://climada-python.readthedocs.io/en/latest/guide/Guide_Continuous_Integration_and_Testing.html<|MERGE_RESOLUTION|>--- conflicted
+++ resolved
@@ -8,51 +8,22 @@
 
 To contribute follow these steps:
 
-<<<<<<< HEAD
 1. Install CLIMADA following the [installation instructions for developers](https://climada-python.readthedocs.io/en/latest/guide/install.html#advanced-instructions).
 2. In the CLIMADA repository, create a new feature branch from the latest `develop` branch:
-=======
-1. Install CLIMADA following the [installation instructions for developers](https://climada-python.readthedocs.io/en/stable/guide/Guide_Installation.html#Install-CLIMADA-from-sources-(for-developers)).
-2. Additionally, install the packages for developers:
-
-    ```bash
-    conda update -n climada_env -f climada_python/requirements/env_developer.yml
-    ```
-
-3. In the CLIMADA repository, create a new feature branch from the latest `develop` branch:
->>>>>>> b5e1132b
 
     ```bash
     git checkout develop && git pull
     git checkout -b feature/my-fancy-branch
     ```
-<<<<<<< HEAD
-    $ git checkout develop && git pull
-    $ git checkout -b feature/my-fancy-branch
-    ```
 3. Implement your changes and commit them with [meaningful and well formatted](https://tbaggery.com/2008/04/19/a-note-about-git-commit-messages.html) commit messages.
 4. Add [unit and integration tests][testing] to your code, if applicable.
 5. Use [Pylint](https://pypi.org/project/pylint/) for a static code analysis of your code with CLIMADA's configuration `.pylintrc`:
-=======
-
-4. Implement your changes and commit them with [meaningful and well formatted](https://tbaggery.com/2008/04/19/a-note-about-git-commit-messages.html) commit messages.
-5. Add [unit and integration tests][testing] to your code, if applicable.
-6. Use [Pylint](https://pypi.org/project/pylint/) for a static code analysis of your code with CLIMADA's configuration `.pylintrc`:
->>>>>>> b5e1132b
 
     ```bash
     pylint
     ```
-<<<<<<< HEAD
-    $ pylint
-    ```
-6. Add your name to the [AUTHORS](/AUTHORS) file.
+6. Add your name to the [AUTHORS](AUTHORS.md) file.
 7. Push your updates to the remote repository:
-=======
-
-7. Add your name to the [AUTHORS](AUTHORS.md) file.
-8. Push your updates to the remote repository:
->>>>>>> b5e1132b
 
     ```bash
     git push --set-upstream origin feature/my-fancy-branch

--- conflicted
+++ resolved
@@ -54,12 +54,9 @@
 - New file format for `TCTracks` I/O with better performance. This change is not backwards compatible: If you stored `TCTracks` objects with `TCTracks.write_hdf5`, reload the original data and store them again. [#735](https://github.com/CLIMADA-project/climada_python/pull/735)
 - Add option to load only a subset when reading TC tracks using `TCTracks.from_simulations_emanuel`. [#741](https://github.com/CLIMADA-project/climada_python/pull/741)
 - Set `save_mat` to `False` in the `unsequa` module [#746](https://github.com/CLIMADA-project/climada_python/pull/746)
-<<<<<<< HEAD
+- `list_dataset_infos` from `climada.util.api_client.Client`: the `properties` argument, a `dict`, can now have `None` as values. Before, only strings and lists of strings were allowed. Setting a particular property to `None` triggers a search for datasets where this property is not assigned. [#752](https://github.com/CLIMADA-project/climada_python/pull/752)
 - Reduce memory requirements of `TropCyclone.from_tracks` [#749](https://github.com/CLIMADA-project/climada_python/pull/749)
 - Support for different wind speed and pressure units in `TCTracks` when running `TropCyclone.from_tracks` [#749](https://github.com/CLIMADA-project/climada_python/pull/749)
-=======
-- `list_dataset_infos` from `climada.util.api_client.Client`: the `properties` argument, a `dict`, can now have `None` as values. Before, only strings and lists of strings were allowed. Setting a particular property to `None` triggers a search for datasets where this property is not assigned. [#752](https://github.com/CLIMADA-project/climada_python/pull/752)
->>>>>>> 7283ee84
 
 ### Fixed
 

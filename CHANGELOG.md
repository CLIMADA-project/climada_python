--- conflicted
+++ resolved
@@ -14,11 +14,15 @@
 
 ### Changed
 
+- Centroids complete overhaul. Most function should be backward compatible. Internal data is stored in a geodataframe attribute. Raster are now stored as points, and the meta attribute is removed. The methods to read matlab files were removed. [#787](https://github.com/CLIMADA-project/climada_python/pull/787)
+
 ### Fixed
 
 ### Deprecated
 
 ### Removed
+
+- Read/write matlab file and vector file methods for Centroids and Hazard objects. [#787](https://github.com/CLIMADA-project/climada_python/pull/787)
 
 ## 4.1.0
 
@@ -64,7 +68,6 @@
 - Update `CONTRIBUTING.md` to better explain types of contributions to this repository [#797](https://github.com/CLIMADA-project/climada_python/pull/797)
 - The default tile layer in Exposures maps is not Stamen Terrain anymore, but [CartoDB Positron](https://github.com/CartoDB/basemap-styles). Affected methods are `climada.engine.Impact.plot_basemap_eai_exposure`,`climada.engine.Impact.plot_basemap_impact_exposure` and `climada.entity.Exposures.plot_basemap`. [#798](https://github.com/CLIMADA-project/climada_python/pull/798)
 - Recommend using Mamba instead of Conda for installing CLIMADA [#809](https://github.com/CLIMADA-project/climada_python/pull/809)
-- Centroids complete overhaul. Most function should be backward compatible. Internal data is stored in a geodataframe attribute. Raster are now stored as points, and the meta attribute is removed. The methods to read matlab files were removed. [#787](https://github.com/CLIMADA-project/climada_python/pull/787)
 - `Hazard.from_xarray_raster` now allows arbitrary values as 'event' coordinates [#837](https://github.com/CLIMADA-project/climada_python/pull/837)
 - `climada.test.get_test_file` now compares the version of the requested test dataset with the version of climada itself and selects the most appropriate dataset. In this way a test file can be updated without the need of changing the code of the unittest. [#822](https://github.com/CLIMADA-project/climada_python/pull/822)
 - Explicitly require `pyproj` instead of `proj` (the latter is now implicitly required) [#845](https://github.com/CLIMADA-project/climada_python/pull/845)
@@ -79,15 +82,6 @@
 - Set `nodefaults` in Conda environment specs because `defaults` are not compatible with conda-forge [#845](https://github.com/CLIMADA-project/climada_python/pull/845)
 - Avoid redundant calls to `np.unique` in `Impact.impact_at_reg` [#848](https://github.com/CLIMADA-project/climada_python/pull/848)
 
-<<<<<<< HEAD
-### Deprecated
-
-### Removed
-
-- Read/write matlab file and vector file methods for Centroids and Hazard objects. [#787](https://github.com/CLIMADA-project/climada_python/pull/787)
-
-=======
->>>>>>> d76761fb
 ## 4.0.1
 
 Release date: 2023-09-27

# Changelog

## Unreleased

Release date: YYYY-MM-DD

Code freeze date: YYYY-MM-DD

### Description

### Dependency Changes

### Added

- `climada.util.interpolation` module for inter- and extrapolation util functions used in local exceedance intensity and return period functions [#930](https://github.com/CLIMADA-project/climada_python/pull/930)

### Changed

- Improved scaling factors implemented in `climada.hazard.trop_cyclone.apply_climate_scenario_knu` to model the impact of climate changes to tropical cyclones [#734](https://github.com/CLIMADA-project/climada_python/pull/734)
- In `climada.util.plot.geo_im_from_array`, NaNs are plotted in gray while cells with no centroid are not plotted [#929](https://github.com/CLIMADA-project/climada_python/pull/929)
- Renamed `climada.util.plot.subplots_from_gdf` to `climada.util.plot.plot_from_gdf` [#929](https://github.com/CLIMADA-project/climada_python/pull/929)

### Fixed

<<<<<<< HEAD
- Broken ECMWF links in pydoc of `climada.hazard.storm_europe` relocated.
=======
- File handles are being closed after reading netcdf files with `climada.hazard` modules [#953](https://github.com/CLIMADA-project/climada_python/pull/953)
- Avoids a ValueError in the impact calculation for cases with a single exposure point and MDR values of 0, by explicitly removing zeros in `climada.hazard.Hazard.get_mdr` [#933](https://github.com/CLIMADA-project/climada_python/pull/948)
>>>>>>> aa0615f5

### Deprecated

### Removed

## 5.0.0

Release date: 2024-07-19

### Dependency Changes

Added:

- `bayesian-optimization`
- `seaborn` >=0.13

Updated:

- `bottleneck` >=1.3 &rarr; >=1.4
- `cartopy` >=0.22 &rarr; >=0.23
- `contextily` >=1.5 &rarr; >=1.6
- `dask` >=2024.1,<2024.3 &rarr; >=2024.2,<2024.3
- `matplotlib-base` >=3.8 &rarr; >=3.9
- `numba` >=0.59 &rarr; >=0.60
- `numexpr` >=2.9 &rarr; >=2.10
- `pint` >=0.23 &rarr; >=0.24
- `pycountry` >=22.3 &rarr; >=24.6
- `requests` >=2.31 &rarr; >=2.32
- `salib` >=1.4 &rarr; >=1.5
- `scikit-learn` >=1.4 &rarr; >=1.5
- `scipy` >=1.12 &rarr; >=1.13
- `xarray` >=2024.2 &rarr; >=2024.6

### Added

- GitHub actions workflow for CLIMADA Petals compatibility tests [#855](https://github.com/CLIMADA-project/climada_python/pull/855)
- `climada.util.calibrate` module for calibrating impact functions [#692](https://github.com/CLIMADA-project/climada_python/pull/692)
- Method `Hazard.check_matrices` for bringing the stored CSR matrices into "canonical format" [#893](https://github.com/CLIMADA-project/climada_python/pull/893)
- Generic s-shaped impact function via `ImpactFunc.from_poly_s_shape` [#878](https://github.com/CLIMADA-project/climada_python/pull/878)
- climada.hazard.centroids.centr.Centroids.get_area_pixel
- climada.hazard.centroids.centr.Centroids.get_dist_coast
- climada.hazard.centroids.centr.Centroids.get_elevation
- climada.hazard.centroids.centr.Centroids.get_meta
- climada.hazard.centroids.centr.Centroids.get_pixel_shapes
- climada.hazard.centroids.centr.Centroids.to_crs
- climada.hazard.centroids.centr.Centroids.to_default_crs
- climada.hazard.centroids.centr.Centroids.write_csv
- climada.hazard.centroids.centr.Centroids.write_excel
- climada.hazard.local_return_period [#898](https://github.com/CLIMADA-project/climada_python/pull/898)
- climada.util.plot.subplots_from_gdf [#898](https://github.com/CLIMADA-project/climada_python/pull/898)

### Changed

- Use Geopandas GeoDataFrame.plot() for centroids plotting function [896](https://github.com/CLIMADA-project/climada_python/pull/896)
- Update SALib sensitivity and sampling methods from newest version (SALib 1.4.7) [#828](https://github.com/CLIMADA-project/climada_python/issues/828)
- Allow for computation of relative and absolute delta impacts in `CalcDeltaClimate`
- Remove content tables and make minor improvements (fix typos and readability) in
CLIMADA tutorials. [#872](https://github.com/CLIMADA-project/climada_python/pull/872)
- Centroids complete overhaul. Most function should be backward compatible. Internal data is stored in a geodataframe attribute. Raster are now stored as points, and the meta attribute is removed. Several methds were deprecated or removed. [#787](https://github.com/CLIMADA-project/climada_python/pull/787)
- Improved error messages produced by `ImpactCalc.impact()` in case impact function in the exposures is not found in impf_set [#863](https://github.com/CLIMADA-project/climada_python/pull/863)
- Update the Holland et al. 2010 TC windfield model and introduce `model_kwargs` parameter to adjust model parameters [#846](https://github.com/CLIMADA-project/climada_python/pull/846)
- Changed module structure: `climada.hazard.Hazard` has been split into the modules `base`, `io` and `plot` [#871](https://github.com/CLIMADA-project/climada_python/pull/871)
- Ensure `csr_matrix` stored in `climada.hazard.Hazard` have consistent data format and store no explicit zeros when initializing `ImpactCalc` [#893](https://github.com/CLIMADA-project/climada_python/pull/893)
- `Impact.from_hdf5` now calls `str` on `event_name` data that is not strings, and issue a warning then [#894](https://github.com/CLIMADA-project/climada_python/pull/894)
- `Impact.write_hdf5` now throws an error if `event_name` is does not contain strings exclusively [#894](https://github.com/CLIMADA-project/climada_python/pull/894)
- Split `climada.hazard.trop_cyclone` module into smaller submodules without affecting module usage [#911](https://github.com/CLIMADA-project/climada_python/pull/911)

### Fixed

- Avoid an issue where a Hazard subselection would have a fraction matrix with only zeros as entries by throwing an error [#866](https://github.com/CLIMADA-project/climada_python/pull/866)
- Allow downgrading the Python bugfix version to improve environment compatibility [#900](https://github.com/CLIMADA-project/climada_python/pull/900)
- Fix broken links in `CONTRIBUTING.md` [#900](https://github.com/CLIMADA-project/climada_python/pull/900)
- When writing `TCTracks` to NetCDF, only apply compression to `float` or `int` data types. This fixes a downstream issue, see [climada_petals#135](https://github.com/CLIMADA-project/climada_petals/issues/135) [#911](https://github.com/CLIMADA-project/climada_python/pull/911)

### Deprecated

- climada.hazard.centroids.centr.Centroids.from_lat_lon
- climada.hazard.centroids.centr.Centroids.def set_area_pixel
- climada.hazard.centroids.centr.Centroids.def set_area_approx
- climada.hazard.centroids.centr.Centroids.set_dist_coast
- climada.hazard.centroids.centr.Centroids.empty_geometry_points
- climada.hazard.centroids.centr.Centroids.set_meta_to_lat_lon
- climada.hazard.centroids.centr.Centroids.set_lat_lon_to_meta
- `scheduler` parameter in `climada.util.coordinates.set_df_geometry_points`, as dask is not used anymore, leaving all calculation to shapely [#912](https://github.com/CLIMADA-project/climada_python/pull/912)

### Removed

- climada.hazard.base.Hazard.clear
- climada.hazard.base.Hazard.raster_to_vector
- climada.hazard.base.Hazard.read_mat
- climada.hazard.base.Hazard.reproject_raster
- climada.hazard.base.Hazard.set_vector
- climada.hazard.base.Hazard.vector_to_raster
- climada.hazard.centroids.centr.Centroids.calc_pixels_polygons
- climada.hazard.centroids.centr.Centroids.check
- climada.hazard.centroids.centr.Centroids.clear
- climada.hazard.centroids.centr.Centroids.equal
- climada.hazard.centroids.centr.Centroids.from_mat
- climada.hazard.centroids.centr.Centroids.from_base_grid
- climada.hazard.centroids.centr.Centroids.read_excel
- climada.hazard.centroids.centr.Centroids.read_hdf5
- climada.hazard.centroids.centr.Centroids.read_mat
- climada.hazard.centroids.centr.Centroids.set_elevation
- climada.hazard.centroids.centr.Centroids.set_geometry_points
- climada.hazard.centroids.centr.Centroids.set_lat_lon
- climada.hazard.centroids.centr.Centroids.set_raster_file
- climada.hazard.centroids.centr.Centroids.set_raster_from_pnt_bounds
- climada.hazard.centroids.centr.Centroids.set_vector_file
- climada.hazard.centroids.centr.Centroids.values_from_raster_files
- climada.hazard.centroids.centr.Centroids.values_from_vector_files
- climada.hazard.centroids.centr.generate_nat_earth_centroids
- `requirements/env_docs.yml`. The regular environment specs are now used to build the online documentation [#687](https://github.com/CLIMADA-project/climada_python/pull/687)

## 4.1.1

Release date: 2024-02-21

### Fixed

- Fix `util.coordinates.latlon_bounds` for cases where the specified buffer is very large so that the bounds cover more than the full longitudinal range `[-180, 180]` [#839](https://github.com/CLIMADA-project/climada_python/pull/839)
- Fix `climada.hazard.trop_cyclone` for TC tracks crossing the antimeridian [#839](https://github.com/CLIMADA-project/climada_python/pull/839)

## 4.1.0

Release date: 2024-02-14

### Dependency Changes

Added:

- `pyproj` >=3.5
- `numexpr` >=2.9

Updated:

- `contextily` >=1.3 &rarr; >=1.5
- `dask` >=2023 &rarr; >=2024
- `numba` >=0.57 &rarr; >=0.59
- `pandas` >=2.1 &rarr; >=2.1,<2.2
- `pint` >=0.22 &rarr; >=0.23
- `scikit-learn` >=1.3 &rarr; >=1.4
- `scipy` >=1.11 &rarr; >=1.12
- `sparse` >=0.14 &rarr; >=0.15
- `xarray` >=2023.8 &rarr; >=2024.1
- `overpy` =0.6 &rarr; =0.7
- `peewee` =3.16.3 &rarr; =3.17.1

Removed:

- `proj` (in favor of `pyproj`)

### Added

- Convenience method `api_client.Client.get_dataset_file`, combining `get_dataset_info` and `download_dataset`, returning a single file objet. [#821](https://github.com/CLIMADA-project/climada_python/pull/821)
- Read and Write methods to and from csv files for the `DiscRates` class. [#818](ttps://github.com/CLIMADA-project/climada_python/pull/818)
- Add `CalcDeltaClimate` to unsequa module to allow uncertainty and sensitivity analysis of impact change calculations [#844](https://github.com/CLIMADA-project/climada_python/pull/844)
- Add function `safe_divide` in util which handles division by zero and NaN values in the numerator or denominator [#844](https://github.com/CLIMADA-project/climada_python/pull/844)
- Add reset_frequency option for the impact.select() function. [#847](https://github.com/CLIMADA-project/climada_python/pull/847)

### Changed

- Update Developer and Installation Guides for easier accessibility by new developers. [808](https://github.com/CLIMADA-project/climada_python/pull/808)
- Add `shapes` argument to `geo_im_from_array` to allow flexible turning on/off of plotting coastline in `plot_intensity`. [#805](https://github.com/CLIMADA-project/climada_python/pull/805)
- Update `CONTRIBUTING.md` to better explain types of contributions to this repository [#797](https://github.com/CLIMADA-project/climada_python/pull/797)
- The default tile layer in Exposures maps is not Stamen Terrain anymore, but [CartoDB Positron](https://github.com/CartoDB/basemap-styles). Affected methods are `climada.engine.Impact.plot_basemap_eai_exposure`,`climada.engine.Impact.plot_basemap_impact_exposure` and `climada.entity.Exposures.plot_basemap`. [#798](https://github.com/CLIMADA-project/climada_python/pull/798)
- Recommend using Mamba instead of Conda for installing CLIMADA [#809](https://github.com/CLIMADA-project/climada_python/pull/809)
- `Hazard.from_xarray_raster` now allows arbitrary values as 'event' coordinates [#837](https://github.com/CLIMADA-project/climada_python/pull/837)
- `climada.test.get_test_file` now compares the version of the requested test dataset with the version of climada itself and selects the most appropriate dataset. In this way a test file can be updated without the need of changing the code of the unittest. [#822](https://github.com/CLIMADA-project/climada_python/pull/822)
- Explicitly require `pyproj` instead of `proj` (the latter is now implicitly required) [#845](https://github.com/CLIMADA-project/climada_python/pull/845)

### Fixed

- `Hazard.from_xarray_raster` now stores strings as default values for `Hazard.event_name` [#795](https://github.com/CLIMADA-project/climada_python/pull/795)
- Fix the dist_approx util function when used with method="geosphere" and log=True and points that are very close. [#792](https://github.com/CLIMADA-project/climada_python/pull/792)
- `climada.util.yearsets.sample_from_poisson`: fix a bug ([#819](https://github.com/CLIMADA-project/climada_python/issues/819)) and inconsistency that occurs when lambda events per year (`lam`) are set to 1. [[#823](https://github.com/CLIMADA-project/climada_python/pull/823)]
- In the TropCyclone class in the Holland model 2008 and 2010 implementation, a doublecounting of translational velocity is removed [#833](https://github.com/CLIMADA-project/climada_python/pull/833)
- `climada.util.test.test_finance` and `climada.test.test_engine` updated to recent input data from worldbank [#841](https://github.com/CLIMADA-project/climada_python/pull/841)
- Set `nodefaults` in Conda environment specs because `defaults` are not compatible with conda-forge [#845](https://github.com/CLIMADA-project/climada_python/pull/845)
- Avoid redundant calls to `np.unique` in `Impact.impact_at_reg` [#848](https://github.com/CLIMADA-project/climada_python/pull/848)

## 4.0.1

Release date: 2023-09-27

### Dependency Changes

Added:

- `matplotlib-base` None &rarr; >=3.8

Changed:

- `geopandas` >=0.13 &rarr; >=0.14
- `pandas` >=1.5,<2.0 &rarr; >=2.1
- `salib` >=1.3.0 &rarr; >=1.4.7

Removed:

- `matplotlib` >=3.7

### Changed

- Rearranged file-system structure: `data` directory moved into `climada` package directory. [#781](https://github.com/CLIMADA-project/climada_python/pull/781)

### Fixed

- `climada.util.coordinates.get_country_code` bug, occurring with non-standard longitudinal coordinates around the anti-meridian. [#770](https://github.com/CLIMADA-project/climada_python/issues/770)

## 4.0.0

Release date: 2023-09-01

### Dependency Updates

Added:

- `pytest` [#726](https://github.com/CLIMADA-project/climada_python/pull/726)
- `pytest-cov` [#726](https://github.com/CLIMADA-project/climada_python/pull/726)
- `pytest-subtests` [#726](https://github.com/CLIMADA-project/climada_python/pull/726)
- `unittest-xml-reporting`

Changed:

- `cartopy` >=0.20.0,<0.20.3 &rarr; >=0.21
- `cfgrib` >=0.9.7,<0.9.10 &rarr; =0.9.9
- `contextily` >=1.0 &rarr; >=1.3
- `dask` >=2.25 &rarr; >=2023
- `eccodes` [auto] &rarr; =2.27
- `gdal` !=3.4.1 &rarr; >=3.6
- `geopandas` >=0.8 &rarr; >=0.13
- `h5py` >=2.10 &rarr; >=3.8
- `haversine` >=2.3 &rarr; >=2.8
- `matplotlib` >=3.2,< 3.6 &rarr; >=3.7
- `netcdf4` >=1.5 &rarr; >=1.6
- `numba` >=0.51,!=0.55.0 &rarr; >=0.57
- `openpyxl` >=3.0 &rarr; >=3.1
- `pandas-datareader` >=0.9 &rarr; >=0.10
- `pathos` >=0.2 &rarr; >=0.3
- `pint` >=0.15 &rarr; >=0.22
- `proj` !=9.0.0 &rarr; >=9.1
- `pycountry` >=20.7 &rarr; >=22.3
- `pytables` >=3.6 &rarr; >=3.7
- `rasterio` >=1.2.7,<1.3 &rarr; >=1.3
- `requests` >=2.24 &rarr; >=2.31
- `salib` >=1.3.0 &rarr; >=1.4
- `scikit-learn` >=1.0 &rarr; >=1.2
- `scipy` >=1.6 &rarr; >=1.10
- `sparse` >=0.13 &rarr; >=0.14
- `statsmodels` >=0.11 &rarr; >=0.14
- `tabulate` >=0.8 &rarr; >=0.9
- `tqdm` >=4.48 &rarr; >=4.65
- `xarray` >=0.13 &rarr; >=2023.5
- `xlrd` >=1.2 &rarr; >=2.0
- `xlsxwriter` >=1.3 &rarr; >=3.1

Removed:

- `nbsphinx` [#712](https://github.com/CLIMADA-project/climada_python/pull/712)
- `pandoc` [#712](https://github.com/CLIMADA-project/climada_python/pull/712)
- `xmlrunner`

### Added

- `Impact.impact_at_reg` method for aggregating impacts per country or custom region [#642](https://github.com/CLIMADA-project/climada_python/pull/642)
- `Impact.match_centroids` convenience method for matching (hazard) centroids to impact objects [#602](https://github.com/CLIMADA-project/climada_python/pull/602)
- `climada.util.coordinates.match_centroids` method for matching (hazard) centroids to GeoDataFrames [#602](https://github.com/CLIMADA-project/climada_python/pull/602)
- 'Extra' requirements `doc`, `test`, and `dev` for Python package [#712](https://github.com/CLIMADA-project/climada_python/pull/712)
- Added method `Exposures.centroids_total_value` to replace the functionality of `Exposures.affected_total_value`. This method is temporary and deprecated. [#702](https://github.com/CLIMADA-project/climada_python/pull/702)
- New method `climada.util.api_client.Client.purge_cache`: utility function to remove outdated files from the local file system to free disk space.
([#737](https://github.com/CLIMADA-project/climada_python/pull/737))
- New attribute `climada.hazard.Hazard.haz_type`: used for assigning impacts to hazards. In previous versions this information was stored in the now removed `climada.hazard.tag.Tag` class. [#736](https://github.com/CLIMADA-project/climada_python/pull/736)
- New attribute `climada.entity.exposures.Exposures.description`: used for setting the default title in plots from plotting mathods `plot_hexbin` and `plot_scatter`. In previous versions this information was stored in the deprecated `climada.entity.tag.Tag` class. [#756](https://github.com/CLIMADA-project/climada_python/pull/756)
- Added advanced examples in unsequa tutorial for coupled input variables and for handling efficiently the loading of multiple large files [#766](https://github.com/CLIMADA-project/climada_python/pull/766)

### Changed

- Improved error messages from `climada.CONFIG` in case of missing configuration values [#670](https://github.com/CLIMADA-project/climada_python/pull/670)
- Refactored `Exposure.assign_centroids` using a new util function `u_coord.match_centroids` [#602](https://github.com/CLIMADA-project/climada_python/pull/602)
- Renamed `climada.util.coordinate.assign_grid_points` to `match_grid_points` and `climada.util.coordinates.assign_coordinates` to `match_coordinates`
[#602](https://github.com/CLIMADA-project/climada_python/pull/602)
- Modified the method to disaggregate lines in the `lines_polys_handler` utility module in order to better conserve the total length of all lines on average [#679](https://github.com/CLIMADA-project/climada_python/pull/679).
- Added test for non-default impact function id in the `lines_polys_handler` [#676](https://github.com/CLIMADA-project/climada_python/pull/676)
- The sigmoid and step impact functions now require the user to define the hazard type. [#675](https://github.com/CLIMADA-project/climada_python/pull/675)
- Improved error messages produced by `ImpactCalc.impact()` in case hazard type is not found in exposures/impf_set [#691](https://github.com/CLIMADA-project/climada_python/pull/691)
- Tests with long runtime were moved to integration tests in `climada/test` [#709](https://github.com/CLIMADA-project/climada_python/pull/709)
- Use `myst-nb` for parsing Jupyter Notebooks for the documentation instead of `nbsphinx` [#712](https://github.com/CLIMADA-project/climada_python/pull/712)
- Installation guide now recommends installing CLIMADA directly via `conda install` [#714](https://github.com/CLIMADA-project/climada_python/pull/714)
- `Exposures.affected_total_value` now takes a hazard intensity threshold as argument. Affected values are only those for which at least one event exceeds the threshold. (previously, all exposures points with an assigned centroid were considered affected). By default the centroids are reassigned. [#702](https://github.com/CLIMADA-project/climada_python/pull/702) [#730](https://github.com/CLIMADA-project/climada_python/pull/730)
- Add option to pass region ID to `LitPop.from_shape` [#720](https://github.com/CLIMADA-project/climada_python/pull/720)
- Slightly improved performance on `LitPop`-internal computations [#720](https://github.com/CLIMADA-project/climada_python/pull/720)
- Use `pytest` for executing tests [#726](https://github.com/CLIMADA-project/climada_python/pull/726)
- Users can opt-out of the climada specific logging definitions and freely configure logging to their will, by setting the config value `logging.managed` to `false`. [#724](https://github.com/CLIMADA-project/climada_python/pull/724)
- Add option to read additional variables from IBTrACS when using `TCTracks.from_ibtracs_netcdf` [#728](https://github.com/CLIMADA-project/climada_python/pull/728)
- New file format for `TCTracks` I/O with better performance. This change is not backwards compatible: If you stored `TCTracks` objects with `TCTracks.write_hdf5`, reload the original data and store them again. [#735](https://github.com/CLIMADA-project/climada_python/pull/735)
- Add option to load only a subset when reading TC tracks using `TCTracks.from_simulations_emanuel`. [#741](https://github.com/CLIMADA-project/climada_python/pull/741)
- Set `save_mat` to `False` in the `unsequa` module [#746](https://github.com/CLIMADA-project/climada_python/pull/746)
- `list_dataset_infos` from `climada.util.api_client.Client`: the `properties` argument, a `dict`, can now have `None` as values. Before, only strings and lists of strings were allowed. Setting a particular property to `None` triggers a search for datasets where this property is not assigned. [#752](https://github.com/CLIMADA-project/climada_python/pull/752)
- Reduce memory requirements of `TropCyclone.from_tracks` [#749](https://github.com/CLIMADA-project/climada_python/pull/749)
- Support for different wind speed and pressure units in `TCTracks` when running `TropCyclone.from_tracks` [#749](https://github.com/CLIMADA-project/climada_python/pull/749)
- The title of plots created by the `Exposures` methods `plot_hexbin` and `plot_scatter` can be set as a method argument. [#756](https://github.com/CLIMADA-project/climada_python/pull/756)
- Changed the parallel package from Pathos to Multiproess in the unsequa module [#763](https://github.com/CLIMADA-project/climada_python/pull/763)
- Updated installation instructions to use conda for core and petals [#776](https://github.com/CLIMADA-project/climada_python/pull/776)

### Fixed

- `util.lines_polys_handler` solve polygon disaggregation issue in metre-based projection [#666](https://github.com/CLIMADA-project/climada_python/pull/666)
- Problem with `pyproj.CRS` as `Impact` attribute, [#706](https://github.com/CLIMADA-project/climada_python/issues/706). Now CRS is always stored as `str` in WKT format.
- Correctly handle assertion errors in `Centroids.values_from_vector_files` and fix the associated test [#768](https://github.com/CLIMADA-project/climada_python/pull/768/)
- Text in `Forecast` class plots can now be adjusted [#769](https://github.com/CLIMADA-project/climada_python/issues/769)
- `Impact.impact_at_reg` now supports impact matrices where all entries are zero [#773](https://github.com/CLIMADA-project/climada_python/pull/773)
- upgrade pathos 0.3.0 -> 0.3.1 issue [#761](https://github.com/CLIMADA-project/climada_python/issues/761) (for unsequa module [#763](https://github.com/CLIMADA-project/climada_python/pull/763))
- Fix bugs with pandas 2.0 (iteritems -> items, append -> concat) (fix issue [#700](https://github.com/CLIMADA-project/climada_python/issues/700) for unsequa module) [#763](https://github.com/CLIMADA-project/climada_python/pull/763))
- Remove matplotlib styles in unsequa module (fixes issue [#758](https://github.com/CLIMADA-project/climada_python/issues/758)) [#763](https://github.com/CLIMADA-project/climada_python/pull/763)

### Deprecated

- `Centroids.from_geodataframe` and `Centroids.from_pix_bounds` [#721](https://github.com/CLIMADA-project/climada_python/pull/721)
- `Impact.tot_value`: Use `Exposures.affected_total_value` to compute the total value affected by a hazard intensity above a custom threshold [#702](https://github.com/CLIMADA-project/climada_python/pull/702)
- `climada.entity.tag.Tag`. [#779](https://github.com/CLIMADA-project/climada_python/pull/779). The class is not used anymore but had to be kept for reading Exposures HDF5 files that were created with previous versions of CLIMADA.

### Removed

- `Centroids.set_raster_from_pix_bounds` [#721](https://github.com/CLIMADA-project/climada_python/pull/721)
- `requirements/env_developer.yml` environment specs. Use 'extra' requirements when installing the Python package instead [#712](https://github.com/CLIMADA-project/climada_python/pull/712)
- The `climada.entitity.tag.Tag` class, together with `Impact.tag`, `Exposures.tag`, `ImpactFuncSet.tag`, `MeasuresSet.tag`, `Hazard.tag` attributes.
This may break backwards-compatibility with respect to the files written and read by the `Impact` class.
[#736](https://github.com/CLIMADA-project/climada_python/pull/736),
[#743](https://github.com/CLIMADA-project/climada_python/pull/743),
[#753](https://github.com/CLIMADA-project/climada_python/pull/753),
[#754](https://github.com/CLIMADA-project/climada_python/pull/754),
[#756](https://github.com/CLIMADA-project/climada_python/pull/756),
[#767](https://github.com/CLIMADA-project/climada_python/pull/767),
[#779](https://github.com/CLIMADA-project/climada_python/pull/779)
- `impact.tot_value` attribute removed from unsequa module [#763](https://github.com/CLIMADA-project/climada_python/pull/763)

## v3.3.2

Release date: 2023-03-02

### Dependency Updates

Removed:

- `pybufrkit` [#662](https://github.com/CLIMADA-project/climada_python/pull/662)

## v3.3.1

Release date: 2023-02-27

### Description

Patch-relaese with altered base config file so that the basic installation test passes.

### Changed

- The base config file `climada/conf/climada.conf` has an entry for `CONFIG.hazard.test_data`.

## v3.3.0

Release date: 2023-02-17

### Dependency Changes

new:

- sparse (>=0.13) for [#578](https://github.com/CLIMADA-project/climada_python/pull/578)

updated:

- **python 3.9** - python 3.8 will still work, but python 3.9 is now the default version for [installing climada](https://climada-python.readthedocs.io/en/latest/tutorial/climada_installation_step_by_step.html) ([#614](https://github.com/CLIMADA-project/climada_python/pull/614))
- contextily >=1.0 (no longer restricted to <1.2 as `contextily.sources` has been replaced in [#517](https://github.com/CLIMADA-project/climada_python/pull/517))
- cartopy >=0.20.0,<0.20.3 (>=0.20.3 has an issue with geographic crs in plots)
- matplotlib >=3.2,<3.6 (3.6 depends on cartopy 0.21)

### Added

- `climada.hazard.Hazard.from_xarray_raster(_file)` class methods for reading `Hazard` objects from an `xarray.Dataset`, or from a file that can be read by `xarray`.
[#507](https://github.com/CLIMADA-project/climada_python/pull/507),
[#589](https://github.com/CLIMADA-project/climada_python/pull/589),
[#652](https://github.com/CLIMADA-project/climada_python/pull/652).
- `climada.engine.impact.Impact` objects have new methods `from_hdf5` and `write_hdf5` for reading their data from, and writing it to, H5 files [#606](https://github.com/CLIMADA-project/climada_python/pull/606)
- `climada.engine.impact.Impact` objects has a new class method `concat` for concatenation of impacts based on the same exposures [#529](https://github.com/CLIMADA-project/climada_python/pull/529).
- `climada.engine.impact_calc`: this module was separated from `climada.engine.impact` and contains the code that dealing with impact _calculation_ while the latter focuses on impact _data_ [#560](https://github.com/CLIMADA-project/climada_python/pull/560).
- The classes `Hazard`, `Impact` and `ImpactFreqCurve` have a novel attribute `frequency_unit`. Before it was implicitly set to annual, now it can be specified and accordingly displayed in plots.
[#532](https://github.com/CLIMADA-project/climada_python/pull/532).
- CONTRIBUTING.md [#518](https://github.com/CLIMADA-project/climada_python/pull/518).
- Changelog based on the CLIMADA release overview and https://keepachangelog.com template [#626](https://github.com/CLIMADA-project/climada_python/pull/626).

### Changed

- The `Impact` calculation underwent a major refactoring. Now the suggested way to run an impact calculation is by `climada.engine.impact_calc.ImpactCalc.impact()`.
[#436](https://github.com/CLIMADA-project/climada_python/pull/436),
[#527](https://github.com/CLIMADA-project/climada_python/pull/527).
- Addition of uncertainty helper methods variables: list of hazard, list of impact function sets, and hazard fraction. This allows to pre-compute hazards or impact function sets from different sources from which one can then sample uniformly. [#513](https://github.com/CLIMADA-project/climada_python/pull/513)
- Full initialization of most Climada objects is now possible (and suggested!) in one step, by simply calling the constructor with all arguments required for coherently filling the object with data:
[#560](https://github.com/CLIMADA-project/climada_python/pull/560),
[#553](https://github.com/CLIMADA-project/climada_python/pull/553),
[#550](https://github.com/CLIMADA-project/climada_python/pull/550),
[#564](https://github.com/CLIMADA-project/climada_python/pull/564),
[#563](https://github.com/CLIMADA-project/climada_python/pull/563),
[#565](https://github.com/CLIMADA-project/climada_python/pull/565),
[#573](https://github.com/CLIMADA-project/climada_python/pull/573),
[#569](https://github.com/CLIMADA-project/climada_python/pull/569),
[#570](https://github.com/CLIMADA-project/climada_python/pull/570),
[#574](https://github.com/CLIMADA-project/climada_python/pull/574),
[#559](https://github.com/CLIMADA-project/climada_python/pull/559),
[#571](https://github.com/CLIMADA-project/climada_python/pull/571),
[#549](https://github.com/CLIMADA-project/climada_python/pull/549),
[#567](https://github.com/CLIMADA-project/climada_python/pull/567),
[#568](https://github.com/CLIMADA-project/climada_python/pull/568),
[#562](https://github.com/CLIMADA-project/climada_python/pull/562).
- It is possible now to set the `fraction` of a `Hazard` object to `None` which will have the same effect as if it were `1` everywhere. This saves a lot of memory and calculation time, [#541](https://github.com/CLIMADA-project/climada_python/pull/541).
- The online documentation has been completely overhauled:
[#597](https://github.com/CLIMADA-project/climada_python/pull/597),
[#600](https://github.com/CLIMADA-project/climada_python/pull/600),
[#609](https://github.com/CLIMADA-project/climada_python/pull/609),
[#620](https://github.com/CLIMADA-project/climada_python/pull/620),
[#615](https://github.com/CLIMADA-project/climada_python/pull/615),
[#617](https://github.com/CLIMADA-project/climada_python/pull/617),
[#622](https://github.com/CLIMADA-project/climada_python/pull/622),
[#656](https://github.com/CLIMADA-project/climada_python/pull/656).
- Updated installation instructions [#644](https://github.com/CLIMADA-project/climada_python/pull/644)

### Fixed

- several antimeridian issues:
[#524](https://github.com/CLIMADA-project/climada_python/pull/524),
[#551](https://github.com/CLIMADA-project/climada_python/pull/551),
[#613](https://github.com/CLIMADA-project/climada_python/pull/613).
- bug in `climada.hazard.Centroids.set_on_land()` when coordinates go around the globe:
[#542](https://github.com/CLIMADA-project/climada_python/pull/542),
[#543](https://github.com/CLIMADA-project/climada_python/pull/543).
- bug in `climada.util.coordinates.get_country_code()` when all coordinates are on sea.
- suppress pointless warnings in plotting functions, [#520](https://github.com/CLIMADA-project/climada_python/pull/520).
- test coverage improved:
[#583](https://github.com/CLIMADA-project/climada_python/pull/583),
[#594](https://github.com/CLIMADA-project/climada_python/pull/594),
[#608](https://github.com/CLIMADA-project/climada_python/pull/608),
[#616](https://github.com/CLIMADA-project/climada_python/pull/616),
[#637](https://github.com/CLIMADA-project/climada_python/pull/637).
- deprecated features removoed:
[#517](https://github.com/CLIMADA-project/climada_python/pull/517),
[#535](https://github.com/CLIMADA-project/climada_python/pull/535),
[#566](https://github.com/CLIMADA-project/climada_python/pull/566),

### Deprecated

- `climada.enginge.impact.Impact.calc()` and `climada.enginge.impact.Impact.calc_impact_yearset()`
[#436](https://github.com/CLIMADA-project/climada_python/pull/436).<|MERGE_RESOLUTION|>--- conflicted
+++ resolved
@@ -22,12 +22,9 @@
 
 ### Fixed
 
-<<<<<<< HEAD
-- Broken ECMWF links in pydoc of `climada.hazard.storm_europe` relocated.
-=======
+- Broken ECMWF links in pydoc of `climada.hazard.storm_europe` relocated. [#944](https://github.com/CLIMADA-project/climada_python/pull/944)
 - File handles are being closed after reading netcdf files with `climada.hazard` modules [#953](https://github.com/CLIMADA-project/climada_python/pull/953)
 - Avoids a ValueError in the impact calculation for cases with a single exposure point and MDR values of 0, by explicitly removing zeros in `climada.hazard.Hazard.get_mdr` [#933](https://github.com/CLIMADA-project/climada_python/pull/948)
->>>>>>> aa0615f5
 
 ### Deprecated
 

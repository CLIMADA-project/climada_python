# Changelog

## Unreleased

Release date: YYYY-MM-DD

Code freeze date: YYYY-MM-DD

### Description

### Dependency Changes

<<<<<<< HEAD
### Added

- GitHub actions workflow for unit tests [#114](https://github.com/CLIMADA-project/climada_petals/pull/114)

=======
>>>>>>> f0852a45
### Changed

- Remove content tables and make minor improvements (fix typos and readability) in
CLIMADA tutorials. [#872](https://github.com/CLIMADA-project/climada_python/pull/872)
- Centroids complete overhaul. Most function should be backward compatible. Internal data is stored in a geodataframe attribute. Raster are now stored as points, and the meta attribute is removed. Several methds were deprecated or removed. [#787](https://github.com/CLIMADA-project/climada_python/pull/787)
- Improved error messages produced by `ImpactCalc.impact()` in case impact function in the exposures is not found in impf_set [#863](https://github.com/CLIMADA-project/climada_python/pull/863)

### Fixed

- Avoid an issue where a Hazard subselection would have a fraction matrix with only zeros as entries by throwing an error [#866](https://github.com/CLIMADA-project/climada_python/pull/866)

### Added

- climada.hazard.centroids.centr.Centroids.get_area_pixel
- climada.hazard.centroids.centr.Centroids.get_dist_coast
- climada.hazard.centroids.centr.Centroids.get_elevation
- climada.hazard.centroids.centr.Centroids.get_meta
- climada.hazard.centroids.centr.Centroids.get_pixel_shapes
- climada.hazard.centroids.centr.Centroids.to_crs
- climada.hazard.centroids.centr.Centroids.to_default_crs
- climada.hazard.centroids.centr.Centroids.write_csv
- climada.hazard.centroids.centr.Centroids.write_excel

### Deprecated

- climada.hazard.centroids.centr.Centroids.from_lat_lon
- climada.hazard.centroids.centr.Centroids.def set_area_pixel
- climada.hazard.centroids.centr.Centroids.def set_area_approx
- climada.hazard.centroids.centr.Centroids.set_dist_coast
- climada.hazard.centroids.centr.Centroids.empty_geometry_points
- climada.hazard.centroids.centr.Centroids.set_meta_to_lat_lon
- climada.hazard.centroids.centr.Centroids.set_lat_lon_to_meta

### Removed

- climada.hazard.base.Hazard.clear
- climada.hazard.base.Hazard.raster_to_vector
- climada.hazard.base.Hazard.read_mat
- climada.hazard.base.Hazard.reproject_raster
- climada.hazard.base.Hazard.set_vector
- climada.hazard.base.Hazard.vector_to_raster
- climada.hazard.centroids.centr.Centroids.calc_pixels_polygons
- climada.hazard.centroids.centr.Centroids.check
- climada.hazard.centroids.centr.Centroids.clear
- climada.hazard.centroids.centr.Centroids.equal
- climada.hazard.centroids.centr.Centroids.from_mat
- climada.hazard.centroids.centr.Centroids.from_base_grid
- climada.hazard.centroids.centr.Centroids.read_excel
- climada.hazard.centroids.centr.Centroids.read_hdf5
- climada.hazard.centroids.centr.Centroids.read_mat
- climada.hazard.centroids.centr.Centroids.set_elevation
- climada.hazard.centroids.centr.Centroids.set_geometry_points
- climada.hazard.centroids.centr.Centroids.set_lat_lon
- climada.hazard.centroids.centr.Centroids.set_raster_file
- climada.hazard.centroids.centr.Centroids.set_raster_from_pnt_bounds
- climada.hazard.centroids.centr.Centroids.set_vector_file
- climada.hazard.centroids.centr.Centroids.values_from_raster_files
- climada.hazard.centroids.centr.Centroids.values_from_vector_files
- climada.hazard.centroids.centr.generate_nat_earth_centroids
- `requirements/env_docs.yml`. The regular environment specs are now used to build the online documentation [#687](https://github.com/CLIMADA-project/climada_python/pull/687)

## 4.1.1

Release date: 2024-02-21

### Fixed

- Fix `util.coordinates.latlon_bounds` for cases where the specified buffer is very large so that the bounds cover more than the full longitudinal range `[-180, 180]` [#839](https://github.com/CLIMADA-project/climada_python/pull/839)
- Fix `climada.hazard.trop_cyclone` for TC tracks crossing the antimeridian [#839](https://github.com/CLIMADA-project/climada_python/pull/839)

## 4.1.0

Release date: 2024-02-14

### Dependency Changes

Added:

- `pyproj` >=3.5
- `numexpr` >=2.9

Updated:

- `contextily` >=1.3 &rarr; >=1.5
- `dask` >=2023 &rarr; >=2024
- `numba` >=0.57 &rarr; >=0.59
- `pandas` >=2.1 &rarr; >=2.1,<2.2
- `pint` >=0.22 &rarr; >=0.23
- `scikit-learn` >=1.3 &rarr; >=1.4
- `scipy` >=1.11 &rarr; >=1.12
- `sparse` >=0.14 &rarr; >=0.15
- `xarray` >=2023.8 &rarr; >=2024.1
- `overpy` =0.6 &rarr; =0.7
- `peewee` =3.16.3 &rarr; =3.17.1

Removed:

- `proj` (in favor of `pyproj`)

### Added

- Convenience method `api_client.Client.get_dataset_file`, combining `get_dataset_info` and `download_dataset`, returning a single file objet. [#821](https://github.com/CLIMADA-project/climada_python/pull/821)
- Read and Write methods to and from csv files for the `DiscRates` class. [#818](ttps://github.com/CLIMADA-project/climada_python/pull/818)
- Add `CalcDeltaClimate` to unsequa module to allow uncertainty and sensitivity analysis of impact change calculations [#844](https://github.com/CLIMADA-project/climada_python/pull/844)
- Add function `safe_divide` in util which handles division by zero and NaN values in the numerator or denominator [#844](https://github.com/CLIMADA-project/climada_python/pull/844)
- Add reset_frequency option for the impact.select() function. [#847](https://github.com/CLIMADA-project/climada_python/pull/847)

### Changed

- Update Developer and Installation Guides for easier accessibility by new developers. [808](https://github.com/CLIMADA-project/climada_python/pull/808)
- Add `shapes` argument to `geo_im_from_array` to allow flexible turning on/off of plotting coastline in `plot_intensity`. [#805](https://github.com/CLIMADA-project/climada_python/pull/805)
- Update `CONTRIBUTING.md` to better explain types of contributions to this repository [#797](https://github.com/CLIMADA-project/climada_python/pull/797)
- The default tile layer in Exposures maps is not Stamen Terrain anymore, but [CartoDB Positron](https://github.com/CartoDB/basemap-styles). Affected methods are `climada.engine.Impact.plot_basemap_eai_exposure`,`climada.engine.Impact.plot_basemap_impact_exposure` and `climada.entity.Exposures.plot_basemap`. [#798](https://github.com/CLIMADA-project/climada_python/pull/798)
- Recommend using Mamba instead of Conda for installing CLIMADA [#809](https://github.com/CLIMADA-project/climada_python/pull/809)
- `Hazard.from_xarray_raster` now allows arbitrary values as 'event' coordinates [#837](https://github.com/CLIMADA-project/climada_python/pull/837)
- `climada.test.get_test_file` now compares the version of the requested test dataset with the version of climada itself and selects the most appropriate dataset. In this way a test file can be updated without the need of changing the code of the unittest. [#822](https://github.com/CLIMADA-project/climada_python/pull/822)
- Explicitly require `pyproj` instead of `proj` (the latter is now implicitly required) [#845](https://github.com/CLIMADA-project/climada_python/pull/845)

### Fixed

- `Hazard.from_xarray_raster` now stores strings as default values for `Hazard.event_name` [#795](https://github.com/CLIMADA-project/climada_python/pull/795)
- Fix the dist_approx util function when used with method="geosphere" and log=True and points that are very close. [#792](https://github.com/CLIMADA-project/climada_python/pull/792)
- `climada.util.yearsets.sample_from_poisson`: fix a bug ([#819](https://github.com/CLIMADA-project/climada_python/issues/819)) and inconsistency that occurs when lambda events per year (`lam`) are set to 1. [[#823](https://github.com/CLIMADA-project/climada_python/pull/823)]
- In the TropCyclone class in the Holland model 2008 and 2010 implementation, a doublecounting of translational velocity is removed [#833](https://github.com/CLIMADA-project/climada_python/pull/833)
- `climada.util.test.test_finance` and `climada.test.test_engine` updated to recent input data from worldbank [#841](https://github.com/CLIMADA-project/climada_python/pull/841)
- Set `nodefaults` in Conda environment specs because `defaults` are not compatible with conda-forge [#845](https://github.com/CLIMADA-project/climada_python/pull/845)
- Avoid redundant calls to `np.unique` in `Impact.impact_at_reg` [#848](https://github.com/CLIMADA-project/climada_python/pull/848)

## 4.0.1

Release date: 2023-09-27

### Dependency Changes

Added:

- `matplotlib-base` None &rarr; >=3.8

Changed:

- `geopandas` >=0.13 &rarr; >=0.14
- `pandas` >=1.5,<2.0 &rarr; >=2.1

Removed:

- `matplotlib` >=3.7

### Changed

- Rearranged file-system structure: `data` directory moved into `climada` package directory. [#781](https://github.com/CLIMADA-project/climada_python/pull/781)

### Fixed

- `climada.util.coordinates.get_country_code` bug, occurring with non-standard longitudinal coordinates around the anti-meridian. [#770](https://github.com/CLIMADA-project/climada_python/issues/770)

## 4.0.0

Release date: 2023-09-01

### Dependency Updates

Added:

- `pytest` [#726](https://github.com/CLIMADA-project/climada_python/pull/726)
- `pytest-cov` [#726](https://github.com/CLIMADA-project/climada_python/pull/726)
- `pytest-subtests` [#726](https://github.com/CLIMADA-project/climada_python/pull/726)
- `unittest-xml-reporting`

Changed:

- `cartopy` >=0.20.0,<0.20.3 &rarr; >=0.21
- `cfgrib` >=0.9.7,<0.9.10 &rarr; =0.9.9
- `contextily` >=1.0 &rarr; >=1.3
- `dask` >=2.25 &rarr; >=2023
- `eccodes` [auto] &rarr; =2.27
- `gdal` !=3.4.1 &rarr; >=3.6
- `geopandas` >=0.8 &rarr; >=0.13
- `h5py` >=2.10 &rarr; >=3.8
- `haversine` >=2.3 &rarr; >=2.8
- `matplotlib` >=3.2,< 3.6 &rarr; >=3.7
- `netcdf4` >=1.5 &rarr; >=1.6
- `numba` >=0.51,!=0.55.0 &rarr; >=0.57
- `openpyxl` >=3.0 &rarr; >=3.1
- `pandas-datareader` >=0.9 &rarr; >=0.10
- `pathos` >=0.2 &rarr; >=0.3
- `pint` >=0.15 &rarr; >=0.22
- `proj` !=9.0.0 &rarr; >=9.1
- `pycountry` >=20.7 &rarr; >=22.3
- `pytables` >=3.6 &rarr; >=3.7
- `rasterio` >=1.2.7,<1.3 &rarr; >=1.3
- `requests` >=2.24 &rarr; >=2.31
- `salib` >=1.3.0 &rarr; >=1.4
- `scikit-learn` >=1.0 &rarr; >=1.2
- `scipy` >=1.6 &rarr; >=1.10
- `sparse` >=0.13 &rarr; >=0.14
- `statsmodels` >=0.11 &rarr; >=0.14
- `tabulate` >=0.8 &rarr; >=0.9
- `tqdm` >=4.48 &rarr; >=4.65
- `xarray` >=0.13 &rarr; >=2023.5
- `xlrd` >=1.2 &rarr; >=2.0
- `xlsxwriter` >=1.3 &rarr; >=3.1

Removed:

- `nbsphinx` [#712](https://github.com/CLIMADA-project/climada_python/pull/712)
- `pandoc` [#712](https://github.com/CLIMADA-project/climada_python/pull/712)
- `xmlrunner`

### Added

- `Impact.impact_at_reg` method for aggregating impacts per country or custom region [#642](https://github.com/CLIMADA-project/climada_python/pull/642)
- `Impact.match_centroids` convenience method for matching (hazard) centroids to impact objects [#602](https://github.com/CLIMADA-project/climada_python/pull/602)
- `climada.util.coordinates.match_centroids` method for matching (hazard) centroids to GeoDataFrames [#602](https://github.com/CLIMADA-project/climada_python/pull/602)
- 'Extra' requirements `doc`, `test`, and `dev` for Python package [#712](https://github.com/CLIMADA-project/climada_python/pull/712)
- Added method `Exposures.centroids_total_value` to replace the functionality of `Exposures.affected_total_value`. This method is temporary and deprecated. [#702](https://github.com/CLIMADA-project/climada_python/pull/702)
- New method `climada.util.api_client.Client.purge_cache`: utility function to remove outdated files from the local file system to free disk space.
([#737](https://github.com/CLIMADA-project/climada_python/pull/737))
- New attribute `climada.hazard.Hazard.haz_type`: used for assigning impacts to hazards. In previous versions this information was stored in the now removed `climada.hazard.tag.Tag` class. [#736](https://github.com/CLIMADA-project/climada_python/pull/736)
- New attribute `climada.entity.exposures.Exposures.description`: used for setting the default title in plots from plotting mathods `plot_hexbin` and `plot_scatter`. In previous versions this information was stored in the deprecated `climada.entity.tag.Tag` class. [#756](https://github.com/CLIMADA-project/climada_python/pull/756)
- Added advanced examples in unsequa tutorial for coupled input variables and for handling efficiently the loading of multiple large files [#766](https://github.com/CLIMADA-project/climada_python/pull/766)

### Changed

- Improved error messages from `climada.CONFIG` in case of missing configuration values [#670](https://github.com/CLIMADA-project/climada_python/pull/670)
- Refactored `Exposure.assign_centroids` using a new util function `u_coord.match_centroids` [#602](https://github.com/CLIMADA-project/climada_python/pull/602)
- Renamed `climada.util.coordinate.assign_grid_points` to `match_grid_points` and `climada.util.coordinates.assign_coordinates` to `match_coordinates`
[#602](https://github.com/CLIMADA-project/climada_python/pull/602)
- Modified the method to disaggregate lines in the `lines_polys_handler` utility module in order to better conserve the total length of all lines on average [#679](https://github.com/CLIMADA-project/climada_python/pull/679).
- Added test for non-default impact function id in the `lines_polys_handler` [#676](https://github.com/CLIMADA-project/climada_python/pull/676)
- The sigmoid and step impact functions now require the user to define the hazard type. [#675](https://github.com/CLIMADA-project/climada_python/pull/675)
- Improved error messages produced by `ImpactCalc.impact()` in case hazard type is not found in exposures/impf_set [#691](https://github.com/CLIMADA-project/climada_python/pull/691)
- Tests with long runtime were moved to integration tests in `climada/test` [#709](https://github.com/CLIMADA-project/climada_python/pull/709)
- Use `myst-nb` for parsing Jupyter Notebooks for the documentation instead of `nbsphinx` [#712](https://github.com/CLIMADA-project/climada_python/pull/712)
- Installation guide now recommends installing CLIMADA directly via `conda install` [#714](https://github.com/CLIMADA-project/climada_python/pull/714)
- `Exposures.affected_total_value` now takes a hazard intensity threshold as argument. Affected values are only those for which at least one event exceeds the threshold. (previously, all exposures points with an assigned centroid were considered affected). By default the centroids are reassigned. [#702](https://github.com/CLIMADA-project/climada_python/pull/702) [#730](https://github.com/CLIMADA-project/climada_python/pull/730)
- Add option to pass region ID to `LitPop.from_shape` [#720](https://github.com/CLIMADA-project/climada_python/pull/720)
- Slightly improved performance on `LitPop`-internal computations [#720](https://github.com/CLIMADA-project/climada_python/pull/720)
- Use `pytest` for executing tests [#726](https://github.com/CLIMADA-project/climada_python/pull/726)
- Users can opt-out of the climada specific logging definitions and freely configure logging to their will, by setting the config value `logging.managed` to `false`. [#724](https://github.com/CLIMADA-project/climada_python/pull/724)
- Add option to read additional variables from IBTrACS when using `TCTracks.from_ibtracs_netcdf` [#728](https://github.com/CLIMADA-project/climada_python/pull/728)
- New file format for `TCTracks` I/O with better performance. This change is not backwards compatible: If you stored `TCTracks` objects with `TCTracks.write_hdf5`, reload the original data and store them again. [#735](https://github.com/CLIMADA-project/climada_python/pull/735)
- Add option to load only a subset when reading TC tracks using `TCTracks.from_simulations_emanuel`. [#741](https://github.com/CLIMADA-project/climada_python/pull/741)
- Set `save_mat` to `False` in the `unsequa` module [#746](https://github.com/CLIMADA-project/climada_python/pull/746)
- `list_dataset_infos` from `climada.util.api_client.Client`: the `properties` argument, a `dict`, can now have `None` as values. Before, only strings and lists of strings were allowed. Setting a particular property to `None` triggers a search for datasets where this property is not assigned. [#752](https://github.com/CLIMADA-project/climada_python/pull/752)
- Reduce memory requirements of `TropCyclone.from_tracks` [#749](https://github.com/CLIMADA-project/climada_python/pull/749)
- Support for different wind speed and pressure units in `TCTracks` when running `TropCyclone.from_tracks` [#749](https://github.com/CLIMADA-project/climada_python/pull/749)
- The title of plots created by the `Exposures` methods `plot_hexbin` and `plot_scatter` can be set as a method argument. [#756](https://github.com/CLIMADA-project/climada_python/pull/756)
- Changed the parallel package from Pathos to Multiproess in the unsequa module [#763](https://github.com/CLIMADA-project/climada_python/pull/763)
- Updated installation instructions to use conda for core and petals [#776](https://github.com/CLIMADA-project/climada_python/pull/776)

### Fixed

- `util.lines_polys_handler` solve polygon disaggregation issue in metre-based projection [#666](https://github.com/CLIMADA-project/climada_python/pull/666)
- Problem with `pyproj.CRS` as `Impact` attribute, [#706](https://github.com/CLIMADA-project/climada_python/issues/706). Now CRS is always stored as `str` in WKT format.
- Correctly handle assertion errors in `Centroids.values_from_vector_files` and fix the associated test [#768](https://github.com/CLIMADA-project/climada_python/pull/768/)
- Text in `Forecast` class plots can now be adjusted [#769](https://github.com/CLIMADA-project/climada_python/issues/769)
- `Impact.impact_at_reg` now supports impact matrices where all entries are zero [#773](https://github.com/CLIMADA-project/climada_python/pull/773)
- upgrade pathos 0.3.0 -> 0.3.1 issue [#761](https://github.com/CLIMADA-project/climada_python/issues/761) (for unsequa module [#763](https://github.com/CLIMADA-project/climada_python/pull/763))
- Fix bugs with pandas 2.0 (iteritems -> items, append -> concat) (fix issue [#700](https://github.com/CLIMADA-project/climada_python/issues/700) for unsequa module) [#763](https://github.com/CLIMADA-project/climada_python/pull/763))
- Remove matplotlib styles in unsequa module (fixes issue [#758](https://github.com/CLIMADA-project/climada_python/issues/758)) [#763](https://github.com/CLIMADA-project/climada_python/pull/763)

### Deprecated

- `Centroids.from_geodataframe` and `Centroids.from_pix_bounds` [#721](https://github.com/CLIMADA-project/climada_python/pull/721)
- `Impact.tot_value`: Use `Exposures.affected_total_value` to compute the total value affected by a hazard intensity above a custom threshold [#702](https://github.com/CLIMADA-project/climada_python/pull/702)
- `climada.entity.tag.Tag`. [#779](https://github.com/CLIMADA-project/climada_python/pull/779). The class is not used anymore but had to be kept for reading Exposures HDF5 files that were created with previous versions of CLIMADA.

### Removed

- `Centroids.set_raster_from_pix_bounds` [#721](https://github.com/CLIMADA-project/climada_python/pull/721)
- `requirements/env_developer.yml` environment specs. Use 'extra' requirements when installing the Python package instead [#712](https://github.com/CLIMADA-project/climada_python/pull/712)
- The `climada.entitity.tag.Tag` class, together with `Impact.tag`, `Exposures.tag`, `ImpactFuncSet.tag`, `MeasuresSet.tag`, `Hazard.tag` attributes.
This may break backwards-compatibility with respect to the files written and read by the `Impact` class.
[#736](https://github.com/CLIMADA-project/climada_python/pull/736),
[#743](https://github.com/CLIMADA-project/climada_python/pull/743),
[#753](https://github.com/CLIMADA-project/climada_python/pull/753),
[#754](https://github.com/CLIMADA-project/climada_python/pull/754),
[#756](https://github.com/CLIMADA-project/climada_python/pull/756),
[#767](https://github.com/CLIMADA-project/climada_python/pull/767),
[#779](https://github.com/CLIMADA-project/climada_python/pull/779)
- `impact.tot_value` attribute removed from unsequa module [#763](https://github.com/CLIMADA-project/climada_python/pull/763)

## v3.3.2

Release date: 2023-03-02

### Dependency Updates

Removed:

- `pybufrkit` [#662](https://github.com/CLIMADA-project/climada_python/pull/662)

## v3.3.1

Release date: 2023-02-27

### Description

Patch-relaese with altered base config file so that the basic installation test passes.

### Changed

- The base config file `climada/conf/climada.conf` has an entry for `CONFIG.hazard.test_data`.

## v3.3.0

Release date: 2023-02-17

### Dependency Changes

new:

- sparse (>=0.13) for [#578](https://github.com/CLIMADA-project/climada_python/pull/578)

updated:

- **python 3.9** - python 3.8 will still work, but python 3.9 is now the default version for [installing climada](https://climada-python.readthedocs.io/en/latest/tutorial/climada_installation_step_by_step.html) ([#614](https://github.com/CLIMADA-project/climada_python/pull/614))
- contextily >=1.0 (no longer restricted to <1.2 as `contextily.sources` has been replaced in [#517](https://github.com/CLIMADA-project/climada_python/pull/517))
- cartopy >=0.20.0,<0.20.3 (>=0.20.3 has an issue with geographic crs in plots)
- matplotlib >=3.2,<3.6 (3.6 depends on cartopy 0.21)

### Added

- `climada.hazard.Hazard.from_xarray_raster(_file)` class methods for reading `Hazard` objects from an `xarray.Dataset`, or from a file that can be read by `xarray`.
[#507](https://github.com/CLIMADA-project/climada_python/pull/507),
[#589](https://github.com/CLIMADA-project/climada_python/pull/589),
[#652](https://github.com/CLIMADA-project/climada_python/pull/652).
- `climada.engine.impact.Impact` objects have new methods `from_hdf5` and `write_hdf5` for reading their data from, and writing it to, H5 files [#606](https://github.com/CLIMADA-project/climada_python/pull/606)
- `climada.engine.impact.Impact` objects has a new class method `concat` for concatenation of impacts based on the same exposures [#529](https://github.com/CLIMADA-project/climada_python/pull/529).
- `climada.engine.impact_calc`: this module was separated from `climada.engine.impact` and contains the code that dealing with impact _calculation_ while the latter focuses on impact _data_ [#560](https://github.com/CLIMADA-project/climada_python/pull/560).
- The classes `Hazard`, `Impact` and `ImpactFreqCurve` have a novel attribute `frequency_unit`. Before it was implicitly set to annual, now it can be specified and accordingly displayed in plots.
[#532](https://github.com/CLIMADA-project/climada_python/pull/532).
- CONTRIBUTING.md [#518](https://github.com/CLIMADA-project/climada_python/pull/518).
- Changelog based on the CLIMADA release overview and https://keepachangelog.com template [#626](https://github.com/CLIMADA-project/climada_python/pull/626).

### Changed

- The `Impact` calculation underwent a major refactoring. Now the suggested way to run an impact calculation is by `climada.engine.impact_calc.ImpactCalc.impact()`.
[#436](https://github.com/CLIMADA-project/climada_python/pull/436),
[#527](https://github.com/CLIMADA-project/climada_python/pull/527).
- Addition of uncertainty helper methods variables: list of hazard, list of impact function sets, and hazard fraction. This allows to pre-compute hazards or impact function sets from different sources from which one can then sample uniformly. [#513](https://github.com/CLIMADA-project/climada_python/pull/513)
- Full initialization of most Climada objects is now possible (and suggested!) in one step, by simply calling the constructor with all arguments required for coherently filling the object with data:
[#560](https://github.com/CLIMADA-project/climada_python/pull/560),
[#553](https://github.com/CLIMADA-project/climada_python/pull/553),
[#550](https://github.com/CLIMADA-project/climada_python/pull/550),
[#564](https://github.com/CLIMADA-project/climada_python/pull/564),
[#563](https://github.com/CLIMADA-project/climada_python/pull/563),
[#565](https://github.com/CLIMADA-project/climada_python/pull/565),
[#573](https://github.com/CLIMADA-project/climada_python/pull/573),
[#569](https://github.com/CLIMADA-project/climada_python/pull/569),
[#570](https://github.com/CLIMADA-project/climada_python/pull/570),
[#574](https://github.com/CLIMADA-project/climada_python/pull/574),
[#559](https://github.com/CLIMADA-project/climada_python/pull/559),
[#571](https://github.com/CLIMADA-project/climada_python/pull/571),
[#549](https://github.com/CLIMADA-project/climada_python/pull/549),
[#567](https://github.com/CLIMADA-project/climada_python/pull/567),
[#568](https://github.com/CLIMADA-project/climada_python/pull/568),
[#562](https://github.com/CLIMADA-project/climada_python/pull/562).
- It is possible now to set the `fraction` of a `Hazard` object to `None` which will have the same effect as if it were `1` everywhere. This saves a lot of memory and calculation time, [#541](https://github.com/CLIMADA-project/climada_python/pull/541).
- The online documentation has been completely overhauled:
[#597](https://github.com/CLIMADA-project/climada_python/pull/597),
[#600](https://github.com/CLIMADA-project/climada_python/pull/600),
[#609](https://github.com/CLIMADA-project/climada_python/pull/609),
[#620](https://github.com/CLIMADA-project/climada_python/pull/620),
[#615](https://github.com/CLIMADA-project/climada_python/pull/615),
[#617](https://github.com/CLIMADA-project/climada_python/pull/617),
[#622](https://github.com/CLIMADA-project/climada_python/pull/622),
[#656](https://github.com/CLIMADA-project/climada_python/pull/656).
- Updated installation instructions [#644](https://github.com/CLIMADA-project/climada_python/pull/644)

### Fixed

- several antimeridian issues:
[#524](https://github.com/CLIMADA-project/climada_python/pull/524),
[#551](https://github.com/CLIMADA-project/climada_python/pull/551),
[#613](https://github.com/CLIMADA-project/climada_python/pull/613).
- bug in `climada.hazard.Centroids.set_on_land()` when coordinates go around the globe:
[#542](https://github.com/CLIMADA-project/climada_python/pull/542),
[#543](https://github.com/CLIMADA-project/climada_python/pull/543).
- bug in `climada.util.coordinates.get_country_code()` when all coordinates are on sea.
- suppress pointless warnings in plotting functions, [#520](https://github.com/CLIMADA-project/climada_python/pull/520).
- test coverage improved:
[#583](https://github.com/CLIMADA-project/climada_python/pull/583),
[#594](https://github.com/CLIMADA-project/climada_python/pull/594),
[#608](https://github.com/CLIMADA-project/climada_python/pull/608),
[#616](https://github.com/CLIMADA-project/climada_python/pull/616),
[#637](https://github.com/CLIMADA-project/climada_python/pull/637).
- deprecated features removoed:
[#517](https://github.com/CLIMADA-project/climada_python/pull/517),
[#535](https://github.com/CLIMADA-project/climada_python/pull/535),
[#566](https://github.com/CLIMADA-project/climada_python/pull/566),

### Deprecated

- `climada.enginge.impact.Impact.calc()` and `climada.enginge.impact.Impact.calc_impact_yearset()`
[#436](https://github.com/CLIMADA-project/climada_python/pull/436).
<|MERGE_RESOLUTION|>--- conflicted
+++ resolved
@@ -10,13 +10,10 @@
 
 ### Dependency Changes
 
-<<<<<<< HEAD
 ### Added
 
-- GitHub actions workflow for unit tests [#114](https://github.com/CLIMADA-project/climada_petals/pull/114)
-
-=======
->>>>>>> f0852a45
+- GitHub actions workflow for CLIMADA Petals compatibility tests [#855](https://github.com/CLIMADA-project/climada_python/pull/855)
+
 ### Changed
 
 - Remove content tables and make minor improvements (fix typos and readability) in

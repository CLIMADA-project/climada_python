# Changelog

<<<<<<< HEAD
## Unreleased

Release date: YYYY-MM-DD

Code freeze date: YYYY-MM-DD

### Dependency Updates

Added:

Changed:

Removed:

- `pybufrkit` [#662](https://github.com/CLIMADA-project/climada_python/pull/662)

### Added

### Changed

### Fixed

### Deprecated

### Removed

=======
## v3.3.1

Release date: 2023-02-27

### Description

Patch-relaese with altered base config file so that the basic installation test passes.

### Changed

- The base config file `climada/conf/climada.conf` has an entry for `CONFIG.hazard.test_data`.
>>>>>>> 78d93963

## v3.3.0

Release date: 2023-02-17

Code freeze date: 2023-02-05

### Description

### Dependency Changes

new:

- sparse (>=0.13) for [#578](https://github.com/CLIMADA-project/climada_python/pull/578)

updated:

- **python 3.9** - python 3.8 will still work, but python 3.9 is now the default version for [installing climada](https://climada-python.readthedocs.io/en/latest/tutorial/climada_installation_step_by_step.html) ([#614](https://github.com/CLIMADA-project/climada_python/pull/614))
- contextily >=1.0 (no longer restricted to <1.2 as `contextily.sources` has been replaced in [#517](https://github.com/CLIMADA-project/climada_python/pull/517))
- cartopy >=0.20.0,<0.20.3 (>=0.20.3 has an issue with geographic crs in plots)
- matplotlib >=3.2,<3.6 (3.6 depends on cartopy 0.21)

### Added

- `climada.hazard.Hazard.from_xarray_raster(_file)` class methods for reading `Hazard` objects from an `xarray.Dataset`, or from a file that can be read by `xarray`.
[#507](https://github.com/CLIMADA-project/climada_python/pull/507),
[#589](https://github.com/CLIMADA-project/climada_python/pull/589),
[#652](https://github.com/CLIMADA-project/climada_python/pull/652).
- `climada.engine.impact.Impact` objects have new methods `from_hdf5` and `write_hdf5` for reading their data from, and writing it to, H5 files [#606](https://github.com/CLIMADA-project/climada_python/pull/606)
- `climada.engine.impact.Impact` objects has a new class method `concat` for concatenation of impacts based on the same exposures [#529](https://github.com/CLIMADA-project/climada_python/pull/529).
- `climada.engine.impact_calc`: this module was separated from `climada.engine.impact` and contains the code that dealing with impact _calculation_ while the latter focuses on impact _data_ [#560](https://github.com/CLIMADA-project/climada_python/pull/560).
- The classes `Hazard`, `Impact` and `ImpactFreqCurve` have a novel attribute `frequency_unit`. Before it was implicitly set to annual, now it can be specified and accordingly displayed in plots.
[#532](https://github.com/CLIMADA-project/climada_python/pull/532).
- CONTRIBUTING.md [#518](https://github.com/CLIMADA-project/climada_python/pull/518).
- Changelog based on the CLIMADA release overview and https://keepachangelog.com template [#626](https://github.com/CLIMADA-project/climada_python/pull/626).

### Changed

- The `Impact` calculation underwent a major refactoring. Now the suggested way to run an impact calculation is by `climada.engine.impact_calc.ImpactCalc.impact()`.
[#436](https://github.com/CLIMADA-project/climada_python/pull/436),
[#527](https://github.com/CLIMADA-project/climada_python/pull/527).
- Addition of uncertainty helper methods variables: list of hazard, list of impact function sets, and hazard fraction. This allows to pre-compute hazards or impact function sets from different sources from which one can then sample uniformly. [#513](https://github.com/CLIMADA-project/climada_python/pull/513)
- Full initialization of most Climada objects is now possible (and suggested!) in one step, by simply calling the constructor with all arguments required for coherently filling the object with data:
[#560](https://github.com/CLIMADA-project/climada_python/pull/560),
[#553](https://github.com/CLIMADA-project/climada_python/pull/553),
[#550](https://github.com/CLIMADA-project/climada_python/pull/550),
[#564](https://github.com/CLIMADA-project/climada_python/pull/564),
[#563](https://github.com/CLIMADA-project/climada_python/pull/563),
[#565](https://github.com/CLIMADA-project/climada_python/pull/565),
[#573](https://github.com/CLIMADA-project/climada_python/pull/573),
[#569](https://github.com/CLIMADA-project/climada_python/pull/569),
[#570](https://github.com/CLIMADA-project/climada_python/pull/570),
[#574](https://github.com/CLIMADA-project/climada_python/pull/574),
[#559](https://github.com/CLIMADA-project/climada_python/pull/559),
[#571](https://github.com/CLIMADA-project/climada_python/pull/571),
[#549](https://github.com/CLIMADA-project/climada_python/pull/549),
[#567](https://github.com/CLIMADA-project/climada_python/pull/567),
[#568](https://github.com/CLIMADA-project/climada_python/pull/568),
[#562](https://github.com/CLIMADA-project/climada_python/pull/562).
- It is possible now to set the `fraction` of a `Hazard` object to `None` which will have the same effect as if it were `1` everywhere. This saves a lot of memory and calculation time, [#541](https://github.com/CLIMADA-project/climada_python/pull/541).
- The online documentation has been completely overhauled:
[#597](https://github.com/CLIMADA-project/climada_python/pull/597),
[#600](https://github.com/CLIMADA-project/climada_python/pull/600),
[#609](https://github.com/CLIMADA-project/climada_python/pull/609),
[#620](https://github.com/CLIMADA-project/climada_python/pull/620),
[#615](https://github.com/CLIMADA-project/climada_python/pull/615),
[#617](https://github.com/CLIMADA-project/climada_python/pull/617),
[#622](https://github.com/CLIMADA-project/climada_python/pull/622),
[#656](https://github.com/CLIMADA-project/climada_python/pull/656).
- Updated installation instructions [#644](https://github.com/CLIMADA-project/climada_python/pull/644)

### Fixed

- several antimeridian issues:
[#524](https://github.com/CLIMADA-project/climada_python/pull/524),
[#551](https://github.com/CLIMADA-project/climada_python/pull/551),
[#613](https://github.com/CLIMADA-project/climada_python/pull/613).
- bug in `climada.hazard.Centroids.set_on_land()` when coordinates go around the globe:
[#542](https://github.com/CLIMADA-project/climada_python/pull/542),
[#543](https://github.com/CLIMADA-project/climada_python/pull/543).
- bug in `climada.util.coordinates.get_country_code()` when all coordinates are on sea.
- suppress pointless warnings in plotting functions, [#520](https://github.com/CLIMADA-project/climada_python/pull/520).
- test coverage improved:
[#583](https://github.com/CLIMADA-project/climada_python/pull/583),
[#594](https://github.com/CLIMADA-project/climada_python/pull/594),
[#608](https://github.com/CLIMADA-project/climada_python/pull/608),
[#616](https://github.com/CLIMADA-project/climada_python/pull/616),
[#637](https://github.com/CLIMADA-project/climada_python/pull/637).
- deprecated features removoed:
[#517](https://github.com/CLIMADA-project/climada_python/pull/517),
[#535](https://github.com/CLIMADA-project/climada_python/pull/535),
[#566](https://github.com/CLIMADA-project/climada_python/pull/566),

### Deprecated

- `climada.enginge.impact.Impact.calc()` and `climada.enginge.impact.Impact.calc_impact_yearset()`
[#436](https://github.com/CLIMADA-project/climada_python/pull/436).

### Removed<|MERGE_RESOLUTION|>--- conflicted
+++ resolved
@@ -1,6 +1,5 @@
 # Changelog
 
-<<<<<<< HEAD
 ## Unreleased
 
 Release date: YYYY-MM-DD
@@ -27,7 +26,6 @@
 
 ### Removed
 
-=======
 ## v3.3.1
 
 Release date: 2023-02-27
@@ -39,7 +37,6 @@
 ### Changed
 
 - The base config file `climada/conf/climada.conf` has an entry for `CONFIG.hazard.test_data`.
->>>>>>> 78d93963
 
 ## v3.3.0
 

--- conflicted
+++ resolved
@@ -275,12 +275,8 @@
    "cell_type": "markdown",
    "metadata": {},
    "source": [
-<<<<<<< HEAD
     "\n",
     "### <a id=\"conda\">1. Conda Installation </a>\n",
-=======
-    "### 1. <a id=\"conda\">Conda Installation</a>\n",
->>>>>>> 7560bcc0
     "\n",
     "Download or update to the latest version of [Miniconda](https://conda.io/miniconda.html).<br>\n",
     "Installation is done by execution of the following steps:\n",
@@ -303,13 +299,9 @@
    "cell_type": "markdown",
    "metadata": {},
    "source": [
-<<<<<<< HEAD
     "\n",
     "### <a id=\"git\">2. Checkout sources </a>\n",
     "\n",
-=======
-    "### 2. <a id=\"git\">Checkout sources</a>\n",
->>>>>>> 7560bcc0
     "See [Checkout sources](#git) above."
    ]
   },
@@ -317,12 +309,8 @@
    "cell_type": "markdown",
    "metadata": {},
    "source": [
-<<<<<<< HEAD
     "\n",
     "### <a id=\"env\">3. Climada Environment</a>\n",
-=======
-    "###  3. <a id=\"env\">Climada Environment</a>\n",
->>>>>>> 7560bcc0
     "\n",
     "Create the conda environment:\n",
     "\n",
@@ -341,12 +329,8 @@
    "cell_type": "markdown",
    "metadata": {},
    "source": [
-<<<<<<< HEAD
     "\n",
     "### <a id=\"conf3\">4. Adjust the Climada configuration</a>\n",
-=======
-    "### 4. <a id=\"conf3\">Adjust the Climada configuration</a>\n",
->>>>>>> 7560bcc0
     "\n",
     "See [Adjust the Climada configuration](#conf) above."
    ]
@@ -355,12 +339,8 @@
    "cell_type": "markdown",
    "metadata": {},
    "source": [
-<<<<<<< HEAD
     "\n",
     "### <a id=\"bash\"> 5. Climada Scripts </a>\n",
-=======
-    "###  5. <a id=\"bash\">Climada Scripts</a>\n",
->>>>>>> 7560bcc0
     "\n",
     "Create a bash script for executing python scripts in the climada environment, `climadajob.sh`:\n",
     "```bash\n",
@@ -396,12 +376,8 @@
    "cell_type": "markdown",
    "metadata": {},
    "source": [
-<<<<<<< HEAD
     "\n",
     "### <a id=\"bsub3\"> 6. Run a Job </a>\n",
-=======
-    "### 6. <a id=\"bsub3\">Run a Job</a>\n",
->>>>>>> 7560bcc0
     "\n",
     "With the scripts from above you can submit the python script as a job like this:\n",
     "\n",
@@ -434,12 +410,8 @@
    "cell_type": "markdown",
    "metadata": {},
    "source": [
-<<<<<<< HEAD
     "\n",
     "### <a id=\"RmConda\">1. Conda </a>\n",
-=======
-    "### 1. <a id=\"RmConda\">Conda</a>\n",
->>>>>>> 7560bcc0
     "\n",
     "Remove the miniconda3 directory from the installation directory:\n",
     "\n",
@@ -458,12 +430,8 @@
    "cell_type": "markdown",
    "metadata": {},
    "source": [
-<<<<<<< HEAD
     "\n",
     "### <a id=\"RmClimada\">2. Climada </a>\n",
-=======
-    "### 2. <a id=\"RmClimada\">Climada</a>\n",
->>>>>>> 7560bcc0
     "\n",
     "Remove the climada sources and config file:\n",
     "\n",

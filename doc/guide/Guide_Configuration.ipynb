--- conflicted
+++ resolved
@@ -30,12 +30,8 @@
     "tags": []
    },
    "source": [
-<<<<<<< HEAD
     "\n",
     "## 1. <a id=\"Const\"> Constants </a>\n",
-=======
-    "## 1. <a id=\"Const\">Constants</a>\n",
->>>>>>> 7560bcc0
     "\n",
     "Constants are values that, once initialized, are never changed during the runtime of a program. In Python constants are assigned to variables with capital letters by convention, and vice versa, variables with capital letters are supposed to be constants.\n",
     "\n",
@@ -53,13 +49,9 @@
    "cell_type": "markdown",
    "metadata": {},
    "source": [
-<<<<<<< HEAD
     "\n",
     "### 1.A. <a id='ConstHard'> Hard Coded </a>\n",
     "\n",
-=======
-    "### 1.A. <a id='ConstHard'>Hard Coded</a>\n",
->>>>>>> 7560bcc0
     "Hard coding constants is the preferred way to deal with strings that are used to identify objects or files."
    ]
   },
@@ -180,13 +172,9 @@
    "cell_type": "markdown",
    "metadata": {},
    "source": [
-<<<<<<< HEAD
     "\n",
     "### 1.B. <a id='ConstConf'> Configurable </a>\n",
     "\n",
-=======
-    "###  1.B. <a id='ConstConf'>Configurable</a>\n",
->>>>>>> 7560bcc0
     "When it comes to absolute paths, it is urgently suggested to not use hard coded constant values, for the obvious reasons. But also relative paths can cause problems. In particular, they may point to a location where the user has not sufficient access permissions. In order to avoid these problems, _all_ paths constants in CLIMADA are supposed to be defined through configuration.\\\n",
     "<b style='color:darkred;font-size:100%'> &rarr; paths must be configurable </b>\n",
     "\n",
@@ -201,13 +189,9 @@
    "cell_type": "markdown",
    "metadata": {},
    "source": [
-<<<<<<< HEAD
     "\n",
     "### 1.C. <a id='ConstWhere'> Where to put constants? </a>\n",
     "\n",
-=======
-    "###  1.C. <a id='ConstWhere'>Where to put constants?</a>\n",
->>>>>>> 7560bcc0
     "As a general rule, constants are defined in the module where they intrinsically belong to. If they belong equally to different modules though or they are meant to be used globally, there is the module `climada.util.constants` which is compiling constants CLIMADA wide."
    ]
   },
@@ -215,25 +199,17 @@
    "cell_type": "markdown",
    "metadata": {},
    "source": [
-<<<<<<< HEAD
     "\n",
     "## 2. <a id='Conf'> Configuration </a>"
-=======
-    "##  2. <a id='Conf'>Configuration</a>"
->>>>>>> 7560bcc0
-   ]
-  },
-  {
-   "cell_type": "markdown",
-   "metadata": {},
-   "source": [
-<<<<<<< HEAD
+   ]
+  },
+  {
+   "cell_type": "markdown",
+   "metadata": {},
+   "source": [
     "\n",
     "### 2.A. <a id='ConfFiles'> Configuration files </a>\n",
     "\n",
-=======
-    "###  2.A. <a id='ConfFiles'>Configuration files</a>\n",
->>>>>>> 7560bcc0
     "The proper place to define constants that a user may want (or need) to change without changing the CLIMADA installation are the configuration files.\\\n",
     "These are files in _json_ format with the name `climada.conf`. There is a default config file that comes with the installation of CLIMADA. But it's possible to have several of them. In this case they are complementing one another.\n",
     "\n",
@@ -299,13 +275,9 @@
    "cell_type": "markdown",
    "metadata": {},
    "source": [
-<<<<<<< HEAD
     "\n",
     "### 2.B. <a id='ConfAccess'> Accessing configuration values </a>\n",
     "\n",
-=======
-    "###  2.B. <a id='ConfAccess'>Accessing configuration values</a>\n",
->>>>>>> 7560bcc0
     "Configuration values can be accessed through the (constant) `CONFIG` from the `climada` module:"
    ]
   },
@@ -443,13 +415,9 @@
    "cell_type": "markdown",
    "metadata": {},
    "source": [
-<<<<<<< HEAD
     "\n",
     "### 2.C. <a id='ConfDefault'> Default Configuration </a>\n",
     "\n",
-=======
-    "### 2.C. <a id='ConfDefault'>Default Configuration</a>\n",
->>>>>>> 7560bcc0
     "The conifguration file `climada/conf/climada.conf` contains the default configuration.\\\n",
     "On the top level it has the following attributes:\n",
     "\n",
@@ -527,13 +495,9 @@
    "cell_type": "markdown",
    "metadata": {},
    "source": [
-<<<<<<< HEAD
     "\n",
     "### 2.D. <a id='ConfTest'> Test Configuration </a>\n",
     "\n",
-=======
-    "### 2.D. <a id='ConfTest'>Test Configuration</a>\n",
->>>>>>> 7560bcc0
     "The configuration values for unit and integration tests are not part of the default configuration ([2.C](#ConfDefault)), since they are irrelevant for the regular CLIMADA user and only aimed for developers.\\\n",
     "The default test configuration is defined in the `climada.conf` file of the installation directory.\n",
     "This file contains paths to files that are read during tests. If they are part of the GitHub repository, their path i.g. starts with the `climada` folder within the installation directory:\n",

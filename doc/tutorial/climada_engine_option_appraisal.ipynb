--- conflicted
+++ resolved
@@ -1353,11 +1353,7 @@
   },
   {
    "cell_type": "code",
-<<<<<<< HEAD
    "execution_count": 68,
-=======
-   "execution_count": null,
->>>>>>> cbf809a1
    "metadata": {},
    "outputs": [],
    "source": [
@@ -1366,11 +1362,7 @@
   },
   {
    "cell_type": "code",
-<<<<<<< HEAD
    "execution_count": 69,
-=======
-   "execution_count": null,
->>>>>>> cbf809a1
    "metadata": {},
    "outputs": [],
    "source": [
@@ -1381,11 +1373,7 @@
   },
   {
    "cell_type": "code",
-<<<<<<< HEAD
    "execution_count": 70,
-=======
-   "execution_count": null,
->>>>>>> cbf809a1
    "metadata": {},
    "outputs": [],
    "source": [
@@ -1397,11 +1385,7 @@
   },
   {
    "cell_type": "code",
-<<<<<<< HEAD
    "execution_count": 71,
-=======
-   "execution_count": null,
->>>>>>> cbf809a1
    "metadata": {},
    "outputs": [
     {

--- conflicted
+++ resolved
@@ -32,8 +32,5 @@
 * Kam Lam Yeung
 * Sarah Hülsen
 * Timo Schmid
-<<<<<<< HEAD
 * Luca Severino
-=======
-* Samuel Juhel
->>>>>>> 0b432a77
+* Samuel Juhel
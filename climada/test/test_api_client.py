--- conflicted
+++ resolved
@@ -148,11 +148,7 @@
                                          version='v1',
                                          dump_dir=DATA_DIR)
         self.assertEqual(len(exposures.gdf), 5782)
-<<<<<<< HEAD
         self.assertEqual(np.unique(exposures.region_id), 40)
-=======
-        self.assertEqual(np.unique(exposures.gdf['region_id']), 40)
->>>>>>> 2ba8be9d
         self.assertEqual(exposures.description,
             "LitPop Exposure for ['AUT'] at 150 as, year: 2018, financial mode: pop, exp: [0, 1], admin1_calc: False")
 
@@ -206,11 +202,7 @@
         client = Client()
         litpop = client.get_litpop(country='LUX', version='v1', dump_dir=DATA_DIR)
         self.assertEqual(len(litpop.gdf), 188)
-<<<<<<< HEAD
         self.assertEqual(np.unique(litpop.region_id), 442)
-=======
-        self.assertEqual(np.unique(litpop.gdf['region_id']), 442)
->>>>>>> 2ba8be9d
         self.assertEqual(litpop.description,
             "LitPop Exposure for ['LUX'] at 150 as, year: 2018, financial mode: pc, exp: [1, 1], admin1_calc: False")
 

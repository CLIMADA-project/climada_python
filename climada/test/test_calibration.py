"""
This file is part of CLIMADA.

Copyright (C) 2017 ETH Zurich, CLIMADA contributors listed in AUTHORS.

CLIMADA is free software: you can redistribute it and/or modify it under the
terms of the GNU General Public License as published by the Free
Software Foundation, version 3.

CLIMADA is distributed in the hope that it will be useful, but WITHOUT ANY
WARRANTY; without even the implied warranty of MERCHANTABILITY or FITNESS FOR A
PARTICULAR PURPOSE.  See the GNU General Public License for more details.

You should have received a copy of the GNU General Public License along
with CLIMADA. If not, see <https://www.gnu.org/licenses/>.

---

Test Calibration class.
"""
import unittest
from pathlib import Path
import pandas as pd

from climada import CONFIG
from climada.entity.entity_def import Entity
from climada.hazard.base import Hazard
from climada.engine import ImpactCalc
from climada.engine.calibration_opt import calib_instance
from climada.util.constants import ENT_DEMO_TODAY
import climada.hazard.test as hazard_test

HAZ_TEST_MAT = Path(hazard_test.__file__).parent.joinpath('data', 'atl_prob_no_name.mat')

DATA_FOLDER = CONFIG.test_data.dir()

class TestCalib(unittest.TestCase):
    """Test engine calibration method."""

    def test_calib_instance(self):
        """Test save calib instance"""
         # Read default entity values
        ent = Entity.from_excel(ENT_DEMO_TODAY)
        ent.check()

        # Read default hazard file
        hazard = Hazard.from_mat(HAZ_TEST_MAT)

        # get impact function from set
        imp_func = ent.impact_funcs.get_func(hazard.tag.haz_type,
                                             ent.exposures.gdf.impf_TC.median())

        # Assign centroids to exposures
        ent.exposures.assign_centroids(hazard)

        # create input frame
        df_in = pd.DataFrame.from_dict({'v_threshold': [25.7],
                                        'other_param': [2],
                                        'hazard': [HAZ_TEST_MAT]})
        df_in_yearly = pd.DataFrame.from_dict({'v_threshold': [25.7],
                                               'other_param': [2],
                                               'hazard': [HAZ_TEST_MAT]})

        # Compute the impact over the whole exposures
        df_out = calib_instance(hazard, ent.exposures, imp_func, df_in)
        df_out_yearly = calib_instance(hazard, ent.exposures, imp_func,
                                       df_in_yearly,
                                       yearly_impact=True)
        # calc Impact as comparison
<<<<<<< HEAD
        calc = ImpactCalc(ent.exposures, ent.impact_funcs, hazard)
        impact = calc.insured_impact(assign_centroids=False)
=======
        impact = ImpactCalc(ent.exposures, ent.impact_funcs, hazard).impact(assign_centroids=False)
>>>>>>> 3a06b824
        IYS = impact.impact_per_year(all_years=True)

        # do the tests
        self.assertTrue(isinstance(df_out, pd.DataFrame))
        self.assertTrue(isinstance(df_out_yearly, pd.DataFrame))
        self.assertEqual(df_out.shape[0], hazard.event_id.size)
        self.assertEqual(df_out_yearly.shape[0], 161)
        self.assertTrue(all(df_out['event_id'] ==
                            hazard.event_id))
        self.assertTrue(all(df_out[df_in.columns[0]].isin(
                df_in[df_in.columns[0]])))
        self.assertTrue(all(df_out_yearly[df_in.columns[1]].isin(
                df_in[df_in.columns[1]])))
        self.assertTrue(all(df_out_yearly[df_in.columns[2]].isin(
                df_in[df_in.columns[2]])))
        self.assertTrue(all(df_out['impact_CLIMADA'].values ==
                            impact.at_event))
        self.assertTrue(all(df_out_yearly['impact_CLIMADA'].values == [*IYS.values()]))


# Execute Tests
if __name__ == "__main__":
    TESTS = unittest.TestLoader().loadTestsFromTestCase(TestCalib)
    unittest.TextTestRunner(verbosity=2).run(TESTS)<|MERGE_RESOLUTION|>--- conflicted
+++ resolved
@@ -67,12 +67,7 @@
                                        df_in_yearly,
                                        yearly_impact=True)
         # calc Impact as comparison
-<<<<<<< HEAD
-        calc = ImpactCalc(ent.exposures, ent.impact_funcs, hazard)
-        impact = calc.insured_impact(assign_centroids=False)
-=======
         impact = ImpactCalc(ent.exposures, ent.impact_funcs, hazard).impact(assign_centroids=False)
->>>>>>> 3a06b824
         IYS = impact.impact_per_year(all_years=True)
 
         # do the tests

--- conflicted
+++ resolved
@@ -74,11 +74,7 @@
                       cm.output[0])
         self.assertIn("Processing country Sint Maarten.", cm.output[1])
         self.assertIn("Generating resolution of approx 0.2 km.", cm.output[2])
-<<<<<<< HEAD
         self.assertTrue(np.isclose(ent.value.sum(), 1.023e+09 * (4 + 1), 1))
-=======
-        self.assertAlmostEqual(ent.gdf.value.sum(), 3.658e+08 * (4 + 1))
->>>>>>> 6d739b44
         self.assertTrue(equal_crs(ent.crs['init'], {'init': 'epsg:4326'}))
 
     def test_anguilla_pass(self):

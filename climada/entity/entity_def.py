"""
This file is part of CLIMADA.

Copyright (C) 2017 ETH Zurich, CLIMADA contributors listed in AUTHORS.

CLIMADA is free software: you can redistribute it and/or modify it under the
terms of the GNU General Public License as published by the Free
Software Foundation, version 3.

CLIMADA is distributed in the hope that it will be useful, but WITHOUT ANY
WARRANTY; without even the implied warranty of MERCHANTABILITY or FITNESS FOR A
PARTICULAR PURPOSE.  See the GNU General Public License for more details.

You should have received a copy of the GNU General Public License along
with CLIMADA. If not, see <https://www.gnu.org/licenses/>.

---

Define Entity Class.
"""

__all__ = ['Entity']

import logging
from typing import Optional
import pandas as pd

from climada.util.tag import Tag
from climada.entity.impact_funcs.impact_func_set import ImpactFuncSet
from climada.entity.disc_rates.base import DiscRates
from climada.entity.measures.measure_set import MeasureSet
from climada.entity.exposures.base import Exposures

LOGGER = logging.getLogger(__name__)

class Entity:
    """Collects exposures, impact functions, measures and discount rates.
    Default values set when empty constructor.

    Attributes
    ----------
    exposures : Exposures
        exposures
    impact_funcs : ImpactFuncSet
        impact functions set
    measures : MeasureSet
        measures
    disc_rates : DiscRates
        discount rates
    def_file : str
        Default file from configuration file
    """

    def __init__(
        self,
        exposures: Optional[Exposures] = None,
        disc_rates: Optional[DiscRates] = None,
        impact_func_set: Optional[ImpactFuncSet] = None,
        measure_set: Optional[MeasureSet] = None
    ):
        """
        Initialize entity

        Parameters
        ----------
        exposures : climada.entity.Exposures, optional
            Exposures of the entity. The default is None (empty Exposures()).
        disc_rates : climada.entity.DiscRates, optional
            Disc rates of the entity. The default is None (empty DiscRates()).
        impact_func_set : climada.entity.ImpactFuncSet, optional
            The impact function set. The default is None (empty ImpactFuncSet()).
        measure_set : climada.entity.Measures, optional
            The measures. The default is None (empty MeasuresSet().
        """
        self.exposures = Exposures() if exposures is None else exposures
        self.disc_rates = DiscRates() if disc_rates is None else disc_rates
        self.impact_funcs = ImpactFuncSet() if impact_func_set is None else impact_func_set
        self.measures = MeasureSet() if measure_set is None else measure_set

    @classmethod
    def from_mat(cls, file_name, description=''):
        """Read MATLAB file of climada.

        Parameters
        ----------
        file_name : str, optional
            file name(s) or folder name
            containing the files to read
        description : str or list(str), optional
            one description of the
            data or a description of each data file

        Returns
        -------
        ent : climada.entity.Entity
            The entity from matlab file
        """
        return cls(
            exposures=Exposures.from_mat(file_name),
            disc_rates=DiscRates.from_mat(file_name),
<<<<<<< HEAD
            impact_func_set=ImpactFuncSet.from_mat(file_name, description),
            measure_set=MeasureSet.from_mat(file_name)
=======
            impact_func_set=ImpactFuncSet.from_mat(file_name),
            measure_set=MeasureSet.from_mat(file_name, description)
>>>>>>> 4e014507
            )

    def read_mat(self, *args, **kwargs):
        """This function is deprecated, use Entity.from_mat instead."""
        LOGGER.warning("The use of Entity.read_mat is deprecated."
                        "Use Entity.from_mat instead.")
        self.__dict__ = Entity.from_mat(*args, **kwargs).__dict__

    @classmethod
    def from_excel(cls, file_name, description=''):
        """Read csv or xls or xlsx file following climada's template.

        Parameters
        ----------
        file_name : str, optional
            file name(s) or folder name
            containing the files to read
        description : str or list(str), optional
            one description of the
            data or a description of each data file

        Returns
        -------
        ent : climada.entity.Entity
            The entity from excel file
        """

        exp = Exposures(pd.read_excel(file_name))
        exp.tag = Tag(file_name=file_name, description=description)

        dr = DiscRates.from_excel(file_name)
<<<<<<< HEAD
        impf_set = ImpactFuncSet.from_excel(file_name, description)
        meas_set = MeasureSet.from_excel(file_name)
=======
        impf_set = ImpactFuncSet.from_excel(file_name)
        meas_set = MeasureSet.from_excel(file_name, description)
>>>>>>> 4e014507

        return cls(
            exposures=exp,
            disc_rates=dr,
            impact_func_set=impf_set,
            measure_set=meas_set
            )

    def read_excel(self, *args, **kwargs):
        """This function is deprecated, use Entity.from_excel instead."""
        LOGGER.warning("The use of Entity.read_excel is deprecated."
                       " Use Entity.from_excel instead.")
        self.__dict__ = Entity.from_excel(*args, **kwargs).__dict__

    def write_excel(self, file_name):
        """Write excel file following template."""
        self.exposures.gdf.to_excel(file_name)
        self.impact_funcs.write_excel(file_name)
        self.measures.write_excel(file_name)
        self.disc_rates.write_excel(file_name)

    def check(self):
        """Check instance attributes.

        Raises
        ------
        ValueError
        """
        self.disc_rates.check()
        self.exposures.check()
        self.impact_funcs.check()
        self.measures.check()

    def __setattr__(self, name, value):
        """Check input type before set"""
        if name == "exposures":
            if not isinstance(value, Exposures):
                raise ValueError("Input value is not (sub)class of Exposures.")
        elif name == "impact_funcs":
            if not isinstance(value, ImpactFuncSet):
                raise ValueError("Input value is not (sub)class of ImpactFuncSet.")
        elif name == "measures":
            if not isinstance(value, MeasureSet):
                raise ValueError("Input value is not (sub)class of MeasureSet.")
        elif name == "disc_rates":
            if not isinstance(value, DiscRates):
                raise ValueError("Input value is not (sub)class of DiscRates.")
        super().__setattr__(name, value)

    def __str__(self):
        return 'Exposures: \n' + self.exposures.tag.__str__() + \
                '\nDiscRates: \n' + self.disc_rates.tag.__str__() + \
                '\nImpactFuncSet: \n' + self.impact_funcs.tag.__str__() + \
                '\nMeasureSet: \n' + self.measures.tag.__str__()

    __repr__ = __str__<|MERGE_RESOLUTION|>--- conflicted
+++ resolved
@@ -78,7 +78,7 @@
         self.measures = MeasureSet() if measure_set is None else measure_set
 
     @classmethod
-    def from_mat(cls, file_name, description=''):
+    def from_mat(cls, file_name):
         """Read MATLAB file of climada.
 
         Parameters
@@ -86,9 +86,6 @@
         file_name : str, optional
             file name(s) or folder name
             containing the files to read
-        description : str or list(str), optional
-            one description of the
-            data or a description of each data file
 
         Returns
         -------
@@ -98,14 +95,9 @@
         return cls(
             exposures=Exposures.from_mat(file_name),
             disc_rates=DiscRates.from_mat(file_name),
-<<<<<<< HEAD
-            impact_func_set=ImpactFuncSet.from_mat(file_name, description),
-            measure_set=MeasureSet.from_mat(file_name)
-=======
             impact_func_set=ImpactFuncSet.from_mat(file_name),
-            measure_set=MeasureSet.from_mat(file_name, description)
->>>>>>> 4e014507
-            )
+            measure_set=MeasureSet.from_mat(file_name),
+        )
 
     def read_mat(self, *args, **kwargs):
         """This function is deprecated, use Entity.from_mat instead."""
@@ -136,20 +128,15 @@
         exp.tag = Tag(file_name=file_name, description=description)
 
         dr = DiscRates.from_excel(file_name)
-<<<<<<< HEAD
-        impf_set = ImpactFuncSet.from_excel(file_name, description)
+        impf_set = ImpactFuncSet.from_excel(file_name)
         meas_set = MeasureSet.from_excel(file_name)
-=======
-        impf_set = ImpactFuncSet.from_excel(file_name)
-        meas_set = MeasureSet.from_excel(file_name, description)
->>>>>>> 4e014507
 
         return cls(
             exposures=exp,
             disc_rates=dr,
             impact_func_set=impf_set,
-            measure_set=meas_set
-            )
+            measure_set=meas_set,
+        )
 
     def read_excel(self, *args, **kwargs):
         """This function is deprecated, use Entity.from_excel instead."""

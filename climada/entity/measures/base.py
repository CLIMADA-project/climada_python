"""
This file is part of CLIMADA.

Copyright (C) 2017 ETH Zurich, CLIMADA contributors listed in AUTHORS.

CLIMADA is free software: you can redistribute it and/or modify it under the
terms of the GNU General Public License as published by the Free
Software Foundation, version 3.

CLIMADA is distributed in the hope that it will be useful, but WITHOUT ANY
WARRANTY; without even the implied warranty of MERCHANTABILITY or FITNESS FOR A
PARTICULAR PURPOSE.  See the GNU General Public License for more details.

You should have received a copy of the GNU General Public License along
with CLIMADA. If not, see <https://www.gnu.org/licenses/>.

---

Define Measure class.
"""

__all__ = ['Measure']

import copy
import logging
from pathlib import Path
import numpy as np
import pandas as pd
from geopandas import GeoDataFrame

from climada.entity.exposures.base import Exposures, INDICATOR_IMPF, INDICATOR_CENTR
from climada.hazard.base import Hazard
import climada.util.checker as u_check

LOGGER = logging.getLogger(__name__)

IMPF_ID_FACT = 1000
"""Factor internally used as id for impact functions when region selected."""

NULL_STR = 'nil'
"""String considered as no path in measures exposures_set and hazard_set or
no string in imp_fun_map"""

class Measure():
    """
    Contains the definition of one measure.

    Attributes
    ----------
    name : str
        name of the measure
    haz_type : str
        related hazard type (peril), e.g. TC
    color_rgb : np.array
        integer array of size 3. Color code of this measure in RGB
    cost : float
        discounted cost (in same units as assets)
    hazard_set : str
        file name of hazard to use (in h5 format)
    hazard_freq_cutoff : float
        hazard frequency cutoff
    exposures_set : str  or climada.entity.Exposure
        file name of exposure to use (in h5 format) or Exposure instance
    imp_fun_map : str
        change of impact function id of exposures, e.g. '1to3'
    hazard_inten_imp : tuple(float, float)
        parameter a and b of hazard intensity change
    mdd_impact : tuple(float, float)
        parameter a and b of the impact over the mean damage degree
    paa_impact : tuple(float, float)
        parameter a and b of the impact over the percentage of affected assets
    exp_region_id : int
        region id of the selected exposures to consider ALL the previous
        parameters
    risk_transf_attach : float
        risk transfer attachment
    risk_transf_cover : float
        risk transfer cover
    risk_transf_cost_factor : float
        factor to multiply to resulting insurance layer to get the total
        cost of risk transfer
    """

    def __init__(self):
        """Empty initialization."""
        self.name = ''
        self.haz_type = ''
        self.color_rgb = np.array([0, 0, 0])
        self.cost = 0

        # related to change in hazard
        self.hazard_set = NULL_STR
        self.hazard_freq_cutoff = 0

        # related to change in exposures
        self.exposures_set = NULL_STR
        self.imp_fun_map = NULL_STR  # ids of impact functions to change e.g. 1to10

        # related to change in impact functions
        self.hazard_inten_imp = (1, 0)  # parameter a and b
        self.mdd_impact = (1, 0)  # parameter a and b
        self.paa_impact = (1, 0)  # parameter a and b

        # related to change in region
        self.exp_region_id = []

        # risk transfer
        self.risk_transf_attach = 0
        self.risk_transf_cover = 0
        self.risk_transf_cost_factor = 1

    def check(self):
        """
        Check consistent instance data.

        Raises
        ------
        ValueError
        """
        u_check.size([3, 4], self.color_rgb, 'Measure.color_rgb')
        u_check.size(2, self.hazard_inten_imp, 'Measure.hazard_inten_imp')
        u_check.size(2, self.mdd_impact, 'Measure.mdd_impact')
        u_check.size(2, self.paa_impact, 'Measure.paa_impact')

    def calc_impact(self, exposures, imp_fun_set, hazard, assign_centroids=True):
        """
        Apply measure and compute impact and risk transfer of measure
        implemented over inputs.

        Parameters
        ----------
        exposures : climada.entity.Exposures
            exposures instance
        imp_fun_set : climada.entity.ImpactFuncSet
            impact function set instance
        hazard : climada.hazard.Hazard
            hazard instance
        assign_centroids : bool, optional
            indicates whether centroids are assigned to the self.exposures object.
            Centroids assignment is an expensive operation; set this to ``False`` to save
            computation time if the hazards' centroids are already assigned to the exposures
            object.
            Default: True

        Returns
        -------
        climada.engine.Impact
            resulting impact and risk transfer of measure
        """

        new_exp, new_impfs, new_haz = self.apply(exposures, imp_fun_set, hazard)
        return self._calc_impact(new_exp, new_impfs, new_haz, assign_centroids)

    def apply(self, exposures, imp_fun_set, hazard):
        """
        Implement measure with all its defined parameters.

        Parameters
        ----------
        exposures : climada.entity.Exposures
            exposures instance
        imp_fun_set : climada.entity.ImpactFuncSet
            impact function set instance
        hazard : climada.hazard.Hazard
            hazard instance

        Returns
        -------
        new_exp, new_ifs, new_haz : climada.entity.Exposure,
                                    climada.entity.ImpactFuncSet,
                                    climada.hazard.Hazard
            Exposure, impact function set with implemented measure
            with all defined parameters.
        """
        # change hazard
        new_haz = self._change_all_hazard(hazard)
        # change exposures
        new_exp = self._change_all_exposures(exposures)
        new_exp = self._change_exposures_impf(new_exp)
        # change impact functions
        new_impfs = self._change_imp_func(imp_fun_set)
        # cutoff events whose damage happen with high frequency (in region impf specified)
        new_haz = self._cutoff_hazard_damage(new_exp, new_impfs, new_haz)
        # apply all previous changes only to the selected exposures
        new_exp, new_impfs, new_haz = self._filter_exposures(
            exposures, imp_fun_set, hazard, new_exp, new_impfs, new_haz)

        return new_exp, new_impfs, new_haz

    def _calc_impact(self, new_exp, new_impfs, new_haz, assign_centroids):
        """Compute impact and risk transfer of measure implemented over inputs.

        Parameters
        ----------
        new_exp : climada.entity.Exposures
            exposures once measure applied
        new_ifs : climada.entity.ImpactFuncSet
            impact function set once measure applied
        new_haz  : climada.hazard.Hazard
            hazard once measure applied

        Returns
        -------
        climada.engine.Impact
        """
<<<<<<< HEAD
        from climada.engine.impact_calc import ImpactCalc
        imp = ImpactCalc(new_exp, new_impfs, new_haz).impact(assign_centroids=assign_centroids)
=======
        from climada.engine.impact_calc import ImpactCalc  # pylint: disable=import-outside-toplevel
        imp = ImpactCalc(new_exp, new_impfs, new_haz)\
              .impact(save_mat=False, assign_centroids=assign_centroids)
>>>>>>> 3a06b824
        return imp.calc_risk_transfer(self.risk_transf_attach, self.risk_transf_cover)

    def _change_all_hazard(self, hazard):
        """
        Change hazard to provided hazard_set.

        Parameters
        ----------
        hazard : climada.hazard.Hazard
            hazard instance

        Returns
        -------
        new_haz : climada.hazard.Hazard
            Hazard
        """
        if self.hazard_set == NULL_STR:
            return hazard

        LOGGER.debug('Setting new hazard %s', self.hazard_set)
        new_haz = Hazard.from_hdf5(self.hazard_set)
        new_haz.check()
        return new_haz

    def _change_all_exposures(self, exposures):
        """
        Change exposures to provided exposures_set.

        Parameters
        ----------
        exposures : climada.entity.Exposures
            exposures instance

        Returns
        -------
        new_exp : climada.entity.Exposures()
            Exposures
        """
        if isinstance(self.exposures_set, str) and self.exposures_set == NULL_STR:
            return exposures

        if isinstance(self.exposures_set, (str, Path)):
            LOGGER.debug('Setting new exposures %s', self.exposures_set)
            new_exp = Exposures.from_hdf5(self.exposures_set)
            new_exp.check()
        elif isinstance(self.exposures_set, Exposures):
            LOGGER.debug('Setting new exposures. ')
            new_exp = self.exposures_set.copy(deep=True)
            new_exp.check()
        else:
            raise ValueError(f'{self.exposures_set} is neither a string nor an Exposures object')

        if not np.array_equal(np.unique(exposures.gdf.latitude.values),
                              np.unique(new_exp.gdf.latitude.values)) or \
        not np.array_equal(np.unique(exposures.gdf.longitude.values),
                           np.unique(new_exp.gdf.longitude.values)):
            LOGGER.warning('Exposures locations have changed.')

        return new_exp

    def _change_exposures_impf(self, exposures):
        """Change exposures impact functions ids according to imp_fun_map.

        Parameters
        ----------
        exposures : climada.entity.Exposures
            exposures instance

        Returns
        -------
        new_exp : climada.entity.Exposure
            Exposure with updated impact functions ids accordgin to
            impf_fun_map
        """
        if self.imp_fun_map == NULL_STR:
            return exposures

        LOGGER.debug('Setting new exposures impact functions%s', self.imp_fun_map)
        new_exp = exposures.copy(deep=True)
        from_id = int(self.imp_fun_map[0:self.imp_fun_map.find('to')])
        to_id = int(self.imp_fun_map[self.imp_fun_map.find('to') + 2:])
        try:
            exp_change = np.argwhere(
                new_exp.gdf[INDICATOR_IMPF + self.haz_type].values == from_id
            ).reshape(-1)
            new_exp.gdf[INDICATOR_IMPF + self.haz_type].values[exp_change] = to_id
        except KeyError:
            exp_change = np.argwhere(
                new_exp.gdf[INDICATOR_IMPF].values == from_id
            ).reshape(-1)
            new_exp.gdf[INDICATOR_IMPF].values[exp_change] = to_id
        return new_exp

    def _change_imp_func(self, imp_set):
        """
        Apply measure to impact functions of the same hazard type.

        Parameters
        ----------
        imp_set : climada.entity.ImpactFuncSet
            impact function set instance to be modified

        Returns
        -------
        new_imp_set : climada.entity.ImpactFuncSet
            ImpactFuncSet with measure applied to each impact function
            according to the defined hazard type
        """
        if self.hazard_inten_imp == (1, 0) and self.mdd_impact == (1, 0)\
        and self.paa_impact == (1, 0):
            return imp_set

        new_imp_set = copy.deepcopy(imp_set)
        for imp_fun in new_imp_set.get_func(self.haz_type):
            LOGGER.debug('Transforming impact functions.')
            imp_fun.intensity = np.maximum(
                imp_fun.intensity * self.hazard_inten_imp[0] - self.hazard_inten_imp[1], 0.0)
            imp_fun.mdd = np.maximum(
                imp_fun.mdd * self.mdd_impact[0] + self.mdd_impact[1], 0.0)
            imp_fun.paa = np.maximum(
                imp_fun.paa * self.paa_impact[0] + self.paa_impact[1], 0.0)

        if not new_imp_set.size():
            LOGGER.info('No impact function of hazard %s found.', self.haz_type)

        return new_imp_set

    def _cutoff_hazard_damage(self, exposures, impf_set, hazard):
        """Cutoff of hazard events which generate damage with a frequency higher
        than hazard_freq_cutoff.

        Parameters
        ----------
        exposures : climada.entity.Exposures
            exposures instance
        imp_set : climada.entity.ImpactFuncSet
            impact function set instance
        hazard : climada.hazard.Hazard
            hazard instance

        Returns
        -------
        new_haz : climada.hazard.Hazard
            Hazard without events which generate damage with a frequency
            higher than hazard_freq_cutoff
        """
        if self.hazard_freq_cutoff == 0:
            return hazard

        if self.exp_region_id:
            # compute impact only in selected region
            in_reg = np.logical_or.reduce(
                [exposures.gdf.region_id.values == reg for reg in self.exp_region_id]
            )
            exp_imp = Exposures(exposures.gdf[in_reg], crs=exposures.crs)
        else:
            exp_imp = exposures

<<<<<<< HEAD
        from climada.engine.impact_calc import ImpactCalc
        imp = ImpactCalc(exp_imp, impf_set, hazard).impact(assign_centroids=hazard.centr_exp_col not in exp_imp.gdf)
=======
        from climada.engine.impact_calc import ImpactCalc  # pylint: disable=import-outside-toplevel
        imp = ImpactCalc(exp_imp, impf_set, hazard)\
              .impact(assign_centroids=hazard.centr_exp_col not in exp_imp.gdf)
>>>>>>> 3a06b824

        LOGGER.debug('Cutting events whose damage have a frequency > %s.',
                     self.hazard_freq_cutoff)
        new_haz = copy.deepcopy(hazard)
        sort_idxs = np.argsort(imp.at_event)[::-1]
        exceed_freq = np.cumsum(imp.frequency[sort_idxs])
        cutoff = exceed_freq > self.hazard_freq_cutoff
        sel_haz = sort_idxs[cutoff]
        for row in sel_haz:
            new_haz.intensity.data[new_haz.intensity.indptr[row]:
                                   new_haz.intensity.indptr[row + 1]] = 0
        new_haz.intensity.eliminate_zeros()
        return new_haz

    def _filter_exposures(self, exposures, imp_set, hazard, new_exp, new_impfs,
                          new_haz):
        """
        Incorporate changes of new elements to previous ones only for the
        selected exp_region_id. If exp_region_id is [], all new changes
        will be accepted.

        Parameters
        ----------
        exposures : climada.entity.Exposures
            old exposures instance
        imp_set :climada.entity.ImpactFuncSet
            old impact function set instance
        hazard : climada.hazard.Hazard
            old hazard instance
        new_exp : climada.entity.Exposures
            new exposures instance
        new_ifs : climada.entity.ImpactFuncSet
            new impact functions instance
        new_haz : climada.hazard.Hazard
            new hazard instance

        Returns
        -------
        new_exp,new_ifs, new_haz : climada.entity.Exposures,
                                   climada.entity.ImpactFuncSet,
                                   climada.hazard.Hazard
            Exposures, ImpactFuncSet, Hazard with incoporated elements
            for the selected exp_region_id.
        """
        if not self.exp_region_id:
            return new_exp, new_impfs, new_haz

        if exposures is new_exp:
            new_exp = exposures.copy(deep=True)

        if imp_set is not new_impfs:
            # provide new impact functions ids to changed impact functions
            fun_ids = list(new_impfs.get_func()[self.haz_type].keys())
            for key in fun_ids:
                new_impfs.get_func()[self.haz_type][key].id = key + IMPF_ID_FACT
                new_impfs.get_func()[self.haz_type][key + IMPF_ID_FACT] = \
                    new_impfs.get_func()[self.haz_type][key]
            try:
                new_exp.gdf[INDICATOR_IMPF + self.haz_type] += IMPF_ID_FACT
            except KeyError:
                new_exp.gdf[INDICATOR_IMPF] += IMPF_ID_FACT
            # collect old impact functions as well (used by exposures)
            new_impfs.get_func()[self.haz_type].update(imp_set.get_func()[self.haz_type])

        # get the indices for changing and inert regions
        chg_reg = exposures.gdf.region_id.isin(self.exp_region_id)
        no_chg_reg = ~chg_reg

        LOGGER.debug('Number of changed exposures: %s', chg_reg.sum())

        # concatenate previous and new exposures
        new_exp.set_gdf(
            GeoDataFrame(
                pd.concat([
                    exposures.gdf[no_chg_reg],  # old values for inert regions
                    new_exp.gdf[chg_reg]        # new values for changing regions
                ]).loc[exposures.gdf.index,:],  # re-establish old order
            ),
            crs=exposures.crs
        )

        # set missing values of centr_
        if INDICATOR_CENTR + self.haz_type in new_exp.gdf.columns \
            and np.isnan(new_exp.gdf[INDICATOR_CENTR + self.haz_type].values).any():
            new_exp.gdf.drop(columns=INDICATOR_CENTR + self.haz_type, inplace=True)
        elif INDICATOR_CENTR in new_exp.gdf.columns \
            and np.isnan(new_exp.gdf[INDICATOR_CENTR].values).any():
            new_exp.gdf.drop(columns=INDICATOR_CENTR, inplace=True)

        # put hazard intensities outside region to previous intensities
        if hazard is not new_haz:
            if INDICATOR_CENTR + self.haz_type in exposures.gdf.columns:
                centr = exposures.gdf[INDICATOR_CENTR + self.haz_type].values[chg_reg]
            elif INDICATOR_CENTR in exposures.gdf.columns:
                centr = exposures.gdf[INDICATOR_CENTR].values[chg_reg]
            else:
                exposures.assign_centroids(hazard)
                centr = exposures.gdf[INDICATOR_CENTR + self.haz_type].values[chg_reg]

            centr = np.delete(np.arange(hazard.intensity.shape[1]), np.unique(centr))
            new_haz_inten = new_haz.intensity.tolil()
            new_haz_inten[:, centr] = hazard.intensity[:, centr]
            new_haz.intensity = new_haz_inten.tocsr()

        return new_exp, new_impfs, new_haz<|MERGE_RESOLUTION|>--- conflicted
+++ resolved
@@ -203,14 +203,9 @@
         -------
         climada.engine.Impact
         """
-<<<<<<< HEAD
-        from climada.engine.impact_calc import ImpactCalc
-        imp = ImpactCalc(new_exp, new_impfs, new_haz).impact(assign_centroids=assign_centroids)
-=======
         from climada.engine.impact_calc import ImpactCalc  # pylint: disable=import-outside-toplevel
         imp = ImpactCalc(new_exp, new_impfs, new_haz)\
               .impact(save_mat=False, assign_centroids=assign_centroids)
->>>>>>> 3a06b824
         return imp.calc_risk_transfer(self.risk_transf_attach, self.risk_transf_cover)
 
     def _change_all_hazard(self, hazard):
@@ -369,14 +364,9 @@
         else:
             exp_imp = exposures
 
-<<<<<<< HEAD
-        from climada.engine.impact_calc import ImpactCalc
-        imp = ImpactCalc(exp_imp, impf_set, hazard).impact(assign_centroids=hazard.centr_exp_col not in exp_imp.gdf)
-=======
         from climada.engine.impact_calc import ImpactCalc  # pylint: disable=import-outside-toplevel
         imp = ImpactCalc(exp_imp, impf_set, hazard)\
               .impact(assign_centroids=hazard.centr_exp_col not in exp_imp.gdf)
->>>>>>> 3a06b824
 
         LOGGER.debug('Cutting events whose damage have a frequency > %s.',
                      self.hazard_freq_cutoff)

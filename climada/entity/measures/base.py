"""
This file is part of CLIMADA.

Copyright (C) 2017 ETH Zurich, CLIMADA contributors listed in AUTHORS.

CLIMADA is free software: you can redistribute it and/or modify it under the
terms of the GNU General Public License as published by the Free
Software Foundation, version 3.

CLIMADA is distributed in the hope that it will be useful, but WITHOUT ANY
WARRANTY; without even the implied warranty of MERCHANTABILITY or FITNESS FOR A
PARTICULAR PURPOSE.  See the GNU General Public License for more details.

You should have received a copy of the GNU General Public License along
with CLIMADA. If not, see <https://www.gnu.org/licenses/>.

---

Define Measure class.
"""

__all__ = ['Measure']

import copy
import logging
from pathlib import Path
from typing import Optional, Tuple

import numpy as np
import pandas as pd
from geopandas import GeoDataFrame

from climada.entity.exposures.base import Exposures, INDICATOR_IMPF, INDICATOR_CENTR
from climada.hazard.base import Hazard
import climada.util.checker as u_check

LOGGER = logging.getLogger(__name__)

IMPF_ID_FACT = 1000
"""Factor internally used as id for impact functions when region selected."""

NULL_STR = 'nil'
"""String considered as no path in measures exposures_set and hazard_set or
no string in imp_fun_map"""

class Measure():
    """
    Contains the definition of one measure.

    Attributes
    ----------
    name : str
        name of the measure
    haz_type : str
        related hazard type (peril), e.g. TC
    color_rgb : np.array
        integer array of size 3. Color code of this measure in RGB
    cost : float
        discounted cost (in same units as assets)
    hazard_set : str
        file name of hazard to use (in h5 format)
    hazard_freq_cutoff : float
        hazard frequency cutoff
    exposures_set : str  or climada.entity.Exposure
        file name of exposure to use (in h5 format) or Exposure instance
    imp_fun_map : str
        change of impact function id of exposures, e.g. '1to3'
    hazard_inten_imp : tuple(float, float)
        parameter a and b of hazard intensity change
    mdd_impact : tuple(float, float)
        parameter a and b of the impact over the mean damage degree
    paa_impact : tuple(float, float)
        parameter a and b of the impact over the percentage of affected assets
    exp_region_id : int
        region id of the selected exposures to consider ALL the previous
        parameters
    risk_transf_attach : float
        risk transfer attachment
    risk_transf_cover : float
        risk transfer cover
    risk_transf_cost_factor : float
        factor to multiply to resulting insurance layer to get the total
        cost of risk transfer
    """

    def __init__(
        self,
        name: str = "",
        haz_type: str = "",
        cost: float = 0,
        hazard_set: str = NULL_STR,
        hazard_freq_cutoff: float = 0,
        exposures_set: str = NULL_STR,
        imp_fun_map: str = NULL_STR,
        hazard_inten_imp: Tuple[float, float] = (1, 0),
        mdd_impact: Tuple[float, float] = (1, 0),
        paa_impact: Tuple[float, float] = (1, 0),
        exp_region_id: Optional[list] = None,
        risk_transf_attach: float = 0,
        risk_transf_cover: float = 0,
        risk_transf_cost_factor: float = 1,
        color_rgb: Optional[np.ndarray] = None
    ):
        """Initialize a Measure object with given values.

        Parameters
        ----------
        name : str, optional
            name of the measure
        haz_type : str, optional
            related hazard type (peril), e.g. TC
        cost : float, optional
            discounted cost (in same units as assets)
        hazard_set : str, optional
            file name of hazard to use (in h5 format)
        hazard_freq_cutoff : float, optional
            hazard frequency cutoff
        exposures_set : str  or climada.entity.Exposure, optional
            file name of exposure to use (in h5 format) or Exposure instance
        imp_fun_map : str, optional
            change of impact function id of exposures, e.g. '1to3'
        hazard_inten_imp : tuple(float, float), optional
            parameter a and b of hazard intensity change
        mdd_impact : tuple(float, float), optional
            parameter a and b of the impact over the mean damage degree
        paa_impact : tuple(float, float), optional
            parameter a and b of the impact over the percentage of affected assets
        exp_region_id : int, optional
            region id of the selected exposures to consider ALL the previous
            parameters
        risk_transf_attach : float, optional
            risk transfer attachment
        risk_transf_cover : float, optional
            risk transfer cover
        risk_transf_cost_factor : float, optional
            factor to multiply to resulting insurance layer to get the total
            cost of risk transfer
        color_rgb : np.array, optional
            integer array of size 3. Color code of this measure in RGB.
            Default is None (corresponds to black).
        """
        self.name = name
        self.haz_type = haz_type
        self.color_rgb = np.array([0, 0, 0]) if color_rgb is None else color_rgb
        self.cost = cost

        # related to change in hazard
        self.hazard_set = hazard_set
        self.hazard_freq_cutoff = hazard_freq_cutoff

        # related to change in exposures
        self.exposures_set = exposures_set
        self.imp_fun_map = imp_fun_map

        # related to change in impact functions
        self.hazard_inten_imp = hazard_inten_imp
        self.mdd_impact = mdd_impact
        self.paa_impact = paa_impact

        # related to change in region
        self.exp_region_id = [] if exp_region_id is None else exp_region_id

        # risk transfer
        self.risk_transf_attach = risk_transf_attach
        self.risk_transf_cover = risk_transf_cover
        self.risk_transf_cost_factor = risk_transf_cost_factor

    def check(self):
        """
        Check consistent instance data.

        Raises
        ------
        ValueError
        """
        u_check.size([3, 4], self.color_rgb, 'Measure.color_rgb')
        u_check.size(2, self.hazard_inten_imp, 'Measure.hazard_inten_imp')
        u_check.size(2, self.mdd_impact, 'Measure.mdd_impact')
        u_check.size(2, self.paa_impact, 'Measure.paa_impact')

    def calc_impact(self, exposures, imp_fun_set, hazard, assign_centroids=True):
        """
        Apply measure and compute impact and risk transfer of measure
        implemented over inputs.

        Parameters
        ----------
        exposures : climada.entity.Exposures
            exposures instance
        imp_fun_set : climada.entity.ImpactFuncSet
            impact function set instance
        hazard : climada.hazard.Hazard
            hazard instance
        assign_centroids : bool, optional
            indicates whether centroids are assigned to the self.exposures object.
            Centroids assignment is an expensive operation; set this to ``False`` to save
            computation time if the hazards' centroids are already assigned to the exposures
            object.
            Default: True

        Returns
        -------
        climada.engine.Impact
            resulting impact and risk transfer of measure
        """

        new_exp, new_impfs, new_haz = self.apply(exposures, imp_fun_set, hazard)
        return self._calc_impact(new_exp, new_impfs, new_haz, assign_centroids)

    def apply(self, exposures, imp_fun_set, hazard):
        """
        Implement measure with all its defined parameters.

        Parameters
        ----------
        exposures : climada.entity.Exposures
            exposures instance
        imp_fun_set : climada.entity.ImpactFuncSet
            impact function set instance
        hazard : climada.hazard.Hazard
            hazard instance

        Returns
        -------
        new_exp : climada.entity.Exposure
            Exposure with implemented measure with all defined parameters
        new_ifs : climada.entity.ImpactFuncSet
            Impact function set with implemented measure with all defined parameters
        new_haz : climada.hazard.Hazard
            Hazard with implemented measure with all defined parameters
        """
        # change hazard
        new_haz = self._change_all_hazard(hazard)
        # change exposures
        new_exp = self._change_all_exposures(exposures)
        new_exp = self._change_exposures_impf(new_exp)
        # change impact functions
        new_impfs = self._change_imp_func(imp_fun_set)
        # cutoff events whose damage happen with high frequency (in region impf specified)
        new_haz = self._cutoff_hazard_damage(new_exp, new_impfs, new_haz)
        # apply all previous changes only to the selected exposures
        new_exp, new_impfs, new_haz = self._filter_exposures(
            exposures, imp_fun_set, hazard, new_exp, new_impfs, new_haz)

        return new_exp, new_impfs, new_haz

    def _calc_impact(self, new_exp, new_impfs, new_haz, assign_centroids):
        """Compute impact and risk transfer of measure implemented over inputs.

        Parameters
        ----------
        new_exp : climada.entity.Exposures
            exposures once measure applied
        new_ifs : climada.entity.ImpactFuncSet
            impact function set once measure applied
        new_haz  : climada.hazard.Hazard
            hazard once measure applied

        Returns
        -------
        climada.engine.Impact
        """
        from climada.engine.impact_calc import ImpactCalc  # pylint: disable=import-outside-toplevel
        imp = ImpactCalc(new_exp, new_impfs, new_haz)\
              .impact(save_mat=False, assign_centroids=assign_centroids)
        return imp.calc_risk_transfer(self.risk_transf_attach, self.risk_transf_cover)

    def _change_all_hazard(self, hazard):
        """
        Change hazard to provided hazard_set.

        Parameters
        ----------
        hazard : climada.hazard.Hazard
            hazard instance

        Returns
        -------
        new_haz : climada.hazard.Hazard
            Hazard
        """
        if self.hazard_set == NULL_STR:
            return hazard

        LOGGER.debug('Setting new hazard %s', self.hazard_set)
        new_haz = Hazard.from_hdf5(self.hazard_set)
        new_haz.check()
        return new_haz

    def _change_all_exposures(self, exposures):
        """
        Change exposures to provided exposures_set.

        Parameters
        ----------
        exposures : climada.entity.Exposures
            exposures instance

        Returns
        -------
        new_exp : climada.entity.Exposures()
            Exposures
        """
        if isinstance(self.exposures_set, str) and self.exposures_set == NULL_STR:
            return exposures

        if isinstance(self.exposures_set, (str, Path)):
            LOGGER.debug('Setting new exposures %s', self.exposures_set)
            new_exp = Exposures.from_hdf5(self.exposures_set)
            new_exp.check()
        elif isinstance(self.exposures_set, Exposures):
            LOGGER.debug('Setting new exposures. ')
            new_exp = self.exposures_set.copy(deep=True)
            new_exp.check()
        else:
            raise ValueError(f'{self.exposures_set} is neither a string nor an Exposures object')

<<<<<<< HEAD
        if not np.array_equal(np.unique(exposures.latitude),
                              np.unique(new_exp.latitude)) or \
        not np.array_equal(np.unique(exposures.longitude),
                           np.unique(new_exp.longitude)):
=======
        if not np.array_equal(np.unique(exposures.gdf['latitude'].values),
                              np.unique(new_exp.gdf['latitude'].values)) or \
        not np.array_equal(np.unique(exposures.gdf['longitude'].values),
                           np.unique(new_exp.gdf['longitude'].values)):
>>>>>>> 2ba8be9d
            LOGGER.warning('Exposures locations have changed.')

        return new_exp

    def _change_exposures_impf(self, exposures):
        """Change exposures impact functions ids according to imp_fun_map.

        Parameters
        ----------
        exposures : climada.entity.Exposures
            exposures instance

        Returns
        -------
        new_exp : climada.entity.Exposure
            Exposure with updated impact functions ids accordgin to
            impf_fun_map
        """
        if self.imp_fun_map == NULL_STR:
            return exposures

        LOGGER.debug('Setting new exposures impact functions%s', self.imp_fun_map)
        new_exp = exposures.copy(deep=True)
        from_id = int(self.imp_fun_map[0:self.imp_fun_map.find('to')])
        to_id = int(self.imp_fun_map[self.imp_fun_map.find('to') + 2:])
        try:
            exp_change = np.argwhere(
                new_exp.gdf[INDICATOR_IMPF + self.haz_type].values == from_id
            ).reshape(-1)
            new_exp.gdf[INDICATOR_IMPF + self.haz_type].values[exp_change] = to_id
        except KeyError:
            exp_change = np.argwhere(
                new_exp.gdf[INDICATOR_IMPF].values == from_id
            ).reshape(-1)
            new_exp.gdf[INDICATOR_IMPF].values[exp_change] = to_id
        return new_exp

    def _change_imp_func(self, imp_set):
        """
        Apply measure to impact functions of the same hazard type.

        Parameters
        ----------
        imp_set : climada.entity.ImpactFuncSet
            impact function set instance to be modified

        Returns
        -------
        new_imp_set : climada.entity.ImpactFuncSet
            ImpactFuncSet with measure applied to each impact function
            according to the defined hazard type
        """
        if self.hazard_inten_imp == (1, 0) and self.mdd_impact == (1, 0)\
        and self.paa_impact == (1, 0):
            return imp_set

        new_imp_set = copy.deepcopy(imp_set)
        for imp_fun in new_imp_set.get_func(self.haz_type):
            LOGGER.debug('Transforming impact functions.')
            imp_fun.intensity = np.maximum(
                imp_fun.intensity * self.hazard_inten_imp[0] - self.hazard_inten_imp[1], 0.0)
            imp_fun.mdd = np.maximum(
                imp_fun.mdd * self.mdd_impact[0] + self.mdd_impact[1], 0.0)
            imp_fun.paa = np.maximum(
                imp_fun.paa * self.paa_impact[0] + self.paa_impact[1], 0.0)

        if not new_imp_set.size():
            LOGGER.info('No impact function of hazard %s found.', self.haz_type)

        return new_imp_set

    def _cutoff_hazard_damage(self, exposures, impf_set, hazard):
        """Cutoff of hazard events which generate damage with a frequency higher
        than hazard_freq_cutoff.

        Parameters
        ----------
        exposures : climada.entity.Exposures
            exposures instance
        imp_set : climada.entity.ImpactFuncSet
            impact function set instance
        hazard : climada.hazard.Hazard
            hazard instance

        Returns
        -------
        new_haz : climada.hazard.Hazard
            Hazard without events which generate damage with a frequency
            higher than hazard_freq_cutoff
        """
        if self.hazard_freq_cutoff == 0:
            return hazard

        if self.exp_region_id:
            # compute impact only in selected region
            in_reg = np.logical_or.reduce(
<<<<<<< HEAD
                [exposures.region_id == reg for reg in self.exp_region_id]
=======
                [exposures.gdf['region_id'].values == reg for reg in self.exp_region_id]
>>>>>>> 2ba8be9d
            )
            exp_imp = Exposures(exposures.gdf[in_reg], crs=exposures.crs)
        else:
            exp_imp = exposures

        from climada.engine.impact_calc import ImpactCalc  # pylint: disable=import-outside-toplevel
        imp = ImpactCalc(exp_imp, impf_set, hazard)\
              .impact(assign_centroids=hazard.centr_exp_col not in exp_imp.gdf)

        LOGGER.debug('Cutting events whose damage have a frequency > %s.',
                     self.hazard_freq_cutoff)
        new_haz = copy.deepcopy(hazard)
        sort_idxs = np.argsort(imp.at_event)[::-1]
        exceed_freq = np.cumsum(imp.frequency[sort_idxs])
        cutoff = exceed_freq > self.hazard_freq_cutoff
        sel_haz = sort_idxs[cutoff]
        for row in sel_haz:
            new_haz.intensity.data[new_haz.intensity.indptr[row]:
                                   new_haz.intensity.indptr[row + 1]] = 0
        new_haz.intensity.eliminate_zeros()
        return new_haz

    def _filter_exposures(self, exposures, imp_set, hazard, new_exp, new_impfs,
                          new_haz):
        """
        Incorporate changes of new elements to previous ones only for the
        selected exp_region_id. If exp_region_id is [], all new changes
        will be accepted.

        Parameters
        ----------
        exposures : climada.entity.Exposures
            old exposures instance
        imp_set :climada.entity.ImpactFuncSet
            old impact function set instance
        hazard : climada.hazard.Hazard
            old hazard instance
        new_exp : climada.entity.Exposures
            new exposures instance
        new_ifs : climada.entity.ImpactFuncSet
            new impact functions instance
        new_haz : climada.hazard.Hazard
            new hazard instance

        Returns
        -------
        new_exp,new_ifs, new_haz : climada.entity.Exposures,
                                   climada.entity.ImpactFuncSet,
                                   climada.hazard.Hazard
            Exposures, ImpactFuncSet, Hazard with incoporated elements
            for the selected exp_region_id.
        """
        if not self.exp_region_id:
            return new_exp, new_impfs, new_haz

        if exposures is new_exp:
            new_exp = exposures.copy(deep=True)

        if imp_set is not new_impfs:
            # provide new impact functions ids to changed impact functions
            fun_ids = list(new_impfs.get_func()[self.haz_type].keys())
            for key in fun_ids:
                new_impfs.get_func()[self.haz_type][key].id = key + IMPF_ID_FACT
                new_impfs.get_func()[self.haz_type][key + IMPF_ID_FACT] = \
                    new_impfs.get_func()[self.haz_type][key]
            try:
                new_exp.gdf[INDICATOR_IMPF + self.haz_type] += IMPF_ID_FACT
            except KeyError:
                new_exp.gdf[INDICATOR_IMPF] += IMPF_ID_FACT
            # collect old impact functions as well (used by exposures)
            new_impfs.get_func()[self.haz_type].update(imp_set.get_func()[self.haz_type])

        # get the indices for changing and inert regions
        chg_reg = exposures.gdf['region_id'].isin(self.exp_region_id)
        no_chg_reg = ~chg_reg

        LOGGER.debug('Number of changed exposures: %s', chg_reg.sum())

        # concatenate previous and new exposures
        new_exp.set_gdf(
            GeoDataFrame(
                pd.concat([
                    exposures.gdf[no_chg_reg],  # old values for inert regions
                    new_exp.gdf[chg_reg]        # new values for changing regions
                ]).loc[exposures.gdf.index,:],  # re-establish old order
            ),
            crs=exposures.crs
        )

        # set missing values of centr_
        if INDICATOR_CENTR + self.haz_type in new_exp.gdf.columns \
            and np.isnan(new_exp.gdf[INDICATOR_CENTR + self.haz_type].values).any():
            new_exp.gdf.drop(columns=INDICATOR_CENTR + self.haz_type, inplace=True)
        elif INDICATOR_CENTR in new_exp.gdf.columns \
            and np.isnan(new_exp.gdf[INDICATOR_CENTR].values).any():
            new_exp.gdf.drop(columns=INDICATOR_CENTR, inplace=True)

        # put hazard intensities outside region to previous intensities
        if hazard is not new_haz:
            if INDICATOR_CENTR + self.haz_type in exposures.gdf.columns:
                centr = exposures.gdf[INDICATOR_CENTR + self.haz_type].values[chg_reg]
            elif INDICATOR_CENTR in exposures.gdf.columns:
                centr = exposures.gdf[INDICATOR_CENTR].values[chg_reg]
            else:
                exposures.assign_centroids(hazard)
                centr = exposures.gdf[INDICATOR_CENTR + self.haz_type].values[chg_reg]

            centr = np.delete(np.arange(hazard.intensity.shape[1]), np.unique(centr))
            new_haz_inten = new_haz.intensity.tolil()
            new_haz_inten[:, centr] = hazard.intensity[:, centr]
            new_haz.intensity = new_haz_inten.tocsr()

        return new_exp, new_impfs, new_haz<|MERGE_RESOLUTION|>--- conflicted
+++ resolved
@@ -315,17 +315,10 @@
         else:
             raise ValueError(f'{self.exposures_set} is neither a string nor an Exposures object')
 
-<<<<<<< HEAD
         if not np.array_equal(np.unique(exposures.latitude),
                               np.unique(new_exp.latitude)) or \
         not np.array_equal(np.unique(exposures.longitude),
                            np.unique(new_exp.longitude)):
-=======
-        if not np.array_equal(np.unique(exposures.gdf['latitude'].values),
-                              np.unique(new_exp.gdf['latitude'].values)) or \
-        not np.array_equal(np.unique(exposures.gdf['longitude'].values),
-                           np.unique(new_exp.gdf['longitude'].values)):
->>>>>>> 2ba8be9d
             LOGGER.warning('Exposures locations have changed.')
 
         return new_exp
@@ -422,11 +415,7 @@
         if self.exp_region_id:
             # compute impact only in selected region
             in_reg = np.logical_or.reduce(
-<<<<<<< HEAD
                 [exposures.region_id == reg for reg in self.exp_region_id]
-=======
-                [exposures.gdf['region_id'].values == reg for reg in self.exp_region_id]
->>>>>>> 2ba8be9d
             )
             exp_imp = Exposures(exposures.gdf[in_reg], crs=exposures.crs)
         else:

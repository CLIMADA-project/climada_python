--- conflicted
+++ resolved
@@ -22,86 +22,19 @@
 __all__ = ["MeasureSet"]
 
 import logging
-<<<<<<< HEAD
 from typing import Iterable
 
 import numpy as np
 from scipy.sparse import csr_matrix
 
-=======
-from typing import List, Optional
-
-import numpy as np
-import pandas as pd
-import xlsxwriter
-from matplotlib import colormaps as cm
-
 import climada.util.hdf5_handler as u_hdf5
->>>>>>> dcbe2c5f
 from climada.entity.measures.base import Measure
 
 LOGGER = logging.getLogger(__name__)
 
-<<<<<<< HEAD
 
 class MeasureSet:
     """Contains measures of type Measure.
-=======
-DEF_VAR_MAT = {
-    "sup_field_name": "entity",
-    "field_name": "measures",
-    "var_name": {
-        "name": "name",
-        "color": "color",
-        "cost": "cost",
-        "haz_int_a": "hazard_intensity_impact_a",
-        "haz_int_b": "hazard_intensity_impact_b",
-        "haz_frq": "hazard_high_frequency_cutoff",
-        "haz_set": "hazard_event_set",
-        "mdd_a": "MDD_impact_a",
-        "mdd_b": "MDD_impact_b",
-        "paa_a": "PAA_impact_a",
-        "paa_b": "PAA_impact_b",
-        "fun_map": "damagefunctions_map",
-        "exp_set": "assets_file",
-        "exp_reg": "Region_ID",
-        "risk_att": "risk_transfer_attachement",
-        "risk_cov": "risk_transfer_cover",
-        "haz": "peril_ID",
-    },
-}
-"""MATLAB variable names"""
-
-DEF_VAR_EXCEL = {
-    "sheet_name": "measures",
-    "col_name": {
-        "name": "name",
-        "color": "color",
-        "cost": "cost",
-        "haz_int_a": "hazard intensity impact a",
-        "haz_int_b": "hazard intensity impact b",
-        "haz_frq": "hazard high frequency cutoff",
-        "haz_set": "hazard event set",
-        "mdd_a": "MDD impact a",
-        "mdd_b": "MDD impact b",
-        "paa_a": "PAA impact a",
-        "paa_b": "PAA impact b",
-        "fun_map": "damagefunctions map",
-        "exp_set": "assets file",
-        "exp_reg": "Region_ID",
-        "risk_att": "risk transfer attachement",
-        "risk_cov": "risk transfer cover",
-        "risk_fact": "risk transfer cost factor",
-        "haz": "peril_ID",
-    },
-}
-"""Excel variable names"""
-
-
-class MeasureSet:
-    """Contains measures of type Measure. Loads from
-    files with format defined in FILE_EXT.
->>>>>>> dcbe2c5f
 
     Attributes
     ----------
@@ -110,11 +43,7 @@
         Use the available methods instead.
     """
 
-<<<<<<< HEAD
     def __init__(self, measures: Iterable[Measure]):
-=======
-    def __init__(self, measure_list: Optional[List[Measure]] = None):
->>>>>>> dcbe2c5f
         """Initialize a new MeasureSet object with specified data.
 
         Parameters
@@ -127,21 +56,7 @@
         self.haz_type = haz_type
         self._data = {meas.name: meas for meas in measures}
 
-<<<<<<< HEAD
     def append(self, measure):
-=======
-        Parameters
-        ----------
-        _data : dict, optional
-            A dict containing the Measure objects. For internal use only: It's not suppossed to be
-            set directly. Use the class methods instead.
-        """
-        self._data = (
-            _data if _data is not None else dict()
-        )  # {hazard_type : {name: Measure()}}
-
-    def append(self, meas):
->>>>>>> dcbe2c5f
         """Append an Measure. Override if same name and haz_type.
 
         Parameters
@@ -159,40 +74,8 @@
             raise ValueError("Input measures for different hazard type")
         self._data[measure.name] = measure
 
-<<<<<<< HEAD
     def measures(self, names=None):
         """Get measures
-=======
-        Parameters
-        ----------
-        haz_type : str, optional
-            all impact functions with this hazard
-        name : str, optional
-            measure name
-        """
-        if (haz_type is not None) and (name is not None):
-            try:
-                del self._data[haz_type][name]
-            except KeyError:
-                LOGGER.info("No Measure with hazard %s and id %s.", haz_type, name)
-        elif haz_type is not None:
-            try:
-                del self._data[haz_type]
-            except KeyError:
-                LOGGER.info("No Measure with hazard %s.", haz_type)
-        elif name is not None:
-            haz_remove = self.get_hazard_types(name)
-            if not haz_remove:
-                LOGGER.info("No Measure with name %s.", name)
-            for haz in haz_remove:
-                del self._data[haz][name]
-        else:
-            self._data = dict()
-
-    def get_measure(self, haz_type=None, name=None):
-        """Get ImpactFunc(s) of input hazard type and/or id.
-        If no input provided, all impact functions are returned.
->>>>>>> dcbe2c5f
 
         Parameters
         ----------
@@ -202,31 +85,7 @@
         Returns
         -------
         """
-<<<<<<< HEAD
         if names is None:
-=======
-        if (haz_type is not None) and (name is not None):
-            try:
-                return self._data[haz_type][name]
-            except KeyError:
-                LOGGER.info("No Measure with hazard %s and id %s.", haz_type, name)
-                return list()
-        elif haz_type is not None:
-            try:
-                return list(self._data[haz_type].values())
-            except KeyError:
-                LOGGER.info("No Measure with hazard %s.", haz_type)
-                return list()
-        elif name is not None:
-            haz_return = self.get_hazard_types(name)
-            if not haz_return:
-                LOGGER.info("No Measure with name %s.", name)
-            meas_return = []
-            for haz in haz_return:
-                meas_return.append(self._data[haz][name])
-            return meas_return
-        else:
->>>>>>> dcbe2c5f
             return self._data
         return {name: meas for name, meas in self._data.items() if name in names}
 
@@ -263,7 +122,6 @@
         -------
         int
         """
-<<<<<<< HEAD
         return len(self._data)
 
     # def combine(self, names=None, start_year=None, end_year=None, combo_name=None):
@@ -334,335 +192,4 @@
             impfset_change=comb_impfset_map,
             hazard_change=comb_haz_map,
             combo=names,
-        )
-=======
-        if (
-            (haz_type is not None)
-            and (name is not None)
-            and (isinstance(self.get_measure(haz_type, name), Measure))
-        ):
-            return 1
-        if (haz_type is not None) or (name is not None):
-            return len(self.get_measure(haz_type, name))
-        return sum(len(meas_list) for meas_list in self.get_names().values())
-
-    def check(self):
-        """Check instance attributes.
-
-        Raises
-        ------
-        ValueError
-        """
-        for key_haz, meas_dict in self._data.items():
-            def_color = cm.get_cmap("Greys").resampled(len(meas_dict))
-            for i_meas, (name, meas) in enumerate(meas_dict.items()):
-                if (name != meas.name) | (name == ""):
-                    raise ValueError(
-                        "Wrong Measure.name: %s != %s." % (name, meas.name)
-                    )
-                if key_haz != meas.haz_type:
-                    raise ValueError(
-                        "Wrong Measure.haz_type: %s != %s." % (key_haz, meas.haz_type)
-                    )
-                # set default color if not set
-                if np.array_equal(meas.color_rgb, np.zeros(3)):
-                    meas.color_rgb = def_color(i_meas)
-                meas.check()
-
-    def extend(self, meas_set):
-        """Extend measures of input MeasureSet to current
-        MeasureSet. Overwrite Measure if same name and haz_type.
-
-        Parameters
-        ----------
-        impact_funcs : MeasureSet
-            ImpactFuncSet instance to extend
-
-        Raises
-        ------
-        ValueError
-        """
-        meas_set.check()
-        if self.size() == 0:
-            self.__dict__ = copy.deepcopy(meas_set.__dict__)
-            return
-
-        new_func = meas_set.get_measure()
-        for _, meas_dict in new_func.items():
-            for _, meas in meas_dict.items():
-                self.append(meas)
-
-    @classmethod
-    def from_mat(cls, file_name, var_names=None):
-        """Read MATLAB file generated with previous MATLAB CLIMADA version.
-
-        Parameters
-        ----------
-        file_name : str
-            absolute file name
-        description : str, optional
-            description of the data
-        var_names : dict, optional
-            name of the variables in the file
-
-        Returns
-        -------
-        meas_set: climada.entity.MeasureSet()
-            Measure Set from matlab file
-        """
-        if var_names is None:
-            var_names = DEF_VAR_MAT
-
-        def read_att_mat(measures, data, file_name, var_names):
-            """Read MATLAB measures attributes"""
-            num_mes = len(data[var_names["var_name"]["name"]])
-            for idx in range(0, num_mes):
-                color_str = u_hdf5.get_str_from_ref(
-                    file_name, data[var_names["var_name"]["color"]][idx][0]
-                )
-
-                try:
-                    hazard_inten_imp = (
-                        data[var_names["var_name"]["haz_int_a"]][idx][0],
-                        data[var_names["var_name"]["haz_int_b"]][0][idx],
-                    )
-                except KeyError:
-                    hazard_inten_imp = (
-                        data[var_names["var_name"]["haz_int_a"][:-2]][idx][0],
-                        0,
-                    )
-
-                meas_kwargs = dict(
-                    name=u_hdf5.get_str_from_ref(
-                        file_name, data[var_names["var_name"]["name"]][idx][0]
-                    ),
-                    color_rgb=np.fromstring(color_str, dtype=float, sep=" "),
-                    cost=data[var_names["var_name"]["cost"]][idx][0],
-                    haz_type=u_hdf5.get_str_from_ref(
-                        file_name, data[var_names["var_name"]["haz"]][idx][0]
-                    ),
-                    hazard_freq_cutoff=data[var_names["var_name"]["haz_frq"]][idx][0],
-                    hazard_set=u_hdf5.get_str_from_ref(
-                        file_name, data[var_names["var_name"]["haz_set"]][idx][0]
-                    ),
-                    hazard_inten_imp=hazard_inten_imp,
-                    # different convention of signs followed in MATLAB!
-                    mdd_impact=(
-                        data[var_names["var_name"]["mdd_a"]][idx][0],
-                        data[var_names["var_name"]["mdd_b"]][idx][0],
-                    ),
-                    paa_impact=(
-                        data[var_names["var_name"]["paa_a"]][idx][0],
-                        data[var_names["var_name"]["paa_b"]][idx][0],
-                    ),
-                    imp_fun_map=u_hdf5.get_str_from_ref(
-                        file_name, data[var_names["var_name"]["fun_map"]][idx][0]
-                    ),
-                    exposures_set=u_hdf5.get_str_from_ref(
-                        file_name, data[var_names["var_name"]["exp_set"]][idx][0]
-                    ),
-                    risk_transf_attach=data[var_names["var_name"]["risk_att"]][idx][0],
-                    risk_transf_cover=data[var_names["var_name"]["risk_cov"]][idx][0],
-                )
-
-                exp_region_id = data[var_names["var_name"]["exp_reg"]][idx][0]
-                if exp_region_id:
-                    meas_kwargs["exp_region_id"] = [exp_region_id]
-
-                measures.append(Measure(**meas_kwargs))
-
-        data = u_hdf5.read(file_name)
-        meas_set = cls()
-        try:
-            data = data[var_names["sup_field_name"]]
-        except KeyError:
-            pass
-
-        try:
-            data = data[var_names["field_name"]]
-            read_att_mat(meas_set, data, file_name, var_names)
-        except KeyError as var_err:
-            raise KeyError("Variable not in MAT file: " + str(var_err)) from var_err
-
-        return meas_set
-
-    def read_mat(self, *args, **kwargs):
-        """This function is deprecated, use MeasureSet.from_mat instead."""
-        LOGGER.warning(
-            "The use of MeasureSet.read_mat is deprecated."
-            "Use MeasureSet.from_mat instead."
-        )
-        self.__dict__ = MeasureSet.from_mat(*args, **kwargs).__dict__
-
-    @classmethod
-    def from_excel(cls, file_name, var_names=None):
-        """Read excel file following template and store variables.
-
-        Parameters
-        ----------
-        file_name : str
-            absolute file name
-        description : str, optional
-            description of the data
-        var_names : dict, optional
-            name of the variables in the file
-
-        Returns
-        -------
-        meas_set : climada.entity.MeasureSet
-            Measures set from Excel
-        """
-        if var_names is None:
-            var_names = DEF_VAR_EXCEL
-
-        def read_att_excel(measures, dfr, var_names):
-            """Read Excel measures attributes"""
-            num_mes = len(dfr.index)
-            for idx in range(0, num_mes):
-                # Search for (a, b) values, put a=1 otherwise
-                try:
-                    hazard_inten_imp = (
-                        dfr[var_names["col_name"]["haz_int_a"]][idx],
-                        dfr[var_names["col_name"]["haz_int_b"]][idx],
-                    )
-                except KeyError:
-                    hazard_inten_imp = (1, dfr["hazard intensity impact"][idx])
-
-                meas_kwargs = dict(
-                    name=dfr[var_names["col_name"]["name"]][idx],
-                    cost=dfr[var_names["col_name"]["cost"]][idx],
-                    hazard_freq_cutoff=dfr[var_names["col_name"]["haz_frq"]][idx],
-                    hazard_set=dfr[var_names["col_name"]["haz_set"]][idx],
-                    hazard_inten_imp=hazard_inten_imp,
-                    mdd_impact=(
-                        dfr[var_names["col_name"]["mdd_a"]][idx],
-                        dfr[var_names["col_name"]["mdd_b"]][idx],
-                    ),
-                    paa_impact=(
-                        dfr[var_names["col_name"]["paa_a"]][idx],
-                        dfr[var_names["col_name"]["paa_b"]][idx],
-                    ),
-                    imp_fun_map=dfr[var_names["col_name"]["fun_map"]][idx],
-                    risk_transf_attach=dfr[var_names["col_name"]["risk_att"]][idx],
-                    risk_transf_cover=dfr[var_names["col_name"]["risk_cov"]][idx],
-                    color_rgb=np.fromstring(
-                        dfr[var_names["col_name"]["color"]][idx], dtype=float, sep=" "
-                    ),
-                )
-
-                try:
-                    meas_kwargs["haz_type"] = dfr[var_names["col_name"]["haz"]][idx]
-                except KeyError:
-                    pass
-
-                try:
-                    meas_kwargs["exposures_set"] = dfr[
-                        var_names["col_name"]["exp_set"]
-                    ][idx]
-                except KeyError:
-                    pass
-
-                try:
-                    meas_kwargs["exp_region_id"] = ast.literal_eval(
-                        dfr[var_names["col_name"]["exp_reg"]][idx]
-                    )
-                except KeyError:
-                    pass
-                except ValueError:
-                    meas_kwargs["exp_region_id"] = dfr[
-                        var_names["col_name"]["exp_reg"]
-                    ][idx]
-
-                try:
-                    meas_kwargs["risk_transf_cost_factor"] = dfr[
-                        var_names["col_name"]["risk_fact"]
-                    ][idx]
-                except KeyError:
-                    pass
-
-                measures.append(Measure(**meas_kwargs))
-
-        dfr = pd.read_excel(file_name, var_names["sheet_name"])
-        dfr = dfr.fillna("")
-        meas_set = cls()
-        try:
-            read_att_excel(meas_set, dfr, var_names)
-        except KeyError as var_err:
-            raise KeyError("Variable not in Excel file: " + str(var_err)) from var_err
-
-        return meas_set
-
-    def read_excel(self, *args, **kwargs):
-        """This function is deprecated, use MeasureSet.from_excel instead."""
-        LOGGER.warning(
-            "The use ofMeasureSet.read_excel is deprecated."
-            "Use MeasureSet.from_excel instead."
-        )
-        self.__dict__ = MeasureSet.from_excel(*args, **kwargs).__dict__
-
-    def write_excel(self, file_name, var_names=None):
-        """Write excel file following template.
-
-        Parameters
-        ----------
-        file_name : str
-            absolute file name to write
-        var_names : dict, optional
-            name of the variables in the file
-        """
-        if var_names is None:
-            var_names = DEF_VAR_EXCEL
-
-        def write_meas(row_ini, imp_ws, xls_data):
-            """Write one measure"""
-            for icol, col_dat in enumerate(xls_data):
-                imp_ws.write(row_ini, icol, col_dat)
-
-        meas_wb = xlsxwriter.Workbook(file_name)
-        mead_ws = meas_wb.add_worksheet(var_names["sheet_name"])
-
-        header = [
-            var_names["col_name"]["name"],
-            var_names["col_name"]["color"],
-            var_names["col_name"]["cost"],
-            var_names["col_name"]["haz_int_a"],
-            var_names["col_name"]["haz_int_b"],
-            var_names["col_name"]["haz_frq"],
-            var_names["col_name"]["haz_set"],
-            var_names["col_name"]["mdd_a"],
-            var_names["col_name"]["mdd_b"],
-            var_names["col_name"]["paa_a"],
-            var_names["col_name"]["paa_b"],
-            var_names["col_name"]["fun_map"],
-            var_names["col_name"]["exp_set"],
-            var_names["col_name"]["exp_reg"],
-            var_names["col_name"]["risk_att"],
-            var_names["col_name"]["risk_cov"],
-            var_names["col_name"]["haz"],
-        ]
-        for icol, head_dat in enumerate(header):
-            mead_ws.write(0, icol, head_dat)
-        for row_ini, (_, haz_dict) in enumerate(self._data.items(), 1):
-            for meas_name, meas in haz_dict.items():
-                xls_data = [
-                    meas_name,
-                    " ".join(list(map(str, meas.color_rgb))),
-                    meas.cost,
-                    meas.hazard_inten_imp[0],
-                    meas.hazard_inten_imp[1],
-                    meas.hazard_freq_cutoff,
-                    meas.hazard_set,
-                    meas.mdd_impact[0],
-                    meas.mdd_impact[1],
-                    meas.paa_impact[0],
-                    meas.paa_impact[1],
-                    meas.imp_fun_map,
-                    meas.exposures_set,
-                    str(meas.exp_region_id),
-                    meas.risk_transf_attach,
-                    meas.risk_transf_cover,
-                    meas.haz_type,
-                ]
-            write_meas(row_ini, mead_ws, xls_data)
-        meas_wb.close()
->>>>>>> dcbe2c5f
+        )
--- conflicted
+++ resolved
@@ -115,7 +115,6 @@
     @property
     def crs(self):
         """Coordinate Reference System, refers to the crs attribute of the inherent GeoDataFrame"""
-<<<<<<< HEAD
         try:
             return self.gdf.crs
         except AttributeError:
@@ -223,80 +222,6 @@
     def check(self):
         """Check Exposures consistency.
 
-=======
-        return self.gdf.crs
-
-    def __init__(self, *args, **kwargs):
-        """Creates an Exposures object from a GeoDataFrame
-
-        Parameters
-        ----------
-        *args :
-            Arguments of the GeoDataFrame constructor
-        **kwargs :
-            Named arguments of the GeoDataFrame constructor, additionally
-        tag : climada.entity.exposures.tag.Tag
-            Exopusres tag
-        ref_year : int
-            Reference Year
-        value_unit : str
-            Unit of the exposed value
-        meta : dict
-            Metadata dictionary
-        """
-        try:
-            self.meta = kwargs.pop('meta')
-        except KeyError:
-            self.meta = {}
-            LOGGER.info('meta set to default value %s', self.meta)
-
-        try:
-            self.tag = kwargs.pop('tag')
-        except KeyError:
-            self.tag = self.meta.get('tag', Tag())
-            if 'tag' not in self.meta:
-                LOGGER.info('tag set to default value %s', self.tag)
-
-        try:
-            self.ref_year = kwargs.pop('ref_year')
-        except KeyError:
-            self.ref_year = self.meta.get('ref_year', DEF_REF_YEAR)
-            if 'ref_year' not in self.meta:
-                LOGGER.info('ref_year set to default value %s', self.ref_year)
-
-        try:
-            self.value_unit = kwargs.pop('value_unit')
-        except KeyError:
-            self.value_unit = self.meta.get('ref_year', DEF_VALUE_UNIT)
-            if 'value_unit' not in self.meta:
-                LOGGER.info('value_unit set to default value %s', self.value_unit)
-
-        # remaining generic attributes
-        for mda in type(self)._metadata:
-            if mda not in Exposures._metadata:
-                if mda in kwargs:
-                    setattr(self, mda, kwargs.pop(mda))
-                elif mda in self.meta:
-                    setattr(self, mda, self.meta[mda])
-                else:
-                    setattr(self, mda, None)
-
-        self.gdf = GeoDataFrame(*args, **kwargs)
-        if not self.gdf.crs:
-            self.gdf.crs = self.meta.get('crs', DEF_CRS)
-            if 'crs' not in self.meta:
-                LOGGER.info('crs set to default value: %s', self.crs)
-
-    def __str__(self):
-        return '\n'.join(
-            [f"{md}: {self.__dict__[md]}" for md in type(self)._metadata] +
-            [f"crs: {self.crs}", "data:", str(self.gdf)]
-        )
-
-    def check(self):
-        """Check Exposures consistency.
-
->>>>>>> 6d739b44
         Reports missing columns in log messages.
         If no if_* column is present in the dataframe, a default column 'if_' is added with
         default impact function id 1.
@@ -308,11 +233,7 @@
                 raise ValueError(f"{var} missing in gdf")
 
         # computable columns except if_*
-<<<<<<< HEAD
         for var in sorted(set(self.vars_def).difference([INDICATOR_IF])):
-=======
-        for var in set(self.vars_def).difference([INDICATOR_IF]):
->>>>>>> 6d739b44
             if not var in self.gdf.columns:
                 LOGGER.info("%s not set.", var)
 
@@ -325,11 +246,7 @@
             self.gdf[INDICATOR_IF] = 1
 
         # optional columns except centr_*
-<<<<<<< HEAD
         for var in sorted(set(self.vars_opt).difference([INDICATOR_CENTR])):
-=======
-        for var in set(self.vars_opt).difference([INDICATOR_CENTR]):
->>>>>>> 6d739b44
             if not var in self.gdf.columns:
                 LOGGER.info("%s not set.", var)
 
@@ -380,14 +297,6 @@
             assigned[(y_i < 0) | (y_i >= hazard.centroids.meta['height'])] = -1
         else:
             coord = np.stack([self.gdf.latitude.values, self.gdf.longitude.values], axis=1)
-<<<<<<< HEAD
-            if np.array_equal(coord, hazard.centroids.coord):
-                assigned = np.arange(self.gdf.shape[0])
-            else:
-                assigned = interpol_index(hazard.centroids.coord, coord,
-                                          method=method, distance=distance,
-                                          threshold=threshold)
-=======
             haz_coord = hazard.centroids.coord
 
             if np.array_equal(coord, haz_coord):
@@ -414,7 +323,6 @@
                     assigned[not_assigned_mask] = interpol_index(
                         haz_coord, coord[not_assigned_mask],
                         method=method, distance=distance, threshold=threshold)
->>>>>>> 6d739b44
 
         self.gdf[INDICATOR_CENTR + hazard.tag.haz_type] = assigned
 
@@ -570,11 +478,7 @@
         """
         if self.meta and self.meta['height'] * self.meta['width'] == len(self.gdf):
             raster = self.gdf.value.values.reshape((self.meta['height'],
-<<<<<<< HEAD
                                                     self.meta['width']))
-=======
-                                                self.meta['width']))
->>>>>>> 6d739b44
             # check raster starts by upper left corner
             if self.gdf.latitude.values[0] < self.gdf.latitude.values[-1]:
                 raster = np.flip(raster, axis=0)
@@ -721,7 +625,6 @@
     #
     def to_crs(self, crs=None, epsg=None, inplace=False):
         """Wrapper of the GeoDataFrame.to_crs method.
-<<<<<<< HEAD
 
         Transform geometries to a new coordinate reference system.
         Transform all geometries in a GeoSeries to a different coordinate reference system.
@@ -755,40 +658,6 @@
         exp.to_crs(crs, epsg, True)
         return exp
 
-=======
-
-        Transform geometries to a new coordinate reference system.
-        Transform all geometries in a GeoSeries to a different coordinate reference system.
-        The crs attribute on the current GeoSeries must be set. Either crs in string or dictionary
-        form or an EPSG code may be specified for output.
-        This method will transform all points in all objects. It has no notion or projecting entire
-        geometries. All segments joining points are assumed to be lines in the current projection,
-        not geodesics. Objects crossing the dateline (or other projection boundary) will have
-        undesirable behavior.
-
-        Parameters:
-            crs : dict or str
-                Output projection parameters as string or in dictionary form.
-            epsg : int
-                EPSG code specifying output projection.
-            inplace : bool, optional, default: False
-                Whether to return a new GeoDataFrame or do the transformation in
-                place.
-
-        Returns:
-            None if inplace is True
-            else a transformed copy of the exposures object
-        """
-        if inplace:
-            self.gdf.to_crs(crs, epsg, True)
-            self.set_lat_lon()
-            return None
-
-        exp = self.copy()
-        exp.to_crs(crs, epsg, True)
-        return exp
-
->>>>>>> 6d739b44
     def plot(self, *args, **kwargs):
         """Wrapper of the GeoDataFram.plot method"""
         self.gdf.plot(*args, **kwargs)
@@ -823,11 +692,7 @@
         """
         if self.meta and self.meta['height'] * self.meta['width'] == len(self.gdf):
             raster = self.gdf[value_name].values.reshape((self.meta['height'],
-<<<<<<< HEAD
                                                           self.meta['width']))
-=======
-                                                         self.meta['width']))
->>>>>>> 6d739b44
             # check raster starts by upper left corner
             if self.gdf.latitude.values[0] < self.gdf.latitude.values[-1]:
                 raster = np.flip(raster, axis=0)
@@ -839,10 +704,7 @@
             raster, meta = u_coord.points_to_raster(self, [value_name], scheduler=scheduler)
             u_coord.write_raster(file_name, raster, meta)
 
-<<<<<<< HEAD
     @staticmethod
-=======
->>>>>>> 6d739b44
     def concat(exposures_list):
         """Concatenates Exposures or DataFrame objectss to one Exposures object.
 
@@ -858,13 +720,8 @@
         """
         exp = exposures_list[0].copy(deep=False)
         df_list = [
-<<<<<<< HEAD
             ex.gdf if isinstance(ex, Exposures) else ex
             for ex in exposures_list
-=======
-            el.gdf if isinstance(el, Exposures) else el
-            for el in exposures_list
->>>>>>> 6d739b44
         ]
         exp.gdf = GeoDataFrame(
             pd.concat(df_list, ignore_index=True, sort=False),
@@ -913,11 +770,7 @@
     for var_name in exposures.gdf.columns:
         if var_name not in ('latitude', 'longitude', 'region_id', 'geometry'):
             sea_exp_gdf[var_name] = np.zeros(sea_exp_gdf.latitude.size,
-<<<<<<< HEAD
                                              exposures.gdf[var_name].dtype)
-=======
-                                            exposures.gdf[var_name].dtype)
->>>>>>> 6d739b44
 
     return Exposures(
         pd.concat([exposures.gdf, sea_exp_gdf], ignore_index=True, sort=False),

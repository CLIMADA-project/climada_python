"""
This file is part of CLIMADA.

Copyright (C) 2017 ETH Zurich, CLIMADA contributors listed in AUTHORS.

CLIMADA is free software: you can redistribute it and/or modify it under the
terms of the GNU Lesser General Public License as published by the Free
Software Foundation, version 3.

CLIMADA is distributed in the hope that it will be useful, but WITHOUT ANY
WARRANTY; without even the implied warranty of MERCHANTABILITY or FITNESS FOR A
PARTICULAR PURPOSE.  See the GNU Lesser General Public License for more details.

You should have received a copy of the GNU Lesser General Public License along
with CLIMADA. If not, see <https://www.gnu.org/licenses/>.

---

Define Exposures class.
"""

__all__ = ['Exposures', 'add_sea']

import logging
import copy

import numpy as np
import pandas as pd
import matplotlib.pyplot as plt
from mpl_toolkits.axes_grid1 import make_axes_locatable
from geopandas import GeoDataFrame
import rasterio
from rasterio.warp import Resampling
import contextily as ctx

from climada.entity.tag import Tag
import climada.util.hdf5_handler as hdf5
from climada.util.constants import ONE_LAT_KM, DEF_CRS
import climada.util.coordinates as u_coord
from climada.util.interpolation import interpol_index
import climada.util.plot as u_plot

LOGGER = logging.getLogger(__name__)

INDICATOR_IF = 'if_'
"""Name of the column containing the impact functions id of specified hazard"""

INDICATOR_CENTR = 'centr_'
"""Name of the column containing the centroids id of specified hazard"""

DEF_REF_YEAR = 2018
"""Default reference year"""

DEF_VALUE_UNIT = 'USD'
"""Default reference year"""

DEF_VAR_MAT = {'sup_field_name': 'entity',
               'field_name': 'assets',
               'var_name': {'lat': 'lat',
                            'lon': 'lon',
                            'val': 'Value',
                            'ded': 'Deductible',
                            'cov': 'Cover',
                            'imp': 'DamageFunID',
                            'cat': 'Category_ID',
                            'reg': 'Region_ID',
                            'uni': 'Value_unit',
                            'ass': 'centroid_index',
                            'ref': 'reference_year'
                           }
              }
"""MATLAB variable names"""

class Exposures():
    """geopandas GeoDataFrame with metada and columns (pd.Series) defined in
    Attributes.

    Attributes:
        tag (Tag): metada - information about the source data
        ref_year (int): metada - reference year
        value_unit (str): metada - unit of the exposures values
        latitude (pd.Series): latitude
        longitude (pd.Series): longitude
        crs (dict or crs): CRS information inherent to GeoDataFrame.
        value (pd.Series): a value for each exposure
        if_ (pd.Series, optional): e.g. if_TC. impact functions id for hazard TC.
            There might be different hazards defined: if_TC, if_FL, ...
            If not provided, set to default 'if_' with ids 1 in check().
        geometry (pd.Series, optional): geometry of type Point of each instance.
            Computed in method set_geometry_points().
        meta (dict): dictionary containing corresponding raster properties (if any):
            width, height, crs and transform must be present at least (transform needs
            to contain upper left corner!). Exposures might not contain all the points
            of the corresponding raster. Not used in internal computations.
        deductible (pd.Series, optional): deductible value for each exposure
        cover (pd.Series, optional): cover value for each exposure
        category_id (pd.Series, optional): category id for each exposure
        region_id (pd.Series, optional): region id for each exposure
        centr_ (pd.Series, optional): e.g. centr_TC. centroids index for hazard
            TC. There might be different hazards defined: centr_TC, centr_FL, ...
            Computed in method assign_centroids().
    """
    _metadata = ['tag', 'ref_year', 'value_unit', 'meta', 'crs']

    vars_oblig = ['value', 'latitude', 'longitude']
    """Name of the variables needed to compute the impact."""

    vars_def = [INDICATOR_IF]
    """Name of variables that can be computed."""

    vars_opt = [INDICATOR_CENTR, 'deductible', 'cover', 'category_id',
                'region_id', 'geometry']
    """Name of the variables that aren't need to compute the impact."""

    def __init__(self, *args, **kwargs):
        """Creates an Exposures object from a GeoDataFrame

        Parameters
        ----------
        *args :
            Arguments of the GeoDataFrame constructor
        **kwargs :
            Named arguments of the GeoDataFrame constructor, additionally
        tag : climada.entity.exposures.tag.Tag
            Exopusres tag
        ref_year : int
            Reference Year
        value_unit : str
            Unit of the exposed value
        meta : dict
            Metadata dictionary
        """
        try:
            self.meta = kwargs.pop('meta')
        except KeyError:
            self.meta = {}
            LOGGER.info('meta set to default value %s', self.meta)

        try:
            self.tag = kwargs.pop('tag')
        except KeyError:
            self.tag = self.meta.get('tag', Tag())
            if 'tag' not in self.meta:
                LOGGER.info('tag set to default value %s', self.tag)

        try:
            self.ref_year = kwargs.pop('ref_year')
        except KeyError:
            self.ref_year = self.meta.get('ref_year', DEF_REF_YEAR)
            if 'ref_year' not in self.meta:
                LOGGER.info('ref_year set to default value %s', self.ref_year)

        try:
            self.value_unit = kwargs.pop('value_unit')
        except KeyError:
            self.value_unit = self.meta.get('ref_year', DEF_VALUE_UNIT)
            if 'value_unit' not in self.meta:
                LOGGER.info('value_unit set to default value %s', self.value_unit)

        # remaining generic attributes
        for mda in type(self)._metadata:
            if mda not in Exposures._metadata:
                if mda in kwargs:
                    setattr(self, mda, kwargs.pop(mda))
                elif mda in self.meta:
                    setattr(self, mda, self.meta[mda])

        self.gdf = GeoDataFrame(*args, **kwargs)
        if self.gdf.crs:
            self.crs = self.gdf.crs
        else:
            self.crs = self.meta.get('crs', DEF_CRS)
            self.gdf.crs = self.crs
            if 'crs' not in self.meta:
                LOGGER.info('crs set to default value: %s', self.crs)

    def check(self):
        """Check which variables are present"""
        if self.crs != self.gdf.crs:
            raise ValueError(f"crs is not synchronized between Exposures ({self.crs})" +
                             f" and GeoDataFrame ({self.gdf.crs})")

        for var in self.vars_oblig:
            if var not in self.gdf.columns:
                LOGGER.error("%s missing.", var)
                raise ValueError(f"{var} missing in gdf")

        for var in self.vars_def:
            if var == INDICATOR_IF:
                found = np.array([var in var_col for var_col in self.gdf.columns]).any()
                if INDICATOR_IF in self.gdf.columns:
                    LOGGER.info("Hazard type not set in %s", var)
            else:
                found = var in self.gdf.columns
            if not found:
                if var == INDICATOR_IF:
                    LOGGER.info("Setting %s to default impact functions ids 1.", var)
                    self.gdf[INDICATOR_IF] = np.ones(self.gdf.shape[0], dtype=int)
                else:
                    LOGGER.info("%s not set.", var)

        for var in self.vars_opt:
            if var == INDICATOR_CENTR:
                found = np.array([var in var_col for var_col in self.gdf.columns]).any()
                if INDICATOR_CENTR in self.gdf.columns:
                    LOGGER.info("Hazard type not set in %s", var)
            else:
                found = var in self.gdf.columns
            if not found:
                LOGGER.info("%s not set.", var)

        try:
            if (self.gdf.geometry.values[0].x != self.gdf.longitude.values[0] or
                self.gdf.geometry.values[0].y != self.gdf.latitude.values[0]):
                raise ValueError("Geometry values do not correspond to latitude and" +
                                 " longitude. Use set_geometry_points() or set_lat_lon().")
        except AttributeError:  # no geometry column
            pass

    def assign_centroids(self, hazard, method='NN', distance='haversine',
                         threshold=100):
        """Assign for each exposure coordinate closest hazard coordinate.
        -1 used for disatances > threshold in point distances. If raster hazard,
        -1 used for centroids outside raster.

        Parameters:
            hazard (Hazard): hazard to match (with raster or vector centroids)
            method (str, optional): interpolation method to use in vector hazard.
                Nearest neighbor (NN) default
            distance (str, optional): distance to use in vector hazard. Haversine
                default
            threshold (float): distance threshold in km over which no neighbor
                will be found in vector hazard. Those are assigned with a -1.
                Default 100 km.
        """
        LOGGER.info('Matching %s exposures with %s centroids.',
                    str(self.gdf.shape[0]), str(hazard.centroids.size))
        if not u_coord.equal_crs(self.crs, hazard.centroids.crs):
            LOGGER.error('Set hazard and exposure to same CRS first!')
            raise ValueError
        if hazard.centroids.meta:
<<<<<<< HEAD
            x_i = ((self.gdf.longitude.values - hazard.centroids.meta['transform'][2])
                   / hazard.centroids.meta['transform'][0]).astype(int)
            y_i = ((self.gdf.latitude.values - hazard.centroids.meta['transform'][5])
                   / hazard.centroids.meta['transform'][4]).astype(int)
=======
            xres, _, xmin, _, yres, ymin = hazard.centroids.meta['transform'][:6]
            xmin, ymin = xmin + 0.5 * xres, ymin + 0.5 * yres
            x_i = np.round((self.longitude.values - xmin) / xres).astype(int)
            y_i = np.round((self.latitude.values - ymin) / yres).astype(int)
>>>>>>> 593a88fd
            assigned = y_i * hazard.centroids.meta['width'] + x_i
            assigned[(x_i < 0) | (x_i >= hazard.centroids.meta['width'])] = -1
            assigned[(y_i < 0) | (y_i >= hazard.centroids.meta['height'])] = -1
        else:
            coord = np.stack([self.gdf.latitude.values, self.gdf.longitude.values], axis=1)
            if np.array_equal(coord, hazard.centroids.coord):
                assigned = np.arange(self.gdf.shape[0])
            else:
                assigned = interpol_index(hazard.centroids.coord, coord,
                                          method=method, distance=distance,
                                          threshold=threshold)

        self.gdf[INDICATOR_CENTR + hazard.tag.haz_type] = assigned

    def set_geometry_points(self, scheduler=None):
        """Set geometry attribute of GeoDataFrame with Points from latitude and
        longitude attributes.

        Parameters:
            scheduler (str): used for dask map_partitions. “threads”,
                “synchronous” or “processes”
        """
        u_coord.set_df_geometry_points(self.gdf, scheduler)

    def set_lat_lon(self):
        """Set latitude and longitude attributes from geometry attribute."""
        LOGGER.info('Setting latitude and longitude attributes.')
        self.gdf['latitude'] = self.gdf.geometry[:].y
        self.gdf['longitude'] = self.gdf.geometry[:].x

    def set_from_raster(self, file_name, band=1, src_crs=None, window=False,
                        geometry=False, dst_crs=False, transform=None,
                        width=None, height=None, resampling=Resampling.nearest):
        """Read raster data and set latitude, longitude, value and meta

        Parameters:
            file_name (str): file name containing values
            band (int, optional): bands to read (starting at 1)
            src_crs (crs, optional): source CRS. Provide it if error without it.
            window (rasterio.windows.Windows, optional): window where data is
                extracted
            geometry (shapely.geometry, optional): consider pixels only in shape
            dst_crs (crs, optional): reproject to given crs
            transform (rasterio.Affine): affine transformation to apply
            wdith (float): number of lons for transform
            height (float): number of lats for transform
            resampling (rasterio.warp,.Resampling optional): resampling
                function used for reprojection to dst_crs
        """
        self.tag = Tag()
        self.tag.file_name = file_name
        meta, value = u_coord.read_raster(file_name, [band], src_crs, window,
                                          geometry, dst_crs, transform, width,
                                          height, resampling)
        ulx, xres, _, uly, _, yres = meta['transform'].to_gdal()
        lrx = ulx + meta['width'] * xres
        lry = uly + meta['height'] * yres
        x_grid, y_grid = np.meshgrid(np.arange(ulx + xres / 2, lrx, xres),
                                     np.arange(uly + yres / 2, lry, yres))
        try:
            self.crs = meta['crs'].to_dict()
        except AttributeError:
            self.crs = meta['crs']
        self.gdf.crs = self.crs
        self.gdf['longitude'] = x_grid.flatten()
        self.gdf['latitude'] = y_grid.flatten()
        self.gdf['value'] = value.reshape(-1)
        self.meta = meta

    def plot_scatter(self, mask=None, ignore_zero=False, pop_name=True,
                     buffer=0.0, extend='neither', axis=None, **kwargs):
        """Plot exposures geometry's value sum scattered over Earth's map.
        The plot will we projected according to the current crs.

        Parameters:
            mask (np.array, optional): mask to apply to eai_exp plotted.
            ignore_zero (bool, optional): flag to indicate if zero and negative
                values are ignored in plot. Default: False
            pop_name (bool, optional): add names of the populated places
            buffer (float, optional): border to add to coordinates. Default: 0.0.
            extend (str, optional): extend border colorbar with arrows.
                [ 'neither' | 'both' | 'min' | 'max' ]
            axis (matplotlib.axes._subplots.AxesSubplot, optional): axis to use
            kwargs (optional): arguments for scatter matplotlib function, e.g.
                cmap='Greys'. Default: 'Wistia'
         Returns:
            cartopy.mpl.geoaxes.GeoAxesSubplot
        """
        crs_epsg, _ = u_plot.get_transformation(self.crs)
        title = self.tag.description
        cbar_label = 'Value (%s)' % self.value_unit
        if mask is None:
            mask = np.ones((self.gdf.shape[0],), dtype=bool)
        if ignore_zero:
            pos_vals = self.gdf.value[mask].values > 0
        else:
            pos_vals = np.ones((self.gdf.value[mask].values.size,), dtype=bool)
        value = self.gdf.value[mask][pos_vals].values
        coord = np.stack([self.gdf.latitude[mask][pos_vals].values,
                          self.gdf.longitude[mask][pos_vals].values], axis=1)
        return u_plot.geo_scatter_from_array(value, coord, cbar_label, title,
                                             pop_name, buffer, extend, proj=crs_epsg,
                                             axes=axis, **kwargs)

    def plot_hexbin(self, mask=None, ignore_zero=False, pop_name=True,
                    buffer=0.0, extend='neither', axis=None, **kwargs):
        """Plot exposures geometry's value sum binned over Earth's map.
        An other function for the bins can be set through the key reduce_C_function.
        The plot will we projected according to the current crs.

        Parameters:
            mask (np.array, optional): mask to apply to eai_exp plotted.
            ignore_zero (bool, optional): flag to indicate if zero and negative
                values are ignored in plot. Default: False
            pop_name (bool, optional): add names of the populated places
            buffer (float, optional): border to add to coordinates. Default: 0.0.
            extend (str, optional): extend border colorbar with arrows.
                [ 'neither' | 'both' | 'min' | 'max' ]
            axis (matplotlib.axes._subplots.AxesSubplot, optional): axis to use
            kwargs (optional): arguments for hexbin matplotlib function, e.g.
                reduce_C_function=np.average. Default: reduce_C_function=np.sum
         Returns:
            cartopy.mpl.geoaxes.GeoAxesSubplot
        """
        crs_epsg, _ = u_plot.get_transformation(self.crs)
        title = self.tag.description
        cbar_label = 'Value (%s)' % self.value_unit
        if 'reduce_C_function' not in kwargs:
            kwargs['reduce_C_function'] = np.sum
        if mask is None:
            mask = np.ones((self.gdf.shape[0],), dtype=bool)
        if ignore_zero:
            pos_vals = self.gdf.value[mask].values > 0
        else:
            pos_vals = np.ones((self.gdf.value[mask].values.size,), dtype=bool)
        value = self.gdf.value[mask][pos_vals].values
        coord = np.stack([self.gdf.latitude[mask][pos_vals].values,
                          self.gdf.longitude[mask][pos_vals].values], axis=1)
        return u_plot.geo_bin_from_array(value, coord, cbar_label, title,
                                         pop_name, buffer, extend, proj=crs_epsg,
                                         axes=axis, **kwargs)

    def plot_raster(self, res=None, raster_res=None, save_tiff=None,
                    raster_f=lambda x: np.log10((np.fmax(x + 1, 1))),
                    label='value (log10)', scheduler=None, axis=None, **kwargs):
        """Generate raster from points geometry and plot it using log10 scale:
        np.log10((np.fmax(raster+1, 1))).

        Parameters:
            res (float, optional): resolution of current data in units of latitude
                and longitude, approximated if not provided.
            raster_res (float, optional): desired resolution of the raster
            save_tiff (str, optional): file name to save the raster in tiff
                format, if provided
            raster_f (lambda function): transformation to use to data. Default:
                log10 adding 1.
            label (str): colorbar label
            scheduler (str): used for dask map_partitions. “threads”,
                “synchronous” or “processes”
            axis (matplotlib.axes._subplots.AxesSubplot, optional): axis to use
            kwargs (optional): arguments for imshow matplotlib function

        Returns:
            matplotlib.figure.Figure, cartopy.mpl.geoaxes.GeoAxesSubplot
        """
        if self.meta and self.meta['height'] * self.meta['width'] == len(self):
            raster = self.gdf.value.values.reshape((self.meta['height'],
                                                self.meta['width']))
            # check raster starts by upper left corner
            if self.gdf.latitude.values[0] < self.gdf.latitude.values[-1]:
                raster = np.flip(raster, axis=0)
            if self.gdf.longitude.values[0] > self.gdf.longitude.values[-1]:
                LOGGER.error('Points are not ordered according to meta raster.')
                raise ValueError
        else:
            raster, meta = u_coord.points_to_raster(self.gdf, ['value'], res, raster_res, scheduler)
            raster = raster.reshape((meta['height'], meta['width']))
        # save tiff
        if save_tiff is not None:
            ras_tiff = rasterio.open(save_tiff, 'w', driver='GTiff',
                                     height=meta['height'], width=meta['width'], count=1,
                                     dtype=np.float32, crs=self.crs, transform=meta['transform'])
            ras_tiff.write(raster.astype(np.float32), 1)
            ras_tiff.close()
        # make plot
        crs_epsg, _ = u_plot.get_transformation(self.crs)
        xmin, ymin, xmax, ymax = self.gdf.longitude.min(), self.gdf.latitude.min(), \
        self.gdf.longitude.max(), self.gdf.latitude.max()
        if not axis:
            _, axis = u_plot.make_map(proj=crs_epsg)
        cbar_ax = make_axes_locatable(axis).append_axes('right', size="6.5%",
                                                        pad=0.1, axes_class=plt.Axes)
        axis.set_extent([max(xmin, crs_epsg.x_limits[0]),
                         min(xmax, crs_epsg.x_limits[1]),
                         max(ymin, crs_epsg.y_limits[0]),
                         min(ymax, crs_epsg.y_limits[1])], crs_epsg)
        u_plot.add_shapes(axis)
        imag = axis.imshow(raster_f(raster), **kwargs, origin='upper',
                           extent=[xmin, xmax, ymin, ymax], transform=crs_epsg)
        plt.colorbar(imag, cax=cbar_ax, label=label)
        plt.draw()
        return axis

    def plot_basemap(self, mask=None, ignore_zero=False, pop_name=True,
                     buffer=0.0, extend='neither', zoom=10,
                     url='http://tile.stamen.com/terrain/tileZ/tileX/tileY.png',
                     axis=None, **kwargs):
        """Scatter points over satellite image using contextily

         Parameters:
            mask (np.array, optional): mask to apply to eai_exp plotted. Same
                size of the exposures, only the selected indexes will be plot.
            ignore_zero (bool, optional): flag to indicate if zero and negative
                values are ignored in plot. Default: False
            pop_name (bool, optional): add names of the populated places
            buffer (float, optional): border to add to coordinates. Default: 0.0.
            extend (str, optional): extend border colorbar with arrows.
                [ 'neither' | 'both' | 'min' | 'max' ]
            zoom (int, optional): zoom coefficient used in the satellite image
            url (str, optional): image source, e.g. ctx.sources.OSM_C
            axis (matplotlib.axes._subplots.AxesSubplot, optional): axis to use
            kwargs (optional): arguments for scatter matplotlib function, e.g.
                cmap='Greys'. Default: 'Wistia'

         Returns:
            matplotlib.figure.Figure, cartopy.mpl.geoaxes.GeoAxesSubplot
        """
        if 'geometry' not in self.gdf.columns:
            self.set_geometry_points()
        crs_ori = self.crs
        self.to_crs(epsg=3857, inplace=True)
        axis = self.plot_scatter(mask, ignore_zero, pop_name, buffer,
                                 extend, shapes=False, axis=axis, **kwargs)
        ctx.add_basemap(axis, zoom, url, origin='upper')
        axis.set_axis_off()
        self.to_crs(crs_ori, inplace=True)
        return axis

    def write_hdf5(self, file_name):
        """Write data frame and metadata in hdf5 format

        Parameters:
            file_name (str): (path and) file name to write to.
        """
        LOGGER.info('Writting %s', file_name)
        store = pd.HDFStore(file_name)
        pandas_df = pd.DataFrame(self.gdf)
        for col in pandas_df.columns:
            if str(pandas_df[col].dtype) == "geometry":
                pandas_df[col] = np.asarray(self.gdf[col])
        store.put('exposures', pandas_df)
        var_meta = {}
        for var in type(self)._metadata:
            var_meta[var] = getattr(self, var)

        store.get_storer('exposures').attrs.metadata = var_meta
        store.close()

    def read_hdf5(self, file_name):
        """Read data frame and metadata in hdf5 format

        Parameters:
            file_name (str): (path and) file name to read from.

        Optional Parameters:
            additional_vars (list): list of additional variable names to read that
                are not in exposures.base._metadata
        """
        LOGGER.info('Reading %s', file_name)
        with pd.HDFStore(file_name) as store:
            self.__init__(store['exposures'])
            metadata = store.get_storer('exposures').attrs.metadata
            for key, val in metadata.items():
                if key in type(self)._metadata:
                    setattr(self, key, val)
                if key == 'crs':
                    self.gdf.crs = val

    def read_mat(self, file_name, var_names=None):
        """Read MATLAB file and store variables in exposures.

        Parameters:
            file_name (str): absolute path file
            var_names (dict, optional): dictionary containing the name of the
                MATLAB variables. Default: DEF_VAR_MAT.
        """
        LOGGER.info('Reading %s', file_name)
        if not var_names:
            var_names = DEF_VAR_MAT

        data = hdf5.read(file_name)
        try:
            data = data[var_names['sup_field_name']]
        except KeyError:
            pass

        try:
            data = data[var_names['field_name']]
            exposures = dict()

            _read_mat_obligatory(exposures, data, var_names)
            _read_mat_optional(exposures, data, var_names)
        except KeyError as var_err:
            LOGGER.error("Not existing variable: %s", str(var_err))
            raise var_err

        self.gdf = GeoDataFrame(data=exposures, crs=self.crs)
        _read_mat_metadata(self, data, file_name, var_names)

    #
    # Extends the according geopandas method
    #
    def to_crs(self, crs=None, epsg=None, inplace=False):
        """Transform geometries to a new coordinate reference system.
        Transform all geometries in a GeoSeries to a different coordinate reference system.
        The crs attribute on the current GeoSeries must be set. Either crs in string or dictionary
        form or an EPSG code may be specified for output.
        This method will transform all points in all objects. It has no notion or projecting entire
        geometries. All segments joining points are assumed to be lines in the current projection,
        not geodesics. Objects crossing the dateline (or other projection boundary) will have
        undesirable behavior.

        Parameters:
            crs : dict or str
                Output projection parameters as string or in dictionary form.
            epsg : int
                EPSG code specifying output projection.
            inplace : bool, optional, default: False
                Whether to return a new GeoDataFrame or do the transformation in
                place.

        Returns:
            None if inplace is True
            else a transformed copy of the exposures object
        """
        if inplace:
            self.gdf.to_crs(crs, epsg, True)
            self.crs = self.gdf.crs
            self.set_lat_lon()
            return None

        exp = self.copy()
        exp.to_crs(crs, epsg, True)
        return exp

    to_crs.__doc__ = GeoDataFrame.to_crs.__doc__

    def copy(self, deep=True):
        """Make a copy of this Exposures object.

        Parameters
        ----------
        deep (bool): Make a deep copy, i.e. also copy data. Default True.

        Returns
        -------
            Exposures
        """
        gdf = self.gdf.copy(deep)
        metadata = dict([
           (md, copy.deepcopy(self.__dict__[md])) for md in type(self)._metadata
        ])
        return type(self)(
            gdf,
            **metadata
        )

    def write_raster(self, file_name, value_name='value', scheduler=None):
        """Write value data into raster file with GeoTiff format

        Parameters:
            file_name (str): name output file in tif format
        """
        if self.meta and self.meta['height'] * self.meta['width'] == len(self):
            raster = self.gdf[value_name].values.reshape((self.meta['height'],
                                                      self.meta['width']))
            # check raster starts by upper left corner
            if self.gdf.latitude.values[0] < self.gdf.latitude.values[-1]:
                raster = np.flip(raster, axis=0)
            if self.gdf.longitude.values[0] > self.gdf.longitude.values[-1]:
                LOGGER.error('Points are not ordered according to meta raster.')
                raise ValueError
            u_coord.write_raster(file_name, raster, self.meta)
        else:
            raster, meta = u_coord.points_to_raster(self, [value_name], scheduler=scheduler)
            u_coord.write_raster(file_name, raster, meta)

def add_sea(exposures, sea_res):
    """Add sea to geometry's surroundings with given resolution. region_id
    set to -1 and other variables to 0.

    Parameters:
        sea_res (tuple): (sea_coast_km, sea_res_km), where first parameter
            is distance from coast to fill with water and second parameter
            is resolution between sea points

    Returns:
        Exposures
    """
    LOGGER.info("Adding sea at %s km resolution and %s km distance from coast.",
                str(sea_res[1]), str(sea_res[0]))

    sea_res = (sea_res[0] / ONE_LAT_KM, sea_res[1] / ONE_LAT_KM)

    min_lat = max(-90, float(exposures.gdf.latitude.min()) - sea_res[0])
    max_lat = min(90, float(exposures.gdf.latitude.max()) + sea_res[0])
    min_lon = max(-180, float(exposures.gdf.longitude.min()) - sea_res[0])
    max_lon = min(180, float(exposures.gdf.longitude.max()) + sea_res[0])

    lat_arr = np.arange(min_lat, max_lat + sea_res[1], sea_res[1])
    lon_arr = np.arange(min_lon, max_lon + sea_res[1], sea_res[1])

    lon_mgrid, lat_mgrid = np.meshgrid(lon_arr, lat_arr)
    lon_mgrid, lat_mgrid = lon_mgrid.ravel(), lat_mgrid.ravel()
    on_land = ~u_coord.coord_on_land(lat_mgrid, lon_mgrid)

    sea_exp_gdf = GeoDataFrame()
    sea_exp_gdf['latitude'] = lat_mgrid[on_land]
    sea_exp_gdf['longitude'] = lon_mgrid[on_land]
    sea_exp_gdf['region_id'] = np.zeros(sea_exp_gdf.latitude.size, int) - 1

    if 'geometry' in exposures.gdf.columns:
        u_coord.set_df_geometry_points(sea_exp_gdf)

    for var_name in exposures.gdf.columns:
        if var_name not in ('latitude', 'longitude', 'region_id', 'geometry'):
            sea_exp_gdf[var_name] = np.zeros(sea_exp_gdf.latitude.size,
                                            exposures.gdf[var_name].dtype)

    return Exposures(
        pd.concat([exposures.gdf, sea_exp_gdf], ignore_index=True, sort=False),
        crs=exposures.crs,
        ref_year=exposures.ref_year,
        value_unit=exposures.value_unit,
        meta=exposures.meta,
        tag=exposures.tag
    )

def _read_mat_obligatory(exposures, data, var_names):
    """Fill obligatory variables."""
    exposures['value'] = np.squeeze(data[var_names['var_name']['val']])

    exposures['latitude'] = data[var_names['var_name']['lat']].reshape(-1)
    exposures['longitude'] = data[var_names['var_name']['lon']].reshape(-1)

    exposures[INDICATOR_IF] = np.squeeze(
        data[var_names['var_name']['imp']]).astype(int, copy=False)

def _read_mat_optional(exposures, data, var_names):
    """Fill optional parameters."""
    try:
        exposures['deductible'] = np.squeeze(data[var_names['var_name']['ded']])
    except KeyError:
        pass

    try:
        exposures['cover'] = np.squeeze(data[var_names['var_name']['cov']])
    except KeyError:
        pass

    try:
        exposures['category_id'] = \
        np.squeeze(data[var_names['var_name']['cat']]).astype(int, copy=False)
    except KeyError:
        pass

    try:
        exposures['region_id'] = \
        np.squeeze(data[var_names['var_name']['reg']]).astype(int, copy=False)
    except KeyError:
        pass

    try:
        assigned = np.squeeze(data[var_names['var_name']['ass']]).astype(int, copy=False)
        if assigned.size > 0:
            exposures[INDICATOR_CENTR] = assigned
    except KeyError:
        pass

def _read_mat_metadata(exposures, data, file_name, var_names):
    """Fille metadata in DataFrame object"""
    try:
        exposures.ref_year = int(np.squeeze(data[var_names['var_name']['ref']]))
    except KeyError:
        exposures.ref_year = DEF_REF_YEAR

    try:
        exposures.value_unit = hdf5.get_str_from_ref(file_name,
                                                     data[var_names['var_name']['uni']][0][0])
    except KeyError:
        exposures.value_unit = DEF_VALUE_UNIT

    exposures.tag = Tag(file_name)<|MERGE_RESOLUTION|>--- conflicted
+++ resolved
@@ -239,17 +239,10 @@
             LOGGER.error('Set hazard and exposure to same CRS first!')
             raise ValueError
         if hazard.centroids.meta:
-<<<<<<< HEAD
-            x_i = ((self.gdf.longitude.values - hazard.centroids.meta['transform'][2])
-                   / hazard.centroids.meta['transform'][0]).astype(int)
-            y_i = ((self.gdf.latitude.values - hazard.centroids.meta['transform'][5])
-                   / hazard.centroids.meta['transform'][4]).astype(int)
-=======
             xres, _, xmin, _, yres, ymin = hazard.centroids.meta['transform'][:6]
             xmin, ymin = xmin + 0.5 * xres, ymin + 0.5 * yres
-            x_i = np.round((self.longitude.values - xmin) / xres).astype(int)
-            y_i = np.round((self.latitude.values - ymin) / yres).astype(int)
->>>>>>> 593a88fd
+            x_i = np.round((self.gdf.longitude.values - xmin) / xres).astype(int)
+            y_i = np.round((self.gdf.latitude.values - ymin) / yres).astype(int)
             assigned = y_i * hazard.centroids.meta['width'] + x_i
             assigned[(x_i < 0) | (x_i >= hazard.centroids.meta['width'])] = -1
             assigned[(y_i < 0) | (y_i >= hazard.centroids.meta['height'])] = -1

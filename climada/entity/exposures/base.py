--- conflicted
+++ resolved
@@ -369,13 +369,8 @@
             return INDICATOR_IMPF_OLD
         raise ValueError(f"Missing exposures impact functions {INDICATOR_IMPF}.")
 
-<<<<<<< HEAD
-    def assign_centroids(self, hazard, method='NN', distance='haversine',
-                         threshold=THRESHOLD):
-=======
     def assign_centroids(self, hazard, distance='euclidean',
                          threshold=u_coord.NEAREST_NEIGHBOR_THRESHOLD):
->>>>>>> 44bfd260
         """Assign for each exposure coordinate closest hazard coordinate.
         -1 used for disatances > threshold in point distances. If raster hazard,
         -1 used for centroids outside raster.

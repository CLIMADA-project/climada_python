--- conflicted
+++ resolved
@@ -525,13 +525,6 @@
             raise NotImplementedError('Not implemented for `shape` of type list or '
                                       'GeoSeries. Loop over elements of series outside method.')
 
-<<<<<<< HEAD
-        litpop_gdf, _ = _get_litpop_single_polygon(shape, reference_year,
-                                                          res_arcsec, data_dir,
-                                                          gpw_version, exponents,
-                                                          )
-=======
-        tag = Tag()
         litpop_gdf, _ = _get_litpop_single_polygon(
             shape,
             reference_year,
@@ -541,7 +534,6 @@
             exponents,
             region_id
         )
->>>>>>> a60241ab
 
         # disaggregate total value proportional to LitPop values:
         if isinstance(total_value, (float, int)):

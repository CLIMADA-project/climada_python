"""
This file is part of CLIMADA.

Copyright (C) 2017 ETH Zurich, CLIMADA contributors listed in AUTHORS.

CLIMADA is free software: you can redistribute it and/or modify it under the
terms of the GNU Lesser General Public License as published by the Free
Software Foundation, version 3.

CLIMADA is distributed in the hope that it will be useful, but WITHOUT ANY
WARRANTY; without even the implied warranty of MERCHANTABILITY or FITNESS FOR A
PARTICULAR PURPOSE.  See the GNU Lesser General Public License for more details.

You should have received a copy of the GNU Lesser General Public License along
with CLIMADA. If not, see <https://www.gnu.org/licenses/>.

---

Test Exposure base class.
"""
import unittest
import numpy as np
import pandas as pd
import geopandas as gpd
from sklearn.neighbors import DistanceMetric
import rasterio
from rasterio.windows import Window

from climada import CONFIG
from climada.entity.exposures.base import Exposures, INDICATOR_IF, \
     INDICATOR_CENTR, add_sea, DEF_REF_YEAR, DEF_VALUE_UNIT
from climada.entity.tag import Tag
from climada.hazard.base import Hazard, Centroids
from climada.util.constants import ENT_TEMPLATE_XLS, ONE_LAT_KM, DEF_CRS, HAZ_DEMO_FL
from climada.util.coordinates import coord_on_land, equal_crs

DATA_DIR = CONFIG.exposures.test_data.dir()

def good_exposures():
    """Followng values are defined for each exposure"""
    data = {}
    data['latitude'] = np.array([1, 2, 3])
    data['longitude'] = np.array([2, 3, 4])
    data['value'] = np.array([1, 2, 3])
    data['deductible'] = np.array([1, 2, 3])
    data[INDICATOR_IF + 'NA'] = np.array([1, 2, 3])
    data['category_id'] = np.array([1, 2, 3])
    data['region_id'] = np.array([1, 2, 3])
    data[INDICATOR_CENTR + 'TC'] = np.array([1, 2, 3])

    expo = Exposures(gpd.GeoDataFrame(data=data))
    return expo

class TestFuncs(unittest.TestCase):
    """Check assign function"""

    def test_assign_pass(self):
        """Check that assigned attribute is correctly set."""
        # Fill with dummy values
        expo = good_exposures()
        expo.check()
        # Fill with dummy values the centroids
        haz = Hazard('TC')
        haz.centroids.set_lat_lon(np.ones(expo.gdf.shape[0] + 6), np.ones(expo.gdf.shape[0] + 6))
        # assign
        expo.assign_centroids(haz)

        # check assigned variable has been set with correct length
        self.assertEqual(expo.gdf.shape[0], len(expo.gdf[INDICATOR_CENTR + 'TC']))

    def test_read_raster_pass(self):
        """set_from_raster"""
        exp = Exposures()
        exp.set_from_raster(HAZ_DEMO_FL, window=Window(10, 20, 50, 60))
        exp.check()
        self.assertTrue(equal_crs(exp.crs, DEF_CRS))
        self.assertAlmostEqual(exp.gdf['latitude'].max(),
                               10.248220966978932 - 0.009000000000000341 / 2)
        self.assertAlmostEqual(exp.gdf['latitude'].min(),
                               10.248220966978932 - 0.009000000000000341
                               / 2 - 59 * 0.009000000000000341)
        self.assertAlmostEqual(exp.gdf['longitude'].min(),
                               -69.2471495969998 + 0.009000000000000341 / 2)
        self.assertAlmostEqual(exp.gdf['longitude'].max(),
                               -69.2471495969998 + 0.009000000000000341
                               / 2 + 49 * 0.009000000000000341)
        self.assertEqual(len(exp.gdf), 60 * 50)
        self.assertAlmostEqual(exp.gdf.value.values.reshape((60, 50))[25, 12], 0.056825936)

    def test_assign_raster_pass(self):
        """Test assign_centroids with raster hazard"""
        haz = Hazard('FL')

        # explicit, easy-to-understand raster centroids for hazard
        haz.centroids = Centroids()
        haz.centroids.meta = {
            'count': 1, 'crs': DEF_CRS,
            'width': 20, 'height': 10,
            'transform': rasterio.Affine(1.5, 0.0, -20, 0.0, -1.4, 8)
        }

        # explicit points with known results (see `expected_result` for details)
        exp = Exposures()
<<<<<<< HEAD
        exp.gdf['longitude'] = np.array([-69.235, -69.2427, -72, -68.8016496, 30])
        exp.gdf['latitude'] = np.array([10.235, 10.226, 2, 9.71272097, 50])
=======
        exp['longitude'] = np.array([
            -20.1, -20.0, -19.8, -19.0, -18.6, -18.4,
            -19.0, -19.0, -19.0, -19.0,
            -20.1, 0.0, 10.1, 10.1, 10.1, 0.0, -20.2, -20.3,
            -6.4, 9.8, 0.0,
        ])
        exp['latitude'] = np.array([
            7.3, 7.3, 7.3, 7.3, 7.3, 7.3,
            8.1, 7.9, 6.7, 6.5,
            8.1, 8.2, 8.3, 0.0, -6.1, -6.2, -6.3, 0.0,
            -1.9, -1.7, 0.0,
        ])
>>>>>>> 593a88fd
        exp.crs = DEF_CRS
        exp.assign_centroids(haz)
<<<<<<< HEAD
        self.assertEqual(exp.gdf[INDICATOR_CENTR + 'FL'][0], 51)
        self.assertEqual(exp.gdf[INDICATOR_CENTR + 'FL'][1], 100)
        self.assertEqual(exp.gdf[INDICATOR_CENTR + 'FL'][2], -1)
        self.assertEqual(exp.gdf[INDICATOR_CENTR + 'FL'][3], 3000 - 1)
        self.assertEqual(exp.gdf[INDICATOR_CENTR + 'FL'][4], -1)
=======

        expected_result = [
            # constant y-value, varying x-value
            -1, 0, 0, 0, 0, 1,
            # constant x-value, varying y-value
            -1, 0, 0, 20,
            # out of bounds: topleft, top, topright, right, bottomright, bottom, bottomleft, left
            -1, -1, -1, -1, -1, -1, -1, -1,
            # some explicit points within the raster
            149, 139, 113,
        ]
        np.testing.assert_array_equal(exp[INDICATOR_CENTR + 'FL'].values, expected_result)
>>>>>>> 593a88fd


    def test_assign_raster_same_pass(self):
        """Test assign_centroids with raster hazard"""
        exp = Exposures()
        exp.set_from_raster(HAZ_DEMO_FL, window=Window(10, 20, 50, 60))
        exp.check()
        haz = Hazard('FL')
        haz.set_raster([HAZ_DEMO_FL], window=Window(10, 20, 50, 60))
        exp.assign_centroids(haz)
        self.assertTrue(np.array_equal(exp.gdf[INDICATOR_CENTR + 'FL'].values,
                                       np.arange(haz.centroids.size, dtype=int)))

class TestChecker(unittest.TestCase):
    """Test logs of check function"""

    def test_info_logs_pass(self):
        """Correct exposures definition"""
        with self.assertLogs('climada.entity.exposures.base', level='INFO') as cm:
            expo = good_exposures()
            expo.check()
        self.assertIn('meta set to default value', cm.output[0])
        self.assertIn('tag set to default value', cm.output[1])
        self.assertIn('ref_year set to default value', cm.output[2])
        self.assertIn('value_unit set to default value', cm.output[3])
        self.assertIn('crs set to default value', cm.output[4])
        self.assertIn('cover not set', cm.output[5])
        self.assertIn('geometry not set', cm.output[6])

    def test_error_logs_fail(self):
        """Wrong exposures definition"""
        expo = good_exposures()
        expo.gdf.drop(['longitude'], inplace=True, axis=1)

        with self.assertLogs('climada.entity.exposures.base', level='ERROR') as cm:
            with self.assertRaises(ValueError):
                expo.check()
        self.assertIn('longitude missing', cm.output[0])

    def test_error_geometry_fail(self):
        """Wrong exposures definition"""
        expo = good_exposures()
        expo.set_geometry_points()
        expo.gdf.latitude.values[0] = 5

        with self.assertRaises(ValueError):
            expo.check()

class TestIO(unittest.TestCase):
    """Check constructor Exposures through DataFrames readers"""

    def test_read_template_pass(self):
        """Wrong exposures definition"""
        df = pd.read_excel(ENT_TEMPLATE_XLS)
        exp_df = Exposures(df)
        # set metadata
        exp_df.ref_year = 2020
        exp_df.tag = Tag(ENT_TEMPLATE_XLS, 'ENT_TEMPLATE_XLS')
        exp_df.value_unit = 'XSD'
        exp_df.check()

    def test_io_hdf5_pass(self):
        """write and read hdf5"""
        exp_df = Exposures(pd.read_excel(ENT_TEMPLATE_XLS))
        exp_df.set_geometry_points()
        exp_df.check()
        # set metadata
        exp_df.ref_year = 2020
        exp_df.tag = Tag(ENT_TEMPLATE_XLS, 'ENT_TEMPLATE_XLS')
        exp_df.value_unit = 'XSD'

        file_name = DATA_DIR.joinpath('test_hdf5_exp.h5')
        exp_df.write_hdf5(file_name)

        exp_read = Exposures()
        exp_read.read_hdf5(file_name)

        self.assertEqual(exp_df.ref_year, exp_read.ref_year)
        self.assertEqual(exp_df.value_unit, exp_read.value_unit)
        self.assertEqual(exp_df.crs, exp_read.crs)
        self.assertEqual(exp_df.tag.file_name, exp_read.tag.file_name)
        self.assertEqual(exp_df.tag.description, exp_read.tag.description)
        self.assertTrue(np.array_equal(exp_df.gdf.latitude.values,    exp_read.gdf.latitude.values))
        self.assertTrue(np.array_equal(exp_df.gdf.longitude.values,   exp_read.gdf.longitude.values))
        self.assertTrue(np.array_equal(exp_df.gdf.value.values,       exp_read.gdf.value.values))
        self.assertTrue(np.array_equal(exp_df.gdf.deductible.values,  exp_read.gdf.deductible.values))
        self.assertTrue(np.array_equal(exp_df.gdf.cover.values,       exp_read.gdf.cover.values))
        self.assertTrue(np.array_equal(exp_df.gdf.region_id.values,   exp_read.gdf.region_id.values))
        self.assertTrue(np.array_equal(exp_df.gdf.category_id.values, exp_read.gdf.category_id.values))
        self.assertTrue(np.array_equal(exp_df.gdf.if_TC.values,       exp_read.gdf.if_TC.values))
        self.assertTrue(np.array_equal(exp_df.gdf.centr_TC.values,    exp_read.gdf.centr_TC.values))
        self.assertTrue(np.array_equal(exp_df.gdf.if_FL.values,       exp_read.gdf.if_FL.values))
        self.assertTrue(np.array_equal(exp_df.gdf.centr_FL.values,    exp_read.gdf.centr_FL.values))

        for point_df, point_read in zip(exp_df.gdf.geometry.values, exp_read.gdf.geometry.values):
            self.assertEqual(point_df.x, point_read.x)
            self.assertEqual(point_df.y, point_read.y)

class TestAddSea(unittest.TestCase):
    """Check constructor Exposures through DataFrames readers"""
    def test_add_sea_pass(self):
        """Test add_sea function with fake data."""
        exp = Exposures()
        exp.gdf['value'] = np.arange(0, 1.0e6, 1.0e5)
        min_lat, max_lat = 27.5, 30
        min_lon, max_lon = -18, -12
        exp.gdf['latitude'] = np.linspace(min_lat, max_lat, 10)
        exp.gdf['longitude'] = np.linspace(min_lon, max_lon, 10)
        exp.gdf['region_id'] = np.ones(10)
        exp.gdf['if_TC'] = np.ones(10)
        exp.ref_year = 2015
        exp.value_unit = 'XSD'
        exp.check()

        sea_coast = 100
        sea_res_km = 50
        sea_res = (sea_coast, sea_res_km)
        exp_sea = add_sea(exp, sea_res)
        exp_sea.check()

        sea_coast /= ONE_LAT_KM
        sea_res_km /= ONE_LAT_KM

        min_lat = min_lat - sea_coast
        max_lat = max_lat + sea_coast
        min_lon = min_lon - sea_coast
        max_lon = max_lon + sea_coast
        self.assertEqual(np.min(exp_sea.gdf.latitude), min_lat)
        self.assertEqual(np.min(exp_sea.gdf.longitude), min_lon)
        self.assertTrue(np.array_equal(exp_sea.gdf.value.values[:10], np.arange(0, 1.0e6, 1.0e5)))
        self.assertEqual(exp_sea.ref_year, exp.ref_year)
        self.assertEqual(exp_sea.value_unit, exp.value_unit)

        on_sea_lat = exp_sea.gdf.latitude.values[11:]
        on_sea_lon = exp_sea.gdf.longitude.values[11:]
        res_on_sea = coord_on_land(on_sea_lat, on_sea_lon)
        res_on_sea = ~res_on_sea
        self.assertTrue(np.all(res_on_sea))

        dist = DistanceMetric.get_metric('haversine')
        self.assertAlmostEqual(dist.pairwise([
            [exp_sea.gdf.longitude.values[-1], exp_sea.gdf.latitude.values[-1]],
            [exp_sea.gdf.longitude.values[-2], exp_sea.gdf.latitude.values[-2]],
        ])[0][1], sea_res_km)


class TestGeoDFFuncs(unittest.TestCase):
    """Check constructor Exposures through DataFrames readers"""
    def test_copy_pass(self):
        """Test copy function."""
        exp = good_exposures()
        exp.check()
        exp_copy = exp.copy()
        self.assertIsInstance(exp_copy, Exposures)
        self.assertEqual(exp_copy.crs, exp.crs)
        self.assertEqual(exp_copy.ref_year, exp.ref_year)
        self.assertEqual(exp_copy.value_unit, exp.value_unit)
        self.assertEqual(exp_copy.tag.description, exp.tag.description)
        self.assertEqual(exp_copy.tag.file_name, exp.tag.file_name)
        self.assertTrue(np.array_equal(exp_copy.gdf.latitude.values, exp.gdf.latitude.values))
        self.assertTrue(np.array_equal(exp_copy.gdf.longitude.values, exp.gdf.longitude.values))

    def test_to_crs_inplace_pass(self):
        """Test to_crs function inplace."""
        exp = good_exposures()
        exp.set_geometry_points()
        exp.check()
        exp.to_crs({'init': 'epsg:3395'}, inplace=True)
        self.assertIsInstance(exp, Exposures)
        self.assertEqual(exp.crs, {'init': 'epsg:3395'})
        self.assertEqual(exp.ref_year, DEF_REF_YEAR)
        self.assertEqual(exp.value_unit, DEF_VALUE_UNIT)
        self.assertEqual(exp.tag.description, '')
        self.assertEqual(exp.tag.file_name, '')

    def test_to_crs_pass(self):
        """Test to_crs function copy."""
        exp = good_exposures()
        exp.set_geometry_points()
        exp.check()
        exp_tr = exp.to_crs({'init': 'epsg:3395'})
        self.assertIsInstance(exp, Exposures)
        self.assertEqual(exp.crs, DEF_CRS)
        self.assertEqual(exp_tr.crs, {'init': 'epsg:3395'})
        self.assertEqual(exp_tr.ref_year, DEF_REF_YEAR)
        self.assertEqual(exp_tr.value_unit, DEF_VALUE_UNIT)
        self.assertEqual(exp_tr.tag.description, '')
        self.assertEqual(exp_tr.tag.file_name, '')

    def test_constructor_pass(self):
        """Test initialization with input GeiDataFrame"""
        in_gpd = gpd.GeoDataFrame()
        in_gpd['value'] = np.zeros(10)
        in_gpd.ref_year = 2015
        in_exp = Exposures(in_gpd, ref_year=2015)
        self.assertEqual(in_exp.ref_year, 2015)
        self.assertTrue(np.array_equal(in_exp.gdf.value, np.zeros(10)))

# Execute Tests
if __name__ == "__main__":
    TESTS = unittest.TestLoader().loadTestsFromTestCase(TestChecker)
    TESTS.addTests(unittest.TestLoader().loadTestsFromTestCase(TestFuncs))
    TESTS.addTests(unittest.TestLoader().loadTestsFromTestCase(TestIO))
    TESTS.addTests(unittest.TestLoader().loadTestsFromTestCase(TestAddSea))
    TESTS.addTests(unittest.TestLoader().loadTestsFromTestCase(TestGeoDFFuncs))
    unittest.TextTestRunner(verbosity=2).run(TESTS)<|MERGE_RESOLUTION|>--- conflicted
+++ resolved
@@ -100,33 +100,20 @@
         }
 
         # explicit points with known results (see `expected_result` for details)
-        exp = Exposures()
-<<<<<<< HEAD
-        exp.gdf['longitude'] = np.array([-69.235, -69.2427, -72, -68.8016496, 30])
-        exp.gdf['latitude'] = np.array([10.235, 10.226, 2, 9.71272097, 50])
-=======
-        exp['longitude'] = np.array([
+        exp = Exposures(crs=DEF_CRS)
+        exp.gdf['longitude'] = np.array([
             -20.1, -20.0, -19.8, -19.0, -18.6, -18.4,
             -19.0, -19.0, -19.0, -19.0,
             -20.1, 0.0, 10.1, 10.1, 10.1, 0.0, -20.2, -20.3,
             -6.4, 9.8, 0.0,
         ])
-        exp['latitude'] = np.array([
+        exp.gdf['latitude'] = np.array([
             7.3, 7.3, 7.3, 7.3, 7.3, 7.3,
             8.1, 7.9, 6.7, 6.5,
             8.1, 8.2, 8.3, 0.0, -6.1, -6.2, -6.3, 0.0,
             -1.9, -1.7, 0.0,
         ])
->>>>>>> 593a88fd
-        exp.crs = DEF_CRS
         exp.assign_centroids(haz)
-<<<<<<< HEAD
-        self.assertEqual(exp.gdf[INDICATOR_CENTR + 'FL'][0], 51)
-        self.assertEqual(exp.gdf[INDICATOR_CENTR + 'FL'][1], 100)
-        self.assertEqual(exp.gdf[INDICATOR_CENTR + 'FL'][2], -1)
-        self.assertEqual(exp.gdf[INDICATOR_CENTR + 'FL'][3], 3000 - 1)
-        self.assertEqual(exp.gdf[INDICATOR_CENTR + 'FL'][4], -1)
-=======
 
         expected_result = [
             # constant y-value, varying x-value
@@ -138,8 +125,7 @@
             # some explicit points within the raster
             149, 139, 113,
         ]
-        np.testing.assert_array_equal(exp[INDICATOR_CENTR + 'FL'].values, expected_result)
->>>>>>> 593a88fd
+        np.testing.assert_array_equal(exp.gdf[INDICATOR_CENTR + 'FL'].values, expected_result)
 
 
     def test_assign_raster_same_pass(self):

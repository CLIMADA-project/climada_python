--- conflicted
+++ resolved
@@ -60,24 +60,14 @@
         entity_mat = Entity.from_mat(ENT_TEST_MAT)
         self.assertEqual(entity_mat.exposures.tag.file_name, [str(ENT_TEST_MAT)])
         self.assertIsInstance(entity_mat.disc_rates, DiscRates)
-<<<<<<< HEAD
         self.assertIsInstance(entity_mat.measures, MeasureSet)
-        self.assertEqual(entity_mat.impact_funcs.tag.file_name, [str(ENT_TEST_MAT)])
-=======
-        self.assertEqual(entity_mat.measures.tag.file_name, [str(ENT_TEST_MAT)])
         self.assertTrue(isinstance(entity_mat.impact_funcs, ImpactFuncSet))
->>>>>>> 4e014507
 
     def test_from_excel(self):
         """Read entity from an xls file following the template."""
         entity_xls = Entity.from_excel(ENT_TEMPLATE_XLS)
         self.assertEqual(entity_xls.exposures.tag.file_name, [str(ENT_TEMPLATE_XLS)])
-<<<<<<< HEAD
-        self.assertEqual(entity_xls.impact_funcs.tag.file_name,
-                         [str(ENT_TEMPLATE_XLS)])
-=======
-        self.assertEqual(entity_xls.measures.tag.file_name, [str(ENT_TEMPLATE_XLS)])
->>>>>>> 4e014507
+
 
 class TestCheck(unittest.TestCase):
     """Test entity checker."""

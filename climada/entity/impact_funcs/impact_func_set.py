--- conflicted
+++ resolved
@@ -95,22 +95,11 @@
         --------
         Fill impact functions with values and check consistency data:
 
-<<<<<<< HEAD
         >>> intensity = np.array([0, 20])
         >>> paa = np.array([0, 1])
         >>> mdd = np.array([0, 0.5])
         >>> fun_1 = ImpactFunc("TC", 3, intensity, mdd, paa)
         >>> imp_fun = ImpactFuncSet([fun_1])
-=======
-        >>> fun_1.haz_type = 'TC'
-        >>> fun_1.id = 3
-        >>> fun_1.intensity = np.array([0, 20])
-        >>> fun_1.paa = np.array([0, 1])
-        >>> fun_1.mdd = np.array([0, 0.5])
-        >>> fun_1 = ImpactFunc(haz_type, id, intensity, mdd, paa)
-        >>> imp_fun = ImpactFuncSet()
-        >>> imp_fun.append(fun_1)
->>>>>>> 5c512884
         >>> imp_fun.check()
 
         Read impact functions from file and check data consistency.
@@ -480,11 +469,7 @@
                     imp[var_names['var_name']['inten']], imp_rows)
                 impf_kwargs["mdd"] = np.take(imp[var_names['var_name']['mdd']], imp_rows)
                 impf_kwargs["paa"] = np.take(imp[var_names['var_name']['paa']], imp_rows)
-<<<<<<< HEAD
                 impact_funcs.append(ImpactFunc(**impf_kwargs))
-=======
-                impf_set.append(ImpactFunc(**impf_kwargs))
->>>>>>> 5c512884
         except KeyError as err:
             raise KeyError("Not existing variable: %s" % str(err)) from err
 
@@ -569,12 +554,8 @@
                 # check that the unit of the intensity is the same, if provided
                 try:
                     if len(df_func[var_names['col_name']['unit']].unique()) != 1:
-                        raise ValueError('Impact function with two different \
-<<<<<<< HEAD
-                                         intensity units.'                                                          )
-=======
-                                         intensity units.')
->>>>>>> 5c512884
+                        raise ValueError('Impact function with two different'
+                                         ' intensity units.')
                     impf_kwargs["intensity_unit"] = df_func[var_names['col_name']
                                                             ['unit']].values[0]
                 except KeyError:

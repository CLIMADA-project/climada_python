--- conflicted
+++ resolved
@@ -178,7 +178,6 @@
 
         raise ValueError("Provide one event id or one centroid id.")
 
-<<<<<<< HEAD
     @staticmethod
     def plot_track_density(
         hist: np.ndarray,
@@ -310,17 +309,6 @@
         return axis
 
     def plot_fraction(self, event=None, centr=None, smooth=True, axis=None, **kwargs):
-=======
-    def plot_fraction(
-        self,
-        event=None,
-        centr=None,
-        smooth=True,
-        axis=None,
-        mask_distance=0.03,
-        **kwargs,
-    ):
->>>>>>> 8aea89bf
         """Plot fraction values for a selected event or centroid.
 
         Parameters

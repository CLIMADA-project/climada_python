--- conflicted
+++ resolved
@@ -40,10 +40,7 @@
         self,
         return_periods=(25, 50, 100, 250),
         axis=None,
-<<<<<<< HEAD
-=======
         mask_distance=0.01,
->>>>>>> 2995735f
         kwargs_local_exceedance_intensity=None,
         **kwargs,
     ):
@@ -60,14 +57,11 @@
             axis to use
         kwargs_local_exceedance_intensity: dict
             Dictionary of keyword arguments for the method hazard.local_exceedance_intensity.
-<<<<<<< HEAD
-=======
         mask_distance: float, optional
             Only regions are plotted that are closer to any of the data points than this distance,
             relative to overall plot size. For instance, to only plot values
             at the centroids, use mask_distance=0.01. If None, the plot is not masked.
             Default is 0.01.
->>>>>>> 2995735f
         kwargs: optional
             arguments for pcolormesh matplotlib function used in event plots
 
@@ -88,13 +82,8 @@
          util.plot.plot_from_gdf(gdf, title, labels) instead.
         """
         LOGGER.info(
-<<<<<<< HEAD
-            "Some errors in the previous calculation of local exceedance intensities have been corrected,"
-            " see Hazard.local_exceedance_intensity. To reproduce data with the "
-=======
             "Some errors in the previous calculation of local exceedance intensities have been "
             "corrected, see Hazard.local_exceedance_intensity. To reproduce data with the "
->>>>>>> 2995735f
             "previous calculation, use CLIMADA v5.0.0 or less."
         )
 
@@ -106,16 +95,12 @@
         )
 
         axis = u_plot.plot_from_gdf(
-<<<<<<< HEAD
-            inten_stats, title, column_labels, axis=axis, **kwargs
-=======
             inten_stats,
             title,
             column_labels,
             axis=axis,
             mask_distance=mask_distance,
             **kwargs,
->>>>>>> 2995735f
         )
         return axis, inten_stats.values[:, 1:].T.astype(float)
 

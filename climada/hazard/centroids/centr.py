"""
This file is part of CLIMADA.

Copyright (C) 2017 ETH Zurich, CLIMADA contributors listed in AUTHORS.

CLIMADA is free software: you can redistribute it and/or modify it under the
terms of the GNU General Public License as published by the Free
Software Foundation, version 3.

CLIMADA is distributed in the hope that it will be useful, but WITHOUT ANY
WARRANTY; without even the implied warranty of MERCHANTABILITY or FITNESS FOR A
PARTICULAR PURPOSE.  See the GNU General Public License for more details.

You should have received a copy of the GNU General Public License along
with CLIMADA. If not, see <https://www.gnu.org/licenses/>.

---

Define Centroids class.
"""

import copy
from deprecation import deprecated
import logging
from pathlib import Path
from typing import Any, Literal, Union
import warnings

import h5py
import cartopy
import cartopy.crs as ccrs
import cartopy.feature as cfeature
import geopandas as gpd
import matplotlib.pyplot as plt
import numpy as np
import pandas as pd
from pyproj.crs.crs import CRS
import rasterio
from shapely.geometry.point import Point

from climada.util.constants import DEF_CRS
import climada.util.coordinates as u_coord

__all__ = ['Centroids']

PROJ_CEA = CRS.from_user_input({'proj': 'cea'})

LOGGER = logging.getLogger(__name__)

DEF_SHEET_NAME = 'centroids'
EXP_SPECIFIC_COLS = [
    'value',
    'impf_',
    'centr_',
    'cover',
    'deductible'
]

class Centroids():
    """Contains vector centroids as a GeoDataFrame

    Attributes
    ----------
    lat : np.array
        Latitudinal coordinates in the specified CRS (can be any unit).
    lon : np.array
        Longitudinal coordinates in the specified CRS (can be any unit).
    crs : pyproj.CRS
        Coordinate reference system. Default: EPSG:4326 (WGS84)
    region_id : np.array, optional
        Numeric country (or region) codes. Default: None
    on_land : np.array, optional
        Boolean array indicating on land (True) or off shore (False). Default: None
    """

    def __init__(
        self,
        *,
        lat: Union[np.ndarray, list[float]],
        lon: Union[np.ndarray, list[float]],
        crs: Any = DEF_CRS,
        region_id: Union[Literal["country"], None, np.ndarray, list[float]] = None,
        on_land: Union[Literal["natural_earth"], None, np.ndarray, list[bool]] = None,
        **kwargs,
    ):
        """Initialization

        Parameters
        ----------
        lat : np.array
            Latitudinal coordinates in the specified CRS (can be any unit).
        lon : np.array
            Longitudinal coordinates in the specified CRS (can be any unit).
        crs : str or anything accepted by pyproj.CRS.from_user_input()
            Coordinate reference system. Default: EPSG:4326 (WGS84)
        region_id : np.array or str, optional
            Array of numeric country (or region) codes. If the special value "country" is given
            admin-0 codes are automatically assigned. Default: None
        on_land : np.array or str, optional
            Boolean array indicating on land (True) or off shore (False). If the special value
            "natural_earth" is given, the property is automatically determined from NaturalEarth
            shapes. Default: None
        kwargs : dict
            Additional columns with data to store in the internal GeoDataFrame (gdf attribute).
        """

        self.gdf = gpd.GeoDataFrame(
            data={
                'geometry': gpd.points_from_xy(lon, lat, crs=crs),
                'region_id': region_id,
                'on_land': on_land,
                **kwargs,
            }
        )

        if isinstance(region_id, str):
            LOGGER.info('Setting region id to %s level.', region_id)
            self.set_region_id(level=region_id, overwrite=True)
        if isinstance(on_land, str):
            LOGGER.info('Setting on land from %s source.', on_land)
            self.set_on_land(source=on_land, overwrite=True)

    @property
    def lat(self):
        """ Return latitudes """
        return self.gdf.geometry.y.values

    @property
    def lon(self):
        """ Return longitudes """
        return self.gdf.geometry.x.values

    @property
    def geometry(self):
        """ Return the geometry """
        return self.gdf['geometry']

    @property
    def on_land(self):
        """ Get the on_land property """
<<<<<<< HEAD
        if 'on_land' not in self.gdf:
            return None
        if self.gdf.on_land.isna().all():
=======
        if self.gdf['on_land'].isna().all():
>>>>>>> 2ba8be9d
            return None
        return self.gdf['on_land'].values

    @property
    def region_id(self):
        """ Get the assigned region_id """
<<<<<<< HEAD
        if 'region_id' not in self.gdf:
            return None
        if self.gdf.region_id.isna().all():
=======
        if self.gdf['region_id'].isna().all():
>>>>>>> 2ba8be9d
            return None
        return self.gdf['region_id'].values

    @property
    def crs(self):
        """ Get the crs"""
        return self.gdf.crs

    @property
    def size(self):
        """Get size (number of lat/lon pairs)"""
        return self.gdf.shape[0]

    @property
    def shape(self):
        """Get shape [lat, lon] assuming rastered data."""
        return (np.unique(self.lat).size, np.unique(self.lon).size)

    @property
    def total_bounds(self):
        """Get total bounds (minx, miny, maxx, maxy)."""
        return self.gdf.total_bounds

    @property
    def coord(self):
        """Get [lat, lon] array."""
        return np.stack([self.lat, self.lon], axis=1)

    def __eq__(self, other):
        """ dunder method for Centroids comparison.
        returns True if two centroids equal, False otherwise

        Parameters
        ----------
        other : Centroids
            object to compare with

        Returns
        -------
        bool
        """
        if not u_coord.equal_crs(self.crs, other.crs):
            return False

        try:
            pd.testing.assert_frame_equal(self.gdf, other.gdf, check_like=True)
            return True
        except AssertionError:
            return False

    def to_default_crs(self, inplace=True):
        """Project the current centroids to the default CRS (epsg4326)

        Parameters
        ----------
        inplace: bool
            if True, modifies the centroids in place.
            if False, return projected centroids object.
            Default is True.

        Returns
        -------
        Centroids or None (if inplace is True)

        """
        return self.to_crs(DEF_CRS, inplace=inplace)

    def to_crs(self, crs, inplace=False):
        """ Project the current centroids to the desired crs

        Parameters
        ----------
        crs : str
            coordinate reference system
        inplace: bool, default False
            if True, modifies the centroids in place.
            if False, returns a copy.

        Returns
        -------
        Centroids or None (if inplace is True)
        """
        if inplace:
            self.gdf.to_crs(crs, inplace=True)
            return None
        return Centroids.from_geodataframe(self.gdf.to_crs(crs))

    @classmethod
    def from_geodataframe(cls, gdf):
        """Initialize centroids from a geodataframe

        Parameters
        ----------
        gdf : GeoDataFrame
            Input geodataframe with centroids as points
            in the geometry column. All other columns are
            attached to the centroids geodataframe.

        Returns
        -------
        Centroids
            Centroids built from the geodataframe.

        Raises
        ------
        ValueError
        """
        if (gdf.geom_type != 'Point').any():
            raise ValueError(
                'The inpute geodataframe contains geometries that are not points.'
            )

        # Don't forget to make a copy!!
        # This is a bit ugly, but avoids to recompute the geometries
        # in the init. For large datasets this saves computation time
        centroids = cls(lat=[1], lon=[1]) #make "empty" centroids
        centroids.gdf = gdf.copy(deep=True)
        if gdf.crs is None:
            centroids.gdf.set_crs(DEF_CRS, inplace=True)
        return centroids

    @classmethod
    def from_exposures(cls, exposures):
        """Generate centroids from the locations of exposures.

        The properties "region_id" and "on_land" are also extracted from the Exposures object if
        available. The columns "value", "impf_*", "centr_*", "cover", and "deductible" are not
        used.

        Parameters
        ----------
        exposures : Exposures
            Exposures from which to take the centroids locations (as well as region_id and on_land
            if available).

        Returns
        -------
        Centroids

        Raises
        ------
        ValueError
        """
        # exclude exposures specific columns
        col_names = [
            column for column in exposures.gdf.columns
            if not any(pattern in column for pattern in EXP_SPECIFIC_COLS)
        ]

        gdf = exposures.gdf[col_names]
        return cls.from_geodataframe(gdf)

    @classmethod
    def from_pnt_bounds(cls, points_bounds, res, crs=DEF_CRS):
        """Create Centroids object from coordinate bounds and resolution.

        The result contains all points from a regular raster with the given resolution and CRS,
        covering the given bounds. Note that the raster bounds are larger than the points' bounds
        by res/2.

        Parameters
        ----------
        points_bounds : tuple
            The bounds (lon_min, lat_min, lon_max, lat_max) of the point coordinates.
        res : float
            The desired resolution in same units as `points_bounds`.
        crs : dict() or rasterio.crs.CRS, optional
            Coordinate reference system. Default: DEF_CRS

        Returns
        -------
        Centroids
        """
        height, width, transform = u_coord.pts_to_raster_meta(points_bounds, (res, -res))
        return cls.from_meta({
            "crs": crs,
            "width": width,
            "height": height,
            "transform": transform,
        })

    def append(self, centr):
        """Append Centroids

        Note that the result might contain duplicate points if the object to append has an overlap
        with the current object.

        Parameters
        ----------
        centr : Centroids
            Centroids to append. The centroids need to have the same CRS.

        Raises
        ------
        ValueError

        See Also
        --------
        union : Union of Centroid objects.
        remove_duplicate_points : Remove duplicate points in a Centroids object.
        """
        if not u_coord.equal_crs(self.crs, centr.crs):
            raise ValueError(
                f"The given centroids use different CRS: {self.crs}, {centr.crs}. "
                "The centroids are incompatible and cannot be concatenated."
            )
        self.gdf = pd.concat([self.gdf, centr.gdf])

    def union(self, *others):
        """Create the union of Centroids objects

        All centroids must have the same CRS. Points that are contained in more than one of the
        Centroids objects will only be contained once (i.e. duplicates are removed).

        Parameters
        ----------
        others : list of Centroids
            Centroids contributing to the union.

        Returns
        -------
        centroids : Centroids
            Centroids object containing the union of all Centroids.
        """
        centroids = copy.deepcopy(self)
        for cent in others:
            centroids.append(cent)
        return centroids.remove_duplicate_points()

    def remove_duplicate_points(self):
        """Return a copy of centroids with duplicate points removed

        Parameters
        ----------
        centr : Centroids
            Centroids with or without duplicate points

        Returns
        -------
        centroids : Centroids
            A new Centroids object that contains a subselection of the original centroids without
            duplicates. Note that a copy is returned even if there were no duplicates.
        """
        return self.from_geodataframe(self.gdf.drop_duplicates(subset=["geometry"]))

    def select(self, reg_id=None, extent=None, sel_cen=None):
        """Return new Centroids object containing points following certain criteria

        It is currently possible to filter by region (reg_id), by geographical extent (extent), or
        by an explicit list of indices/a mask (sel_cen). If more than one criterion is given, all
        of them must be satisfied for a point to be included in the selection.

        Parameters
        ----------
        reg_id : int or list of int, optional
            Numeric ID (or IDs) of the region (or regions) to restrict to, according to the values
            in the region_id property. Default: None
        extent : tuple, optional
            The geographical extent (min_lon, max_lon, min_lat, max_lat) to restrict to, including
            the boundary. If the value for min_lon is greater than max_lon, the extent is
            interpreted to cross the antimeridian ([max_lon, 180] and [-180, min_lon]).
            Default: None
        sel_cen : np.ndarray of int or bool, optional
            Boolean mask, or list of indices to restrict to. Default: None

        Returns
        -------
        centroids : Centroids
            Sub-selection of this object
        """
        sel_cen_bool = sel_cen
        if sel_cen is not None and sel_cen.dtype.kind == 'i':
            # if needed, convert indices to bool
            sel_cen_bool = np.zeros(self.size, dtype=bool)
            sel_cen_bool[np.unique(sel_cen)] = True

        sel_cen_mask = self.select_mask(sel_cen=sel_cen_bool, reg_id=reg_id, extent=extent)
        return Centroids.from_geodataframe(self.gdf.iloc[sel_cen_mask])


    def select_mask(self, sel_cen=None, reg_id=None, extent=None):
        """Create mask of selected centroids

        Parameters
        ----------
        sel_cen: np.ndarray of bool, optional
            Boolean array, with size matching the number of centroids. Default: None
        reg_id : int or list of int, optional
            Numeric ID (or IDs) of the region (or regions) to restrict to, according to the values
            in the region_id property. Default: None
        extent : tuple, optional
            The geographical extent (min_lon, max_lon, min_lat, max_lat) to restrict to, including
            the boundary. If the value for min_lon is greater than lon_max, the extent is
            interpreted to cross the antimeridian ([lon_max, 180] and [-180, lon_min]).
            Default: None

        Returns
        -------
        sel_cen : np.ndarray of bool
            Boolean array (mask) with value True for centroids in selection.
        """
        if sel_cen is None:
            sel_cen = np.ones(self.size, dtype=bool)
        if reg_id is not None:
            sel_cen &= np.isin(self.region_id, reg_id)
        if extent is not None:
            lon_min, lon_max, lat_min, lat_max = extent
            lon_max += 360 if lon_min > lon_max else 0
            lon_normalized = u_coord.lon_normalize(
                self.lon.copy(), center=0.5 * (lon_min + lon_max))
            sel_cen &= (
              (lon_normalized >= lon_min) & (lon_normalized <= lon_max) &
              (self.lat >= lat_min) & (self.lat <= lat_max)
            )
        return sel_cen

    def plot(self, *, axis=None, figsize=(9, 13), **kwargs):
        """Plot centroids geodataframe using geopandas and cartopy plotting functions.

        Parameters
        ----------
        axis: optional
            user-defined cartopy.mpl.geoaxes.GeoAxes instance
        figsize: (float, float), optional
            figure size for plt.subplots
            The default is (9, 13)
        args : optional
            positional arguments for geopandas.GeoDataFrame.plot
        kwargs : optional
            keyword arguments for geopandas.GeoDataFrame.plot

        Returns
        -------
        ax : cartopy.mpl.geoaxes.GeoAxes instance
        """
        if axis == None:
            fig, axis = plt.subplots(figsize=figsize, subplot_kw={"projection": ccrs.PlateCarree()})
        if type(axis) != cartopy.mpl.geoaxes.GeoAxes:
            raise AttributeError(
                f"The axis provided is of type: {type(axis)} "
                "The function requires a cartopy.mpl.geoaxes.GeoAxes."
            )

        axis.add_feature(cfeature.BORDERS)
        axis.add_feature(cfeature.COASTLINE)
        axis.gridlines(draw_labels=True, dms=True, x_inline=False, y_inline=False)

        if self.gdf.crs != DEF_CRS:
            centroids_plot = self.to_default_crs(inplace=False)
            centroids_plot.gdf.plot(ax=axis, transform=ccrs.PlateCarree(), **kwargs)
        else:
            self.gdf.plot(ax=axis, transform=ccrs.PlateCarree(), **kwargs)
        return axis

    def set_region_id(self, level='country', overwrite=False):
        """Set region_id as country ISO numeric code attribute for every pixel or point.

        Parameters
        ----------
        level: str, optional
            The admin level on which to assign centroids. Currently only 'country' (admin0) is
            implemented. Default: 'country'
        overwrite : bool, optional
            If True, overwrite the existing region_id information. If False, region_id is set
            only if region_id is missing (None). Default: False
        """
        if overwrite or self.region_id is None:
            LOGGER.debug('Setting region_id %s points.', str(self.size))
            if level == 'country':
                ne_geom = self._ne_crs_geom()
                self.gdf['region_id'] = u_coord.get_country_code(
                    ne_geom.y.values, ne_geom.x.values,
                )
            else:
                raise NotImplementedError(
                    'The region id can only be assigned for countries so far'
                )

    def set_on_land(self, source='natural_earth', overwrite=False):
        """Set on_land attribute for every pixel or point.

        Parameters
        ----------
        source: str, optional
            The source of the on-land information. Currently, only 'natural_earth' (based on shapes
            from NaturalEarth, https://www.naturalearthdata.com/) is implemented.
            Default: 'natural_earth'.
        overwrite : bool, optional
            If True, overwrite the existing on_land information. If False, on_land is set
            only if on_land is missing (None). Default: False
        """
        if overwrite or self.on_land is None:
            LOGGER.debug('Setting on_land %s points.', str(self.lat.size))
            if source=='natural_earth':
                ne_geom = self._ne_crs_geom()
                self.gdf['on_land'] = u_coord.coord_on_land(
                    ne_geom.y.values, ne_geom.x.values
                )
            else:
                raise NotImplementedError(
                    'The on land variables can only be automatically assigned using natural earth.'
                )

    def get_pixel_shapes(self, res=None, **kwargs):
        """Create a GeoSeries of the quadratic pixel shapes at the centroid locations

        Note that this assumes that the centroids define a regular grid of pixels.

        Parameters
        ----------
        res : float, optional
            The resolution of the regular grid the pixels are taken from. If not given, it is
            estimated using climada.util.coordinates.get_resolution. Default: None
        kwargs : optional
            Additional keyword arguments are passed to climada.util.coordinates.get_resolution.

        Returns
        -------
        GeoSeries

        See also
        --------
        climada.util.coordinates.get_resolution
        """
        if res is None:
            res = np.abs(u_coord.get_resolution(self.lat, self.lon, **kwargs)).min()
        geom = self.geometry.copy()
        # unset CRS to avoid warnings about geographic CRS when using `GeoSeries.buffer`
        geom.crs = None
        return geom.buffer(
            # resolution=1, cap_style=3: squared buffers
            # https://shapely.readthedocs.io/en/latest/manual.html#object.buffer
            distance=res / 2, resolution=1, cap_style=3,
        # reset CRS (see above)
        ).set_crs(self.crs)

    def get_area_pixel(self, min_resol=1.0e-8):
        """Compute the area per centroid in the CEA projection

        Note that this assumes that the centroids define a regular grid of pixels (area in m²).

        Parameters
        ----------
        min_resol : float, optional
            When estimating the grid resolution, use this as the minimum resolution in lat and lon.
            It is passed to climada.util.coordinates.get_resolution. Default: 1.0e-8

        Returns
        -------
        areapixels : np.array
            Area of each pixel in square meters.
        """
        LOGGER.debug('Computing pixel area for %d centroids.', self.size)
        xy_pixels = self.get_pixel_shapes(min_resol=min_resol)
        if PROJ_CEA != xy_pixels.crs:
            xy_pixels = xy_pixels.to_crs(crs={'proj': 'cea'})
        return xy_pixels.area.values

    def get_closest_point(self, x_lon, y_lat):
        """Returns closest centroid and its index to a given point.

        Parameters
        ----------
        x_lon : float
            Longitudinal (x) coordinate.
        y_lat : float
            Latitudinal (y) coordinate.

        Returns
        -------
        x_close : float
            x-coordinate (longitude) of closest centroid.
        y_close : float
            y-coordinate (latitude) of closest centroid.
        idx_close : int
            Index of centroid in internal ordering of centroids.
        """
        close_idx = self.geometry.distance(Point(x_lon, y_lat)).values.argmin()
        return self.lon[close_idx], self.lat[close_idx], close_idx

    # NOT REALLY AN ELEVATION FUNCTION, JUST READ RASTER
    def get_elevation(self, topo_path):
        """Return elevation attribute for every pixel or point in meters.

        Parameters
        ----------
        topo_path : str
            Path to a raster file containing gridded elevation data.

        Returns
        -------
        values : np.array of shape (npoints,)
            Interpolated elevation values from raster file for each given coordinate point.
        """
        return u_coord.read_raster_sample(topo_path, self.lat, self.lon)

    def get_dist_coast(self, signed=False, precomputed=True):
        """Get dist_coast attribute for every pixel or point in meters.

        The distances are read from a raster file containing precomputed distances (from NASA) at
        0.01 degree (approximately 1 km) resolution.

        Parameters
        ----------
        signed : bool, optional
            If True, use signed distances (positive off shore and negative on land). Default: False
        precomputed : bool, optional
            Whether distances should be read from a pre-computed raster (True) or computed
            on-the-fly (False). Default: True.

            .. deprecated:: 5.0
               Argument is ignored, because distances are not computed on-the-fly anymore.

        Returns
        -------
        dist : np.array
            (Signed) distance to coast in meters.
        """
        if not precomputed:
            LOGGER.warning(
                "The `precomputed` argument is deprecated and will be removed in the future"
                " because `get_dist_coast` always uses precomputed distances."
            )
        ne_geom = self._ne_crs_geom()
        return u_coord.dist_to_coast_nasa(
            ne_geom.y.values, ne_geom.x.values, highres=True, signed=signed,
        )

    def get_meta(self, resolution=None):
        """Returns a meta raster based on the centroids bounds.

        Note that this function is not perfectly inverse with `from_meta` since `get_meta` enforces
        a grid with equal resolution in x- and y-direction with coordinates increasing in
        x-direction and decreasing in y-direction.

        Parameters
        ----------
        resolution : float, optional
            Resolution of the raster. If not given, the resolution is estimated from the centroids
            by assuming that they form a regular raster. Default: None

        Returns
        -------
        meta: dict
            meta raster representation of the centroids
        """
        if resolution is None:
            resolution = np.abs(u_coord.get_resolution(self.lat, self.lon)).min()
        xmin, ymin, xmax, ymax = self.gdf.total_bounds
        rows, cols, ras_trans = u_coord.pts_to_raster_meta(
            (xmin, ymin, xmax, ymax),
            (resolution, -resolution),
        )
        meta = {
            'crs': self.crs,
            'height': rows,
            'width': cols,
            'transform': ras_trans,
        }
        return meta

    ##
    # I/O methods
    ##

    @classmethod
    def from_raster_file(cls, file_name, src_crs=None, window=None, geometry=None,
                         dst_crs=None, transform=None, width=None, height=None,
                         resampling=rasterio.warp.Resampling.nearest, return_meta=False):
        """Create a new Centroids object from a raster file

        Select region using window or geometry. Reproject input by providing
        dst_crs and/or (transform, width, height).

        Parameters
        ----------
        file_name : str
            path of the file
        src_crs : crs, optional
            source CRS. Provide it if error without it.
        window : rasterio.windows.Window, optional
            window to read
        geometry : list of shapely.geometry, optional
            consider pixels only within these shapes
        dst_crs : crs, optional
            reproject to given crs
        transform : rasterio.Affine
            affine transformation to apply
        wdith : float
            number of lons for transform
        height : float
            number of lats for transform
        resampling : rasterio.warp.Resampling optional
            resampling function used for reprojection to dst_crs,
            default: nearest
        return_meta : bool, optional
            default: False

        Returns
        -------
        centr : Centroids
            Centroids according to the given raster file
        meta : dict, optional if return_meta is True
            Raster meta (height, width, transform, crs).
        """
        meta, _ = u_coord.read_raster(
            file_name, [1], src_crs, window, geometry, dst_crs,
            transform, width, height, resampling,
        )
        centr = cls.from_meta(meta)
        return (centr, meta) if return_meta else centr

    @classmethod
    def from_meta(cls, meta):
        """initiate centroids from meta raster definition

        Parameters
        ----------
        meta : dict
            meta description of raster

        Returns
        -------
        Centroid
            Centroids initialized for raster described by meta.
        """
        crs = meta['crs']
        lat, lon = _meta_to_lat_lon(meta)
        return cls(lon=lon, lat=lat, crs=crs)

    @classmethod
    def from_vector_file(cls, file_name, dst_crs=None):
        """Create Centroids object from vector file (any format supported by fiona).

        Parameters
        ----------
        file_name : str
            vector file with format supported by fiona and 'geometry' field.
        dst_crs : crs, optional
            reproject to given crs
            If no crs is given in the file, simply sets the crs.

        Returns
        -------
        centr : Centroids
            Centroids with points according to the given vector file
        """

        centroids = cls.from_geodataframe(gpd.read_file(file_name))
        if dst_crs is not None:
            if centroids.crs:
                centroids.to_crs(dst_crs, inplace=True)
            else:
                centroids.gdf.set_crs(dst_crs, inplace=True)
        return centroids

    @classmethod
    def from_csv(cls, file_path, **kwargs):
        """Generate centroids from a CSV file with column names in var_names.

        Parameters
        ----------
        file_path : str
            path to CSV file to be read
        kwargs : dict
            Additional keyword arguments to pass on to pandas.read_csv.

        Returns
        -------
        Centroids
        """
        return cls._from_dataframe(pd.read_csv(file_path, **kwargs))

    def write_csv(self, file_path):
        """Save centroids as CSV file

        Parameters
        ----------
        file_path : str, Path
            absolute or relative file path and name to write to
        """
        file_path = Path(file_path).with_suffix('.csv')
        LOGGER.info('Writing %s', file_path)
        self._centroids_to_dataframe().to_csv(file_path, index=False)


    @classmethod
    def from_excel(cls, file_path, sheet_name=None):
        """Generate a new centroids object from an excel file with column names in var_names.

        Parameters
        ----------
        file_path : str
            absolute or relative file path
        sheet_name : str, optional
            name of sheet in excel file containing centroid information
            Default: "centroids"

        Returns
        -------
        centr : Centroids
            Centroids with data from the given excel file
        """
        if sheet_name is None:
            sheet_name = 'centroids'
        df = pd.read_excel(file_path, sheet_name)
        return cls._from_dataframe(df)

    def write_excel(self, file_path):
        """Save centroids as excel file

        Parameters
        ----------
        file_path : str, Path
            absolute or relative file path and name to write to
        """
        file_path = Path(file_path).with_suffix('.xlsx')
        LOGGER.info('Writing %s', file_path)
        self._centroids_to_dataframe().to_excel(
            file_path, sheet_name=DEF_SHEET_NAME, index=False,
        )

    def write_hdf5(self, file_name, mode='w'):
        """Write data frame and metadata in hdf5 format

        Parameters
        ----------
        file_name : str
            (path and) file name to write to.
        """
        LOGGER.info('Writing %s', file_name)
        store = pd.HDFStore(file_name, mode=mode)
        pandas_df = pd.DataFrame(self.gdf)
        for col in pandas_df.columns:
            if str(pandas_df[col].dtype) == "geometry":
                pandas_df[col] = np.asarray(self.gdf[col])

        # Avoid pandas PerformanceWarning when writing HDF5 data
        with warnings.catch_warnings():
            warnings.simplefilter("ignore", category=pd.errors.PerformanceWarning)
            # Write dataframe
            store.put('centroids', pandas_df)

        store.get_storer('centroids').attrs.metadata = {
            'crs': CRS.from_user_input(self.crs).to_wkt()
        }

        store.close()


    @classmethod
    def from_hdf5(cls, file_name):
        """Create a centroids object from a HDF5 file.

        Parameters
        ----------
        file_data : str or h5
            If string, path to read data. If h5 object, the datasets will be read from there.

        Returns
        -------
        centr : Centroids
            Centroids with data from the given file

        Raises
        ------
        FileNotFoundError
        """
        if not Path(file_name).is_file():
            raise FileNotFoundError(str(file_name))
        try:
            with pd.HDFStore(file_name, mode='r') as store:
                metadata = store.get_storer('centroids').attrs.metadata
                # in previous versions of CLIMADA and/or geopandas,
                # the CRS was stored in '_crs'/'crs'
                crs = metadata.get('crs')
                gdf = gpd.GeoDataFrame(store['centroids'], crs=crs)
        except TypeError:
            with h5py.File(file_name, 'r') as data:
                gdf = cls._gdf_from_legacy_hdf5(data.get('centroids'))
        except KeyError:
            with h5py.File(file_name, 'r') as data:
                gdf = cls._gdf_from_legacy_hdf5(data)

        return cls.from_geodataframe(gdf)

    ##
    # Private methods
    ##

    @classmethod
    def _from_dataframe(cls, df):
        if 'crs' in df.columns:
            crs = df['crs'].iloc[0]
        else:
            LOGGER.info("No 'crs' column provided in file, setting CRS to WGS84 default.")
            crs = DEF_CRS

        extra_values = {
            col: df[col]
            for col in df.columns
            if col not in ['lat', 'lon', 'crs']
        }

        return cls(lat=df['lat'], lon=df['lon'], **extra_values, crs=crs)

    @staticmethod
    def _gdf_from_legacy_hdf5(data):
        crs = DEF_CRS
        if data.get('crs'):
            crs = u_coord.to_crs_user_input(data.get('crs')[0])
        if data.get('lat') and data.get('lat').size:
            latitude = np.array(data.get('lat'))
            longitude = np.array(data.get('lon'))
        elif data.get('latitude') and data.get('latitude').size:
            latitude = np.array(data.get('latitude'))
            longitude = np.array(data.get('longitude'))
        else:
            centr_meta = data.get('meta')
            meta = dict()
            meta['crs'] = crs
            for key, value in centr_meta.items():
                if key != 'transform':
                    meta[key] = value[0]
                else:
                    meta[key] = rasterio.Affine(*value)
            latitude, longitude = _meta_to_lat_lon(meta)

        extra_values = {}
        for centr_name in data.keys():
            if centr_name not in ('crs', 'lat', 'lon', 'meta', 'latitude', 'longitude'):
                values = np.array(data.get(centr_name))
                if latitude.size != 0 and values.size != 0 :
                    extra_values[centr_name] = values

        return gpd.GeoDataFrame(
            extra_values,
            geometry=gpd.points_from_xy(x=longitude, y=latitude, crs=crs),
        )

    @classmethod
    def _legacy_from_excel(cls, file_name, var_names):
        LOGGER.info('Reading %s', file_name)
        try:
            df = pd.read_excel(file_name, var_names['sheet_name'])
            df = df.rename(columns=var_names['col_name'])
        except KeyError as err:
            raise KeyError("Not existing variable: %s" % str(err)) from err
        return cls._from_dataframe(df)

    def _centroids_to_dataframe(self):
        """Create dataframe from Centroids object to facilitate
        saving in different file formats.

        Returns
        -------
        df : DataFrame
        """
        df = pd.DataFrame(self.gdf)
        df['lon'] = self.gdf['geometry'].x
        df['lat'] = self.gdf['geometry'].y
        df['crs'] = CRS.from_user_input(self.crs).to_wkt()
        df = df.drop(['geometry'], axis=1)
        return df

    def _ne_crs_geom(self):
        """Return `geometry` attribute in the CRS of Natural Earth.

        Returns
        -------
        geo : gpd.GeoSeries
        """
        if u_coord.equal_crs(self.gdf.crs, u_coord.NE_CRS):
            return self.gdf.geometry
        return self.to_crs(u_coord.NE_CRS, inplace=False).geometry

    ##
    # Deprecated methods
    ##

    @classmethod
    @deprecated(details="Reading Centroids data from matlab files is not supported anymore."
                        "This method has been removed with climada 5.0")
    def from_mat(cls, file_name, var_names=None):
        """Reading Centroids data from matlab files is not supported anymore.
        This method has been removed with climada 5.0"""
        raise NotImplementedError("You are suggested to use an old version of climada (<=4.*) and"
                                  " convert the file to hdf5 format.")

    @staticmethod
    @deprecated(details="This method has been removed with climada 5.0")
    def from_base_grid(land=False, res_as=360, base_file=None):
        """This method has been removed with climada 5.0"""
        raise NotImplementedError("Create the Centroids from a custom base file or from Natural"
                                  " Earth (files are available in Climada, look up ``climada.util"
                                  ".constants.NATEARTH_CENTROIDS`` for their location)")

    @classmethod
    @deprecated(details="This method will be removed in a future version."
                " Simply use the constructor instead.")
    def from_lat_lon(cls, lat, lon, crs="EPSG:4326"):
        """deprecated, use the constructor instead"""
        return cls(lat=lat, lon=lon, crs=crs)

    @deprecated(details="This method is futile and will be removed in a future version."
                " `Centroids.get_area_pixel` can be run without initialization.")
    def set_area_pixel(self, min_resol=1e-08, scheduler=None):
        """deprecated, obsolete"""

    @deprecated(details="This method is futile and will be removed in a future version."
                " `Centroids.get_area_pixel` can be run without initialization.")
    def set_area_approx(self, min_resol=1e-08):
        """deprecated, obsolete"""

    @deprecated(details="This method is futile and will be removed in a future version."
                " `Centroids.get_dist_coast` can be run without initialization.")
    def set_dist_coast(self, signed=False, precomputed=False, scheduler=None):
        """deprecated, obsolete"""

    @deprecated(details="This method has no effect and will be removed in a future version."
                " In the current version of climada the geometry points of a `Centroids` object"
                " cannot be removed as they are the backbone of the Centroids' GeoDataFrame.")
    def empty_geometry_points(self):
        """"deprecated, has no effect, which may be unexpected: no geometry points will be removed,
        the centroids' GeoDataFrame is built on them!
        """

    @deprecated(details="This method has no effect and will be removed in a future version.")
    def set_meta_to_lat_lon(self):
        """deprecated, has no effect"""

    @deprecated(details="This method has no effect and will be removed in a future version.")
    def set_lat_lon_to_meta(self, min_resol=1e-08):
        """deprecated, has no effect"""


def _meta_to_lat_lon(meta):
    """Compute lat and lon of every pixel center from meta raster.

    Parameters
    ----------
    meta : dict
        meta description of raster

    Returns
    -------
    latitudes : np.ndarray
        Latitudinal coordinates of pixel centers.
    longitudes : np.ndarray
        Longitudinal coordinates of pixel centers.
    """
    xgrid, ygrid = u_coord.raster_to_meshgrid(meta['transform'], meta['width'], meta['height'])
    return ygrid.ravel(), xgrid.ravel()<|MERGE_RESOLUTION|>--- conflicted
+++ resolved
@@ -138,26 +138,18 @@
     @property
     def on_land(self):
         """ Get the on_land property """
-<<<<<<< HEAD
         if 'on_land' not in self.gdf:
             return None
-        if self.gdf.on_land.isna().all():
-=======
-        if self.gdf['on_land'].isna().all():
->>>>>>> 2ba8be9d
+        if self.gdf['on_land'].on_land.isna().all():
             return None
         return self.gdf['on_land'].values
 
     @property
     def region_id(self):
         """ Get the assigned region_id """
-<<<<<<< HEAD
         if 'region_id' not in self.gdf:
             return None
-        if self.gdf.region_id.isna().all():
-=======
-        if self.gdf['region_id'].isna().all():
->>>>>>> 2ba8be9d
+        if self.gdf['region_id'].region_id.isna().all():
             return None
         return self.gdf['region_id'].values
 

"""
This file is part of CLIMADA.

Copyright (C) 2017 ETH Zurich, CLIMADA contributors listed in AUTHORS.

CLIMADA is free software: you can redistribute it and/or modify it under the
terms of the GNU General Public License as published by the Free
Software Foundation, version 3.

CLIMADA is distributed in the hope that it will be useful, but WITHOUT ANY
WARRANTY; without even the implied warranty of MERCHANTABILITY or FITNESS FOR A
PARTICULAR PURPOSE.  See the GNU General Public License for more details.

You should have received a copy of the GNU General Public License along
with CLIMADA. If not, see <https://www.gnu.org/licenses/>.

---

Test CentroidsVector and CentroidsRaster classes.
"""
import unittest
from unittest.mock import patch
from pathlib import Path

import numpy as np
import pandas as pd
import geopandas as gpd
import shapely
import itertools
import rasterio
from pyproj.crs.crs import CRS
from rasterio.windows import Window
from shapely.geometry.point import Point
from cartopy.io import shapereader


from climada import CONFIG
from climada.hazard.centroids.centr import Centroids
from climada.util.constants import DEF_CRS, HAZ_DEMO_FL
import climada.util.coordinates as u_coord
from climada.entity import Exposures
from rasterio import Affine


DATA_DIR = CONFIG.hazard.test_data.dir()

# Note: the coordinates are not directly on the cities, the region id and on land
# otherwise do not work correctly. It is only a close point.
LATLON = np.array([
    [-21.1736, -175.1883],  # Tonga, Nuku'alofa, TON, 776
    [-18.133, 178.433],  # Fidji, Suva, FJI, 242  IN WATER IN NATURAL EARTH
    [-38.4689, 177.8642],  # New-Zealand, Te Karaka, NZL, 554
    [69.6833, 18.95],  # Norway, Tromso, NOR, 578 IN WATER IN NATURAL EARTH
    [78.84422,	20.82842],  # Norway, Svalbard, NOR, 578
    [1, 1],  # Ocean, 0  (0,0 is onland in Natural earth for testing reasons)
    [-77.85, 166.6778],  # Antarctica, McMurdo station, ATA, 010
    [-0.25, -78.5833]  # Ecuador, Quito, ECU, 218
])

VEC_LAT = LATLON[:,0]
VEC_LON = LATLON[:,1]

ON_LAND = np.array([True, False, True, False, True, False, True, True])
REGION_ID = np.array([776, 0, 554, 0, 578, 0, 10, 218])

TEST_CRS = 'EPSG:4326'
ALT_CRS = 'epsg:32632'  # UTM zone 32N (Central Europe, 6-12°E)

class TestCentroidsData(unittest.TestCase):
    """ Test class for initialisation and value based creation of Centroids objects"""
    def setUp(self):
        self.lat = np.array([-10, 0, 10])
        self.lon = np.array([-170, -150, -130])
        self.region_id =  np.array([1, 2, 3])
        self.on_land = np.array([True, False, False])
        self.crs = 'epsg:32632'
        self.centr = Centroids(lat=VEC_LAT,lon=VEC_LON)

    def test_centroids_check_pass(self):
        """Test vector data in Centroids"""
        centr = Centroids(lat=VEC_LAT, lon=VEC_LON, crs=ALT_CRS)

        self.assertTrue(u_coord.equal_crs(centr.crs, CRS.from_user_input(ALT_CRS)))
        self.assertEqual(
            list(centr.total_bounds),
            [VEC_LON.min(), VEC_LAT.min(), VEC_LON.max(), VEC_LAT.max()],
        )

        self.assertIsInstance(centr,Centroids)
        self.assertIsInstance(centr.lat, np.ndarray)
        self.assertIsInstance(centr.lon, np.ndarray)
        self.assertIsInstance(centr.coord, np.ndarray)
        self.assertTrue(np.array_equal(centr.lat, VEC_LAT))
        self.assertTrue(np.array_equal(centr.lon, VEC_LON))
        self.assertTrue(np.array_equal(centr.coord, np.array([VEC_LAT, VEC_LON]).transpose()))
        self.assertEqual(centr.size, VEC_LON.size)

    def test_init_pass(self):
        # Creating Centroids with latitude and longitude arrays
        # check instance - trivial...
        # Checking attributes
        np.testing.assert_array_equal(self.centr.lat, VEC_LAT)
        np.testing.assert_array_equal(self.centr.lon, VEC_LON)
        self.assertTrue(u_coord.equal_crs(self.centr.crs, DEF_CRS))

        # Creating Centroids with additional attributes
<<<<<<< HEAD
        centroids = Centroids(lat=VEC_LAT, lon=VEC_LON, 
=======
        centroids = Centroids(lat=VEC_LAT, lon=VEC_LON,
>>>>>>> ac03762a
                              region_id=REGION_ID, on_land=ON_LAND)

        # Checking additional attributes
        np.testing.assert_array_equal(centroids.region_id, REGION_ID)
        np.testing.assert_array_equal(centroids.on_land, ON_LAND)

    def test_init_defaults(self):
        ''' Checking default values for Centroids'''
        centroids = Centroids(lat=VEC_LAT,lon=VEC_LON)
        # Checking defaults: nothing set for region_id, on_land
        self.assertFalse(centroids.region_id)
        self.assertFalse(centroids.on_land)
        # Guarantee a no-default TypeError for lon/lat
        with self.assertRaises(TypeError): Centroids()

    def test_init_properties(self):
        """ Guarantee that Centroid objects have at least the properties: """
        properties = ['gdf','lon','lat','geometry',
                      'on_land','region_id','crs',
                      'shape','size','total_bounds','coord']
        centroids = Centroids(lat=[],lon=[])
<<<<<<< HEAD
        [self.assertTrue(hasattr(centroids,prop)) for prop in properties] 
=======
        [self.assertTrue(hasattr(centroids,prop)) for prop in properties]
>>>>>>> ac03762a

    def test_init_kwargs(self):
        """ Test default crs and kwargs forwarding """
        centr = Centroids(
            lat=VEC_LAT,
            lon=VEC_LON,
            region_id=REGION_ID,
            on_land=ON_LAND,
        )
        self.assertTrue(u_coord.equal_crs(centr.crs, DEF_CRS))
        self.assertTrue(np.allclose(centr.region_id, REGION_ID))
        self.assertTrue(np.allclose(centr.on_land, ON_LAND))

        # make sure kwargs are properly forwarded to centroids.gdf
        np.random.seed(1000)
        randommask = np.random.choice([True,False],size=len(VEC_LON))
        centroids = Centroids(lat=VEC_LAT,lon=VEC_LON,masked=randommask,ones=1)
        self.assertTrue(hasattr(centroids.gdf,'masked'))
        self.assertTrue(hasattr(centroids.gdf,'ones'))
        np.testing.assert_array_equal(randommask,centroids.gdf.masked)
        self.assertEqual(sum(centroids.gdf.ones),len(VEC_LON))

    def test_from_meta_pass(self):
        expected_lon = np.array([-30.0, -20.0, -10.0]*3)
<<<<<<< HEAD
        expected_lat = np.repeat([30.0, 20.0, 10.0],3)        
=======
        expected_lat = np.repeat([30.0, 20.0, 10.0],3)
>>>>>>> ac03762a
        # Check metadata
        meta = dict(
            crs=DEF_CRS,
            height=3,
            width=3,
            transform=Affine(
                10, 0, -35,
                0, -10, 35,
            ),
        )
        centroids = Centroids.from_meta(meta)

        # check created object
        np.testing.assert_array_equal(centroids.lon,expected_lon)
        np.testing.assert_array_equal(centroids.lat,expected_lat)
        self.assertEqual(centroids.crs,DEF_CRS)
        # generally we assume that from_meta does not set region_ids and on_land flags
        self.assertFalse(centroids.region_id)
        self.assertFalse(centroids.on_land)

    def test_from_meta(self):
        """Test from_meta"""
        meta_ref = {
            'width': 10,
            'height': 8,
            'transform': rasterio.Affine(
                0.6, 0, -0.1,
                0, -0.6, 0.3,
            ),
            'crs': DEF_CRS,
        }

        lon_ref = np.array([0.2, 0.8, 1.4, 2.0, 2.6, 3.2, 3.8, 4.4, 5.0, 5.6])
        lat_ref = np.array([0.0, -0.6, -1.2, -1.8, -2.4, -3.0, -3.6, -4.2])
        lon_ref, lat_ref = [ar.ravel() for ar in np.meshgrid(lon_ref, lat_ref)]

        centr = Centroids.from_meta(meta_ref)
        meta = centr.get_meta()
        self.assertTrue(u_coord.equal_crs(meta_ref["crs"], meta["crs"]))
        self.assertEqual(meta_ref["width"], meta["width"])
        self.assertEqual(meta_ref["height"], meta["height"])
        np.testing.assert_allclose(meta_ref["transform"], meta["transform"])

        centr = Centroids.from_meta(
            Centroids(lat=lat_ref, lon=lon_ref).get_meta()
        )
        np.testing.assert_allclose(lat_ref, centr.lat)
        np.testing.assert_allclose(lon_ref, centr.lon)

        # `get_meta` enforces same resolution in x and y, and y-coordinates are decreasing.
        # For other cases, `from_meta` needs to be checked manually.
        meta_ref = {
            'width': 4,
            'height': 5,
            'transform': rasterio.Affine(
                0.5, 0, 0.2,
                0, 0.6, -0.7,
            ),
            'crs': DEF_CRS,
        }
        lon_ref = np.array([0.45, 0.95, 1.45, 1.95])
        lat_ref = np.array([-0.4, 0.2, 0.8, 1.4, 2.0])
        lon_ref, lat_ref = [ar.ravel() for ar in np.meshgrid(lon_ref, lat_ref)]

        centr = Centroids.from_meta(meta_ref)
        np.testing.assert_allclose(lat_ref, centr.lat)
        np.testing.assert_allclose(lon_ref, centr.lon)


    def test_from_pnt_bounds(self):
        """Test from_pnt_bounds"""
        width, height = 26, 51
        left, bottom, right, top = 5, 0, 10, 10

        centr = Centroids.from_pnt_bounds((left, bottom, right, top), 0.2, crs=DEF_CRS)
        self.assertTrue(u_coord.equal_crs(centr.crs, DEF_CRS))
        self.assertEqual(centr.size, width * height)
        np.testing.assert_allclose([5.0, 5.2, 5.0], centr.lon[[0, 1, width]], atol=0.1)
        np.testing.assert_allclose([10.0, 10.0, 9.8], centr.lat[[0, 1, width]], atol=0.1)
        # generally we assume that from_meta does not set region_ids and on_land flags
        self.assertFalse(centr.region_id)
<<<<<<< HEAD
        self.assertFalse(centr.on_land)             
=======
        self.assertFalse(centr.on_land)
>>>>>>> ac03762a

class TestCentroidsTransformation(unittest.TestCase):
    """ Test class for coordinate transformations of Centroid objects
    and modifications using set_ methods"""
    def setUp(self):
        self.lat = np.array([-10, 0, 10])
        self.lon = np.array([-170, -150, -130])
        self.region_id =  np.array([1, 2, 3])
        self.on_land = np.array([True, False, False])
        self.crs = 'epsg:32632'
        self.centr = Centroids(lat=VEC_LAT,lon=VEC_LON,crs=TEST_CRS)

    def test_to_default_crs(self):
<<<<<<< HEAD
        # Creating Centroids with non-default CRS and 
=======
        # Creating Centroids with non-default CRS and
>>>>>>> ac03762a
        # inplace transformation afterwards
        centroids = Centroids(lat=VEC_LAT, lon=VEC_LON, crs=ALT_CRS)
        self.assertTrue(u_coord.equal_crs(centroids.crs, ALT_CRS))
        centroids.to_default_crs()
        # make sure CRS is DEF_CRS after transformation
        self.assertTrue(u_coord.equal_crs(centroids.crs, DEF_CRS))
        # Checking that modification actually took place
        [self.assertNotEqual(x-y,0) for x,y in zip(centroids.lon,VEC_LON)]
        [self.assertNotEqual(x-y,0) for x,y in zip(centroids.lat,VEC_LAT) if not x == 0]

    def test_to_default_crs_not_inplace(self):
        centroids = Centroids(lat=VEC_LAT, lon=VEC_LON, crs=ALT_CRS)
        newcentr = centroids.to_default_crs(inplace=False)
        # make sure that new object has been created
        self.assertIsNot(centroids,newcentr)
        self.assertIsInstance(newcentr,Centroids)
        ## compare with inplace transformation
        centroids.to_default_crs()
        np.testing.assert_array_equal(centroids.lat,newcentr.lat)
        np.testing.assert_array_equal(centroids.lon,newcentr.lon)

    def test_to_crs(self):
        # Creating Centroids with default CRS
        centroids = Centroids(lat=self.lat, lon=self.lon, crs=DEF_CRS)

        # Transforming to another CRS
        new_crs = 'epsg:3857'
        transformed_centroids = centroids.to_crs(new_crs)

        self.assertIsNot(centroids,transformed_centroids)
        self.assertFalse(centroids == transformed_centroids)

        # Checking CRS string after transformation
        self.assertTrue(u_coord.equal_crs(transformed_centroids.crs, new_crs))
        self.assertTrue(u_coord.equal_crs(centroids.crs, DEF_CRS))

        # Checking correctness of transformation
        expected_lat = np.array([-1118889.974858, 0., 1118889.9748585])
        expected_lon = np.array([-18924313.434857, -16697923.618991, -14471533.803126])
        np.testing.assert_array_almost_equal(transformed_centroids.lat, expected_lat)
        np.testing.assert_array_almost_equal(transformed_centroids.lon, expected_lon)

    def test_to_crs_inplace(self):
        centroids = Centroids(lat=self.lat,lon=self.lon,crs=DEF_CRS)
        new_crs = 'epsg:3857'
        transformed_centroids = centroids.to_crs(new_crs)

        # inplace transforming to another CRS
        centroids.to_crs(new_crs,inplace=True)

        self.assertTrue(centroids == transformed_centroids)

        expected_lat = np.array([-1118889.974858, 0., 1118889.9748585])
        expected_lon = np.array([-18924313.434857, -16697923.618991, -14471533.803126])
        np.testing.assert_array_almost_equal(centroids.lat, expected_lat)
        np.testing.assert_array_almost_equal(centroids.lon, expected_lon)

    def test_ne_crs_geom_pass(self):
        """Test _ne_crs_geom"""
        natural_earth_geom = self.centr._ne_crs_geom()
        self.assertEqual(natural_earth_geom.crs, u_coord.NE_CRS)

        centr = Centroids(lat=VEC_LAT, lon=VEC_LON, crs=ALT_CRS)
        ne_geom = centr._ne_crs_geom()
        self.assertTrue(u_coord.equal_crs(ne_geom.crs, u_coord.NE_CRS))
        np.testing.assert_allclose(ne_geom.geometry[:].x.values, 4.5, atol=0.1)
        np.testing.assert_allclose(ne_geom.geometry[:].y.values, 0.0, atol=0.001)

    def test_set_on_land_pass(self):
        """Test set_on_land"""
        self.centr.set_on_land()
        np.testing.assert_array_equal(self.centr.on_land, ON_LAND)

        centroids = Centroids(lat=VEC_LAT, lon=VEC_LON, on_land='natural_earth')
        np.testing.assert_array_equal(centroids.on_land, ON_LAND)

    def test_set_on_land_implementationerror(self):
        centroids = Centroids(lat=self.lat,lon=self.lon)

        with self.assertRaises(NotImplementedError):
            centroids.set_on_land(source='satellite',overwrite=True)
<<<<<<< HEAD
     
=======

>>>>>>> ac03762a
    def test_set_on_land_raster(self):
        """Test set_on_land"""
        centr_ras = Centroids.from_raster_file(HAZ_DEMO_FL, window=Window(0, 0, 50, 60))
        centr_ras.set_on_land()
        self.assertTrue(np.array_equal(centr_ras.on_land, np.ones(60 * 50, bool)))

    def test_set_region_id_pass(self):
        """Test set_region_id"""
        self.centr.set_region_id()
        np.testing.assert_array_equal(self.centr.region_id, REGION_ID)

        centroids = Centroids(lat=VEC_LAT, lon=VEC_LON, region_id='country')
        np.testing.assert_array_equal(centroids.region_id, REGION_ID)

    def test_set_region_id_raster(self):
        """Test set_region_id raster file"""
        centr_ras = Centroids.from_raster_file(HAZ_DEMO_FL, window=Window(0, 0, 50, 60))
        centr_ras.set_region_id()
        self.assertEqual(centr_ras.region_id.size, centr_ras.size)
        self.assertTrue(np.array_equal(np.unique(centr_ras.region_id), np.array([862])))

    def test_set_region_id_implementationerror(self):
        centroids = Centroids(lat=self.lat,lon=self.lon)

        with self.assertRaises(NotImplementedError):
            centroids.set_region_id(level='continent',overwrite=True)

    def test_set_geometry_points_pass(self):
        """Test set_geometry_points"""
        centr_ras = Centroids.from_raster_file(HAZ_DEMO_FL, window=Window(0, 0, 50, 60))
        x_flat = np.arange(-69.3326495969998, -68.88264959699978, 0.009000000000000341)
        y_flat = np.arange(10.423720966978939, 9.883720966978919, -0.009000000000000341)
        x_grid, y_grid = np.meshgrid(x_flat, y_flat)
        self.assertTrue(np.allclose(x_grid.flatten(), centr_ras.lon))
        self.assertTrue(np.allclose(y_grid.flatten(), centr_ras.lat))


class TestCentroidsReaderWriter(unittest.TestCase):
    """Test class for file based creation of Centroid objects and output"""

    def test_from_csv_def_crs(self):
        """Read a centroid csv file correctly and use default CRS."""
        # Create temporary csv file containing centroids data
        tmpfile = Path('test_write_csv.csv')
        lat = np.array([0, 90, -90, 0, 0])
        lon = np.array([0, 0, 0, 180, -180])
        df = pd.DataFrame({'lat': lat, 'lon': lon})
        df.to_csv(tmpfile, index=False)

        # Read centroids using from_csv method
        centroids = Centroids.from_csv(tmpfile)

        # test attributes
        np.testing.assert_array_equal(centroids.lat, lat)
        np.testing.assert_array_equal(centroids.lon, lon)
        self.assertEqual(centroids.crs, DEF_CRS)

        # delete file
        tmpfile.unlink()

    def test_from_csv(self):
        """Read a centroid csv file which contains CRS information."""
        tmpfile = Path('test_write_csv.csv')
        lat = np.array([0, 20048966.1, -20048966, 0, 0])
        lon = np.array([0, 0, 0, 20037508.34, -20037508.34])
        region_id = np.array([1, 2, 3, 4, 5])
        on_land = np.array([True, False, False, True, True])
        df = pd.DataFrame({'lat': lat, 'lon': lon, 'region_id': region_id, 'on_land': on_land})
        df['crs'] = CRS.from_user_input(3857).to_wkt()
        df.to_csv(tmpfile, index=False)

        # Read centroids using from_csv method
        centroids = Centroids.from_csv(tmpfile)

        # Test attributes
        np.testing.assert_array_equal(centroids.lat, lat)
        np.testing.assert_array_equal(centroids.lon, lon)
        self.assertEqual(centroids.crs, 'epsg:3857')
        np.testing.assert_array_equal(centroids.region_id, region_id)
        np.testing.assert_array_equal(centroids.on_land, on_land)

        # Delete file
        tmpfile.unlink()

    def test_write_read_csv(self):
        """Write and read a Centroids CSV file correctly."""
        # Create Centroids with latitude and longitude arrays
        tmpfile = Path('test_write_csv.csv')
        lat = np.array([10.0, 20.0, 30.0])
        lon = np.array([-10.0, -20.0, -30.0])
        region_id = np.array([1, 2, 3])
        on_land = np.array([True, False, False])
        centroids_out = Centroids(lat=lat, lon=lon, region_id=region_id, on_land=on_land)

        # Write CSV file from Centroids using write_csv
        centroids_out.write_csv(tmpfile)

        # Read CSV file using read_csv
        centroids_in = Centroids.from_csv(tmpfile)

        # Test attributes
        np.testing.assert_array_equal(centroids_in.lat, centroids_out.lat)
        np.testing.assert_array_equal(centroids_in.lon, centroids_out.lon)
        self.assertTrue(u_coord.equal_crs(centroids_in.crs, centroids_out.crs))
        np.testing.assert_array_equal(centroids_in.region_id, centroids_out.region_id)
        np.testing.assert_array_equal(centroids_in.on_land, centroids_out.on_land)

        # delete file
        tmpfile.unlink()

    def test_from_excel_def_crs(self):
        """Read a centroid excel file correctly and use default CRS."""
        # Create temporary excel file containing centroids data
        tmpfile = Path('test_write_excel.xlsx')
        lat = np.array([0, 90, -90, 0, 0])
        lon = np.array([0, 0, 0, 180, -180])
        df = pd.DataFrame({'lat': lat, 'lon': lon})
        df.to_excel(tmpfile, sheet_name='centroids', index=False)

        # Read centroids using from_excel method
        centroids = Centroids.from_excel(file_path=tmpfile)

        # test attributes
        np.testing.assert_array_equal(centroids.lat, lat)
        np.testing.assert_array_equal(centroids.lon, lon)
        self.assertEqual(centroids.crs, DEF_CRS)

        # delete file
        tmpfile.unlink()

    def test_from_excel(self):
        """Read a centroid excel file correctly which contains CRS information."""
        # Create temporary excel file containing centroids data
        tmpfile = Path('test_write_excel.xlsx')
        lat = np.array([0, 20048966.1, -20048966, 0, 0])
        lon = np.array([0, 0, 0, 20037508.34, -20037508.34])
        region_id = np.array([1, 2, 3, 4, 5])
        on_land = np.array([True, False, False, True, True])
        df = pd.DataFrame({'lat': lat, 'lon': lon, 'region_id': region_id, 'on_land': on_land})
        df['crs'] = CRS.from_user_input(3857).to_wkt()
        df.to_excel(tmpfile, sheet_name='centroids', index=False)

        # Read centroids using from_excel method
        centroids = Centroids.from_excel(file_path=tmpfile)

        # test attributes
        np.testing.assert_array_equal(centroids.lat, lat)
        np.testing.assert_array_equal(centroids.lon, lon)
        self.assertEqual(centroids.crs, 'epsg:3857')
        np.testing.assert_array_equal(centroids.region_id, region_id)
        np.testing.assert_array_equal(centroids.on_land, on_land)

        # delete file
        tmpfile.unlink()

    def test_write_read_excel(self):
        """Write and read a Centroids Excel file correctly."""
        # Create Centroids with latitude and longitude arrays
        tmpfile = Path('test_write_excel.xlsx')
        lat = np.array([10.0, 20.0, 30.0])
        lon = np.array([-10.0, -20.0, -30.0])
        region_id = np.array([1, 2, 3])
        on_land = np.array([True, False, False])
        centroids_out = Centroids(lat=lat, lon=lon, region_id=region_id, on_land=on_land)

        # Write Excel file from Centroids using write_csv
        centroids_out.write_excel(tmpfile)

        # Read Excel file using read_csv
        centroids_in = Centroids.from_excel(tmpfile)

        # Test attributes
        np.testing.assert_array_equal(centroids_in.lat, centroids_out.lat)
        np.testing.assert_array_equal(centroids_in.lon, centroids_out.lon)
        self.assertTrue(u_coord.equal_crs(centroids_in.crs, centroids_out.crs))
        np.testing.assert_array_equal(centroids_in.region_id, centroids_out.region_id)
        np.testing.assert_array_equal(centroids_in.on_land, centroids_out.on_land)

        # delete file
        tmpfile.unlink()

    def test_from_raster_file(self):
        """Test from_raster_file"""
        width, height = 50, 60
        o_lat, o_lon = (10.42822096697894, -69.33714959699981)
        res_lat, res_lon = (-0.009000000000000341, 0.009000000000000341)

        centr_ras = Centroids.from_raster_file(HAZ_DEMO_FL, window=Window(0, 0, width, height))
        self.assertTrue(u_coord.equal_crs(centr_ras.crs, DEF_CRS))
        self.assertEqual(centr_ras.size, width * height)
        np.testing.assert_allclose(
            [-69.333, -69.324, -69.333], centr_ras.lon[[0, 1, width]], atol=0.001,
        )
        np.testing.assert_allclose(
            [10.424, 10.424, 10.415], centr_ras.lat[[0, 1, width]], atol=0.001,
        )

    def test_from_vector_file(self):
        """Test from_vector_file and values_from_vector_files"""
        shp_file = shapereader.natural_earth(resolution='110m', category='cultural',
                                             name='populated_places_simple')

        centr = Centroids.from_vector_file(shp_file, dst_crs=DEF_CRS)
        self.assertTrue(u_coord.equal_crs(centr.crs, DEF_CRS))
        self.assertAlmostEqual(centr.lon[0], 12.453386544971766)
        self.assertAlmostEqual(centr.lon[-1], 114.18306345846304)
        self.assertAlmostEqual(centr.lat[0], 41.903282179960115)
        self.assertAlmostEqual(centr.lat[-1], 22.30692675357551)

        centr = Centroids.from_vector_file(shp_file, dst_crs=ALT_CRS)
        self.assertTrue(u_coord.equal_crs(centr.crs, ALT_CRS))

    def test_from_geodataframe(self):
        """Test that constructing a valid Centroids instance from gdf works."""
        crs = DEF_CRS
        lat = np.arange(170, 180)
        lon = np.arange(-50, -40)
        region_id = np.arange(1, 11)
        on_land = np.ones(10, dtype=bool)
        extra = np.full(10, 'a')

        gdf = gpd.GeoDataFrame({
            'geometry': gpd.points_from_xy(lon, lat),
            'region_id': region_id,
            'on_land': on_land,
            'extra': extra,
        }, crs=crs)

        centroids = Centroids.from_geodataframe(gdf)

        for name, array in zip(
            ['lat', 'lon', 'region_id', 'on_land'],
            [lat, lon, region_id, on_land],
        ):
            np.testing.assert_array_equal(array, getattr(centroids, name))
        self.assertTrue('extra' in centroids.gdf.columns)
        self.assertTrue(u_coord.equal_crs(centroids.crs, crs))

    def test_from_geodataframe_invalid(self):

        # Creating an invalid GeoDataFrame with geometries that are not points
        invalid_geometry_gdf = gpd.GeoDataFrame({
            'geometry': [
                 shapely.Point((2,2)),
                 shapely.Polygon([(0, 0), (1, 1), (1, 0), (0, 0)]),
                 shapely.LineString([(0, 1), (1, 0)]),
            ],
        })

        with self.assertRaises(ValueError):
            # Trying to create Centroids from invalid GeoDataFrame
            Centroids.from_geodataframe(invalid_geometry_gdf)

    def test_from_exposures_with_region_id(self):
        """
        Test that the `from_exposures` method correctly extracts
        centroids and region_id from an `Exposure` object with region_id.
        """
        # Create an Exposure object with region_id, on_land and custom crs
        lat = np.array([10.0, 20.0, 30.0])
        lon = np.array([-10.0, -20.0, -30.0])
        value = np.array([1, 1, 1])
        region_id = np.array([1, 2, 3])
        on_land = [False, True, True]
        crs = 'epsg:32632'
        gdf = gpd.GeoDataFrame({
            'latitude': lat,
            'longitude': lon,
            'value': value,
            'region_id': region_id,
            'on_land': on_land,
        })
        exposures = Exposures(gdf, crs=crs)

        # Extract centroids from exposures
        centroids = Centroids.from_exposures(exposures)

        # Check attributes
        np.testing.assert_array_equal(centroids.lat, lat)
        np.testing.assert_array_equal(centroids.lon, lon)
        np.testing.assert_array_equal(centroids.region_id, region_id)
        np.testing.assert_array_equal(centroids.on_land, on_land)
        self.assertFalse(np.isin('value', centroids.gdf.columns))
        self.assertEqual(centroids.crs, crs)

    def test_from_exposures_without_region_id(self):
        """
        Test that the `from_exposures` method correctly extracts
        centroids from an `Exposure` object without region_id.
        """
        # Create an Exposure object without region_id and variables to ignore
        # and default crs
        lat = np.array([10.0, 20.0, 30.0])
        lon = np.array([-10.0, -20.0, -30.0])
        value = np.array([1, 1, 1])
        impf_TC = np.array([1, 2, 3])
        centr_TC = np.array([1, 2, 3])
        gdf = gpd.GeoDataFrame({
            'latitude': lat,
            'longitude': lon,
            'value': value,
            'impf_tc': impf_TC,
            'centr_TC': centr_TC,
        })
        exposures = Exposures(gdf)

        # Extract centroids from exposures
        centroids = Centroids.from_exposures(exposures)

        # Check attributes
        self.assertEqual(centroids.lat.tolist(), lat.tolist())
        self.assertEqual(centroids.lon.tolist(), lon.tolist())
        self.assertTrue(u_coord.equal_crs(centroids.crs, DEF_CRS))
        self.assertEqual(centroids.region_id, None)
        self.assertEqual(centroids.on_land, None)
        np.testing.assert_equal(
            np.isin(['value', 'impf_tc', 'centr_tc'], centroids.gdf.columns),
            False,
        )

    def test_from_exposure_exceptions(self):
        gdf = gpd.GeoDataFrame({
        })
        exposures = Exposures(gdf)
        with self.assertRaises(ValueError):
            Centroids.from_exposures(exposures)

    def test_read_write_hdf5(self):
        tmpfile = Path('test_write_hdf5.out.hdf5')
        crs = DEF_CRS
        centroids_w = Centroids(lat=VEC_LAT, lon=VEC_LON, crs=crs)
        centroids_w.write_hdf5(tmpfile)
        centroids_r = Centroids.from_hdf5(tmpfile)
        self.assertTrue(centroids_w == centroids_r)
        tmpfile.unlink()

    def test_from_hdf5_nonexistent_file(self):
        """Test raising FileNotFoundError when creating Centroids object from a nonexistent HDF5 file"""
        file_name = "/path/to/nonexistentfile.h5"
        # prescribe that file does not exist
        with patch("pathlib.Path.is_file", return_value=False):
            with self.assertRaises(FileNotFoundError):
                Centroids.from_hdf5(file_name)

class TestCentroidsMethods(unittest.TestCase):
    """Test Centroids methods"""
    def setUp(self):
        self.centr = Centroids(lat=VEC_LAT, lon=VEC_LON, crs=TEST_CRS)

    def test_select_pass(self):
        """Test Centroids.select method"""
        region_id = np.zeros(VEC_LAT.size)
        region_id[[2, 4]] = 10
        centr = Centroids(lat=VEC_LAT, lon=VEC_LON, region_id=region_id)

        fil_centr = centr.select(reg_id=10)
        self.assertIsInstance(fil_centr,Centroids)
        self.assertEqual(fil_centr.size, 2)
        self.assertEqual(fil_centr.lat[0], VEC_LAT[2])
        self.assertEqual(fil_centr.lat[1], VEC_LAT[4])
        self.assertEqual(fil_centr.lon[0], VEC_LON[2])
        self.assertEqual(fil_centr.lon[1], VEC_LON[4])
        self.assertTrue(np.array_equal(fil_centr.region_id, np.ones(2) * 10))

    def test_select_extent_pass(self):
        """Test select extent"""
        centr = Centroids(
            lat=np.array([-5, -3, 0, 3, 5]),
            lon=np.array([-180, -175, -170, 170, 175]),
            region_id=np.zeros(5),
        )
        ext_centr = centr.select(extent=[-175, -170, -5, 5])
        self.assertIsInstance(ext_centr,Centroids)
        np.testing.assert_array_equal(ext_centr.lon, np.array([-175, -170]))
        np.testing.assert_array_equal(ext_centr.lat, np.array([-3, 0]))

        # Cross antimeridian, version 1
        ext_centr = centr.select(extent=[170, -175, -5, 5])
        np.testing.assert_array_equal(ext_centr.lon, np.array([-180, -175, 170, 175]))
        np.testing.assert_array_equal(ext_centr.lat, np.array([-5, -3, 3, 5]))

        # Cross antimeridian, version 2
        ext_centr = centr.select(extent=[170, 185, -5, 5])
        np.testing.assert_array_equal(ext_centr.lon, np.array([-180, -175, 170, 175]))
        np.testing.assert_array_equal(ext_centr.lat, np.array([-5, -3, 3, 5]))

    def test_append_pass(self):
        """Append points"""
        centr = self.centr
        centr_bis = Centroids(lat=np.array([1, 2, 3]), lon=np.array([4, 5, 6]), crs=DEF_CRS)
        with self.assertRaises(ValueError):
            # Different crs
            centr_bis.to_crs(ALT_CRS).append(centr)
        centr_bis.append(centr)
        self.assertAlmostEqual(centr_bis.lat[0], 1)
        self.assertAlmostEqual(centr_bis.lat[1], 2)
        self.assertAlmostEqual(centr_bis.lat[2], 3)
        self.assertAlmostEqual(centr_bis.lon[0], 4)
        self.assertAlmostEqual(centr_bis.lon[1], 5)
        self.assertAlmostEqual(centr_bis.lon[2], 6)
        self.assertTrue(np.array_equal(centr_bis.lat[3:], centr.lat))
        self.assertTrue(np.array_equal(centr_bis.lon[3:], centr.lon))

    def test_append(self):
        lat2,lon2 = np.array([6,7,8,9,10]),np.array([6,7,8,9,10])
        newcentr = Centroids(lat=lat2,lon=lon2)
<<<<<<< HEAD
        newcentr.append(self.centr) 
=======
        newcentr.append(self.centr)
>>>>>>> ac03762a
        self.assertTrue(newcentr.size == len(self.centr.lon)+len(lon2))
        np.testing.assert_array_equal(newcentr.lon,np.concatenate([lon2,self.centr.lon]))
        np.testing.assert_array_equal(newcentr.lat,np.concatenate([lat2,self.centr.lat]))

    def test_append_dif_crs(self):
        lat2,lon2 = np.array([0,0,1,2,3,4,5]),np.array([0,0,1,2,3,4,5])
        centr2 = Centroids(lat=lat2,lon=lon2,crs='epsg:3857')

        # appending differing crs is not provided/possible
        with self.assertRaises(ValueError):
            self.centr.append(centr2)

    def test_remove_duplicate_pass(self):
        """Test remove_duplicate_points"""
        centr = Centroids(
            lat=np.hstack([VEC_LAT, VEC_LAT]),
            lon=np.hstack([VEC_LON, VEC_LON]),
            crs=TEST_CRS,
        )
        self.assertTrue(centr.gdf.shape[0] == 2 * self.centr.gdf.shape[0])
        rem_centr = Centroids.remove_duplicate_points(centr)
        self.assertIsInstance(rem_centr,Centroids)
        self.assertTrue(self.centr == rem_centr)


    def test_remove_duplicates_dif_on_land(self):
        ### We currently expect that only the geometry of the gdf defines duplicates.
<<<<<<< HEAD
        ### If one geometry is duplicated with differences in other attributes e.g. on_land 
=======
        ### If one geometry is duplicated with differences in other attributes e.g. on_land
>>>>>>> ac03762a
        ### they get removed nevertheless. Only the first occurrence will be part of the new object
        ### this test is only here to guarantee this behaviour
        lat, lon = np.array([0,0,1,2,3,4,5]),np.array([0,0,1,2,3,4,5])
        centr = Centroids(lat=lat,lon=lon,on_land=[True]+[False]*6)
        centr_subset = centr.remove_duplicate_points()
        # new object created
        self.assertFalse(centr == centr_subset)
        self.assertIsNot(centr,centr_subset)
        # duplicates removed
        self.assertTrue(centr_subset.size == len(lat)-1)
        self.assertTrue(np.all(centr_subset.shape == (len(lat)-1,len(lon)-1)))
        np.testing.assert_array_equal(centr_subset.lon,np.unique(lon))
        np.testing.assert_array_equal(centr_subset.lat,np.unique(lat))
        # only first on_land (True) is selected
        self.assertTrue(centr_subset.on_land[0])

    def test_union(self):
        lat, lon = np.array([0, 1]), np.array([0, -1])
        on_land = np.array([True, True])
        cent1 = Centroids(lat=lat, lon=lon, on_land=on_land)

        lat2, lon2 = np.array([2, 3]), np.array([-2, 3])
        on_land2 = np.array([False, False])
        cent2 = Centroids(lat=lat2, lon=lon2, on_land=on_land2)

        lat3, lon3 = np.array([-1, -2]), np.array([1, 2])
        cent3 = Centroids(lat=lat3,lon=lon3)

        cent = cent1.union(cent2)
        np.testing.assert_array_equal(cent.lat, np.concatenate([lat,lat2]))
        np.testing.assert_array_equal(cent.lon, np.concatenate([lon,lon2]))
        np.testing.assert_array_equal(cent.on_land, np.concatenate([on_land,on_land2]))

        cent = cent1.union(cent1, cent2)
        np.testing.assert_array_equal(cent.lat, np.concatenate([lat,lat2]))
        np.testing.assert_array_equal(cent.lon, np.concatenate([lon,lon2]))
        np.testing.assert_array_equal(cent.on_land, np.concatenate([on_land,on_land2]))

        cent = Centroids.union(cent1)
        np.testing.assert_array_equal(cent.lat, cent1.lat)
        np.testing.assert_array_equal(cent.lon, cent1.lon)
        np.testing.assert_array_equal(cent.on_land, cent1.on_land)

        cent = cent1.union(cent1)
        np.testing.assert_array_equal(cent.lat, cent1.lat)
        np.testing.assert_array_equal(cent.lon, cent1.lon)
        np.testing.assert_array_equal(cent.on_land, cent1.on_land)

        # if attributes are not part in one of the centroid objects it will be added as None in the union
        cent = Centroids.union(cent1, cent2, cent3)
        np.testing.assert_array_equal(cent.lat, np.concatenate([lat,lat2,lat3]))
        np.testing.assert_array_equal(cent.lon, np.concatenate([lon,lon2,lon3]))
        np.testing.assert_array_equal(cent.on_land, np.concatenate([on_land,on_land2,[None,None]]))

    def test_select_pass(self):
        """Test Centroids.select method"""
        region_id = np.zeros(VEC_LAT.size)
        region_id[[2, 4]] = 10
        centr = Centroids(lat=VEC_LAT, lon=VEC_LON, region_id=region_id)

        fil_centr = centr.select(reg_id=10)
        self.assertEqual(fil_centr.size, 2)
        self.assertEqual(fil_centr.lat[0], VEC_LAT[2])
        self.assertEqual(fil_centr.lat[1], VEC_LAT[4])
        self.assertEqual(fil_centr.lon[0], VEC_LON[2])
        self.assertEqual(fil_centr.lon[1], VEC_LON[4])
        self.assertTrue(np.array_equal(fil_centr.region_id, np.ones(2) * 10))

    def test_select_extent_pass(self):
        """Test select extent"""
        centr = Centroids(
            lat=np.array([-5, -3, 0, 3, 5]),
            lon=np.array([-180, -175, -170, 170, 175]),
            region_id=np.zeros(5),
        )
        ext_centr = centr.select(extent=[-175, -170, -5, 5])
        np.testing.assert_array_equal(ext_centr.lon, np.array([-175, -170]))
        np.testing.assert_array_equal(ext_centr.lat, np.array([-3, 0]))

        # Cross antimeridian, version 1
        ext_centr = centr.select(extent=[170, -175, -5, 5])
        np.testing.assert_array_equal(ext_centr.lon, np.array([-180, -175, 170, 175]))
        np.testing.assert_array_equal(ext_centr.lat, np.array([-5, -3, 3, 5]))

        # Cross antimeridian, version 2
        ext_centr = centr.select(extent=[170, 185, -5, 5])
        np.testing.assert_array_equal(ext_centr.lon, np.array([-180, -175, 170, 175]))
        np.testing.assert_array_equal(ext_centr.lat, np.array([-5, -3, 3, 5]))

    def test_get_meta(self):
        """
        Test that the `get_meta` method correctly generates metadata
        for a raster with a specified resolution.
        """
        # Create centroids with specified resolution
        lon = np.array([-10.0, -20.0, -30.0])
        lat = np.array([10.0, 20.0, 30.0])
        centroids = Centroids(lat=lat, lon=lon, crs=DEF_CRS)

        # Get metadata
        meta = centroids.get_meta()

        # Check metadata
        expected_meta = dict(
            crs=DEF_CRS,
            height=3,
            width=3,
            transform=Affine(
                10, 0, -35,
                0, -10, 35,
            ),
        )
        self.assertEqual(meta['height'], expected_meta['height'])
        self.assertEqual(meta['width'], expected_meta['width'])
        self.assertTrue(u_coord.equal_crs(meta['crs'], expected_meta['crs']))
        self.assertTrue(meta['transform'].almost_equals(expected_meta['transform']))

    def test_get_closest_point(self):
        """Test get_closest_point"""
        for n, (lat, lon) in enumerate(LATLON):
            x, y, idx = self.centr.get_closest_point(lon * 0.99, lat * 1.01)
            self.assertAlmostEqual(x, lon)
            self.assertAlmostEqual(y, lat)
            self.assertEqual(idx, n)
            self.assertEqual(self.centr.lon[n], x)
            self.assertEqual(self.centr.lat[n], y)

    def test_get_closest_point(self):
        """Test get_closest_point"""
        for y_sign in [1, -1]:
            meta = {
                'width': 10,
                'height': 20,
                'transform': rasterio.Affine(0.5, 0, 0.1, 0, y_sign * 0.6, y_sign * (-0.3)),
                'crs': DEF_CRS,
            }
            centr_ras = Centroids.from_meta(meta=meta)

            test_data = np.array([
                [0.4, 0.1, 0.35, 0.0, 0],
                [-0.1, 0.2, 0.35, 0.0, 0],
                [2.2, 0.1, 2.35, 0.0, 4],
                [1.4, 2.5, 1.35, 2.4, 42],
                [5.5, -0.1, 4.85, 0.0, 9],
            ])
            test_data[:,[1,3]] *= y_sign
            for x_in, y_in, x_out, y_out, idx_out in test_data:
                x, y, idx = centr_ras.get_closest_point(x_in, y_in)
                self.assertEqual(x, x_out)
                self.assertEqual(y, y_out)
                self.assertEqual(idx, idx_out)
                self.assertEqual(centr_ras.lon[idx], x)
                self.assertEqual(centr_ras.lat[idx], y)

        centr_ras = Centroids(lat=np.array([0, 0.2, 0.7]), lon=np.array([-0.4, 0.2, 1.1]))
        x, y, idx = centr_ras.get_closest_point(0.1, 0.0)
        self.assertEqual(x, 0.2)
        self.assertEqual(y, 0.2)
        self.assertEqual(idx, 1)

    def test_dist_coast_pass(self):
<<<<<<< HEAD
        """Test set_dist_coast"""
        dist_coast = self.centr.get_dist_coast()
        # Just checking that the output doesnt change over time.
        REF_VALUES = np.array([
            1605.243, 603.261, 26112.239, 2228.629, 7207.817,
            156271.372, 661.114, 158184.4,
        ])
        # 
        self.assertIsInstance(dist_coast,np.ndarray)
        np.testing.assert_array_almost_equal(dist_coast, REF_VALUES, decimal=3)

    def test_dist_coast_pass_raster(self):
        """Test set_region_id"""
=======
        """Test get_dist_coast"""
        dist_coast = self.centr.get_dist_coast()
        # Just checking that the output doesnt change over time.
        REF_VALUES = np.array([
            860.0, 200.0, 25610.0, 1000.0, 4685.0,
            507500.0, 500.0, 150500.0,
        ])
        self.assertIsInstance(dist_coast,np.ndarray)
        np.testing.assert_allclose(dist_coast, REF_VALUES, atol=1.0)

    def test_dist_coast_pass_raster(self):
        """Test get_dist_coast for centroids derived from a raster file"""
>>>>>>> ac03762a
        centr_ras = Centroids.from_raster_file(HAZ_DEMO_FL, window=Window(0, 0, 50, 60))
        dist_coast = centr_ras.get_dist_coast()
        self.assertLess(abs(dist_coast[0] - 117000), 1000)
        self.assertLess(abs(dist_coast[-1] - 104000), 1000)

    def test_area_pass(self):
        """Test set_area"""
        ulx, xres, lrx = 60, 1, 90
        uly, yres, lry = 0, 1, 20
        xx, yy = np.meshgrid(np.arange(ulx + xres / 2, lrx, xres),
                             np.arange(uly + yres / 2, lry, yres))
        vec_data = gpd.GeoDataFrame({
            'geometry': [Point(xflat, yflat) for xflat, yflat in zip(xx.flatten(), yy.flatten())],
            'lon': xx.flatten(),
            'lat': yy.flatten(),
        }, crs={'proj': 'cea'})
        centr = Centroids.from_geodataframe(vec_data)
        area_pixel = centr.get_area_pixel()
        self.assertTrue(np.allclose(area_pixel, np.ones(centr.size)))

    def test_area_pass_raster(self):
        """Test set_area"""
        window_size = (0, 0, 2, 3)
        centr_ras = Centroids.from_raster_file(HAZ_DEMO_FL, window=Window(*window_size))
        area_pixel = centr_ras.get_area_pixel()

        # Result in the crs of the test file (ESPG:4326)
        # This is a wrong result as it should be projected to CEA (for correct area)
        res = 0.009000000000000341
        self.assertFalse(
            np.allclose(area_pixel, np.ones(window_size[2] * window_size[3]) * res**2)
        )

        # Correct result in CEA results in unequal pixel area
        test_area = np.array([
            981010.32497514, 981010.3249724 , 981037.92674855,
            981037.92674582, 981065.50487659, 981065.50487385,
        ])
        np.testing.assert_allclose(area_pixel, test_area)
<<<<<<< HEAD
            
=======

>>>>>>> ac03762a
    def test_equal_pass(self):
        """Test equal"""
        centr_list = [
            Centroids(lat=VEC_LAT, lon=VEC_LON, crs=DEF_CRS),
            Centroids(lat=VEC_LAT, lon=VEC_LON, crs=ALT_CRS),
            Centroids(lat=VEC_LAT + 1, lon=VEC_LON + 1)
        ]
        for centr1, centr2 in itertools.combinations(centr_list, 2):
            self.assertFalse(centr2 == centr1)
            self.assertFalse(centr1 == centr2)
            self.assertTrue(centr1 == centr1)
            self.assertTrue(centr2 == centr2)


# Execute Tests
if __name__ == "__main__":
    TESTS = unittest.TestLoader().loadTestsFromTestCase(TestCentroidsData)
    TESTS.addTests(unittest.TestLoader().loadTestsFromTestCase(TestCentroidsReaderWriter))
    TESTS.addTests(unittest.TestLoader().loadTestsFromTestCase(TestCentroidsMethods))
    unittest.TextTestRunner(verbosity=2).run(TESTS)<|MERGE_RESOLUTION|>--- conflicted
+++ resolved
@@ -104,11 +104,7 @@
         self.assertTrue(u_coord.equal_crs(self.centr.crs, DEF_CRS))
 
         # Creating Centroids with additional attributes
-<<<<<<< HEAD
-        centroids = Centroids(lat=VEC_LAT, lon=VEC_LON, 
-=======
         centroids = Centroids(lat=VEC_LAT, lon=VEC_LON,
->>>>>>> ac03762a
                               region_id=REGION_ID, on_land=ON_LAND)
 
         # Checking additional attributes
@@ -130,11 +126,7 @@
                       'on_land','region_id','crs',
                       'shape','size','total_bounds','coord']
         centroids = Centroids(lat=[],lon=[])
-<<<<<<< HEAD
-        [self.assertTrue(hasattr(centroids,prop)) for prop in properties] 
-=======
         [self.assertTrue(hasattr(centroids,prop)) for prop in properties]
->>>>>>> ac03762a
 
     def test_init_kwargs(self):
         """ Test default crs and kwargs forwarding """
@@ -159,11 +151,7 @@
 
     def test_from_meta_pass(self):
         expected_lon = np.array([-30.0, -20.0, -10.0]*3)
-<<<<<<< HEAD
-        expected_lat = np.repeat([30.0, 20.0, 10.0],3)        
-=======
         expected_lat = np.repeat([30.0, 20.0, 10.0],3)
->>>>>>> ac03762a
         # Check metadata
         meta = dict(
             crs=DEF_CRS,
@@ -245,11 +233,7 @@
         np.testing.assert_allclose([10.0, 10.0, 9.8], centr.lat[[0, 1, width]], atol=0.1)
         # generally we assume that from_meta does not set region_ids and on_land flags
         self.assertFalse(centr.region_id)
-<<<<<<< HEAD
-        self.assertFalse(centr.on_land)             
-=======
         self.assertFalse(centr.on_land)
->>>>>>> ac03762a
 
 class TestCentroidsTransformation(unittest.TestCase):
     """ Test class for coordinate transformations of Centroid objects
@@ -263,11 +247,7 @@
         self.centr = Centroids(lat=VEC_LAT,lon=VEC_LON,crs=TEST_CRS)
 
     def test_to_default_crs(self):
-<<<<<<< HEAD
-        # Creating Centroids with non-default CRS and 
-=======
         # Creating Centroids with non-default CRS and
->>>>>>> ac03762a
         # inplace transformation afterwards
         centroids = Centroids(lat=VEC_LAT, lon=VEC_LON, crs=ALT_CRS)
         self.assertTrue(u_coord.equal_crs(centroids.crs, ALT_CRS))
@@ -349,11 +329,7 @@
 
         with self.assertRaises(NotImplementedError):
             centroids.set_on_land(source='satellite',overwrite=True)
-<<<<<<< HEAD
-     
-=======
-
->>>>>>> ac03762a
+
     def test_set_on_land_raster(self):
         """Test set_on_land"""
         centr_ras = Centroids.from_raster_file(HAZ_DEMO_FL, window=Window(0, 0, 50, 60))
@@ -760,11 +736,7 @@
     def test_append(self):
         lat2,lon2 = np.array([6,7,8,9,10]),np.array([6,7,8,9,10])
         newcentr = Centroids(lat=lat2,lon=lon2)
-<<<<<<< HEAD
-        newcentr.append(self.centr) 
-=======
         newcentr.append(self.centr)
->>>>>>> ac03762a
         self.assertTrue(newcentr.size == len(self.centr.lon)+len(lon2))
         np.testing.assert_array_equal(newcentr.lon,np.concatenate([lon2,self.centr.lon]))
         np.testing.assert_array_equal(newcentr.lat,np.concatenate([lat2,self.centr.lat]))
@@ -792,11 +764,7 @@
 
     def test_remove_duplicates_dif_on_land(self):
         ### We currently expect that only the geometry of the gdf defines duplicates.
-<<<<<<< HEAD
-        ### If one geometry is duplicated with differences in other attributes e.g. on_land 
-=======
         ### If one geometry is duplicated with differences in other attributes e.g. on_land
->>>>>>> ac03762a
         ### they get removed nevertheless. Only the first occurrence will be part of the new object
         ### this test is only here to guarantee this behaviour
         lat, lon = np.array([0,0,1,2,3,4,5]),np.array([0,0,1,2,3,4,5])
@@ -958,21 +926,6 @@
         self.assertEqual(idx, 1)
 
     def test_dist_coast_pass(self):
-<<<<<<< HEAD
-        """Test set_dist_coast"""
-        dist_coast = self.centr.get_dist_coast()
-        # Just checking that the output doesnt change over time.
-        REF_VALUES = np.array([
-            1605.243, 603.261, 26112.239, 2228.629, 7207.817,
-            156271.372, 661.114, 158184.4,
-        ])
-        # 
-        self.assertIsInstance(dist_coast,np.ndarray)
-        np.testing.assert_array_almost_equal(dist_coast, REF_VALUES, decimal=3)
-
-    def test_dist_coast_pass_raster(self):
-        """Test set_region_id"""
-=======
         """Test get_dist_coast"""
         dist_coast = self.centr.get_dist_coast()
         # Just checking that the output doesnt change over time.
@@ -985,7 +938,6 @@
 
     def test_dist_coast_pass_raster(self):
         """Test get_dist_coast for centroids derived from a raster file"""
->>>>>>> ac03762a
         centr_ras = Centroids.from_raster_file(HAZ_DEMO_FL, window=Window(0, 0, 50, 60))
         dist_coast = centr_ras.get_dist_coast()
         self.assertLess(abs(dist_coast[0] - 117000), 1000)
@@ -1025,11 +977,7 @@
             981037.92674582, 981065.50487659, 981065.50487385,
         ])
         np.testing.assert_allclose(area_pixel, test_area)
-<<<<<<< HEAD
-            
-=======
-
->>>>>>> ac03762a
+
     def test_equal_pass(self):
         """Test equal"""
         centr_list = [

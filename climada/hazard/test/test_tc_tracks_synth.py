"""
This file is part of CLIMADA.

Copyright (C) 2017 ETH Zurich, CLIMADA contributors listed in AUTHORS.

CLIMADA is free software: you can redistribute it and/or modify it under the
terms of the GNU General Public License as published by the Free
Software Foundation, version 3.

CLIMADA is distributed in the hope that it will be useful, but WITHOUT ANY
WARRANTY; without even the implied warranty of MERCHANTABILITY or FITNESS FOR A
PARTICULAR PURPOSE.  See the GNU General Public License for more details.

You should have received a copy of the GNU General Public License along
with CLIMADA. If not, see <https://www.gnu.org/licenses/>.

---

Test tc_tracks_synth module.
"""

import array
import unittest
from pathlib import Path

import numpy as np
import xarray as xr

import climada.hazard.tc_tracks as tc
import climada.hazard.tc_tracks_synth as tc_synth
import climada.util.coordinates
from climada.util.constants import TC_ANDREW_FL
from climada.hazard.test import download_ibtracs


DATA_DIR = Path(__file__).parent.joinpath('data')
TEST_TRACK = DATA_DIR.joinpath("trac_brb_test.csv")
TEST_TRACK_SHORT = DATA_DIR.joinpath("trac_short_test.csv")
TEST_TRACK_DECAY_END_OCEAN = DATA_DIR.joinpath('1997018S11059_gen3.nc')
TEST_TRACK_DECAY_END_OCEAN_HIST = DATA_DIR.joinpath('1997018S11059.nc')
TEST_TRACK_DECAY_PENV_GT_PCEN = DATA_DIR.joinpath('1988021S12080_gen2.nc')
TEST_TRACK_DECAY_PENV_GT_PCEN_HIST = DATA_DIR.joinpath('1988021S12080.nc')

<<<<<<< HEAD
def dummy_track_builder(vars_dict):
    """Create a simply tc track xarray using a dictionary of variables"""
    # on_land_hist = np.array([False, False, True, True, True, False, False])
    # on_land = np.array([False, False, False, True, True, True, False])
    # expected_id_chunk = np.array([0, 0, 1, -1, -1, -1, 2])
    # time does not matter here but is needed as a coordinate, use 3h res
    if 'time' not in vars_dict:
      n_time = len(vars_dict[list(vars_dict.keys())[0]])
      time = np.arange(
        np.datetime64('2020-06-01'),
        np.datetime64('2020-06-01') + np.timedelta64(3, 'h')*n_time,
        np.timedelta64(3, 'h')
      )
    if 'time_step' not in vars_dict:
        vars_dict['time_step'] = np.repeat([3], n_time)
    if 'max_sustained_wind' not in vars_dict:
        vars_dict['max_sustained_wind'] = np.repeat([22.5], n_time)
    for v in vars_dict.keys():
        vars_dict[v] = ('time', vars_dict[v])
    tc_track = xr.Dataset(
      vars_dict,
      coords={
          'time': time
      }, attrs={
          'orig_event_flag': False,
          'max_sustained_wind_unit': 'kn',
          'sid': 'XXXX'
      }
    )
    return tc_track

def check_id_chunk_vs_on_land_synth(id_chunk, on_land_synth, idx_start_model, time_step_h=3):
    """Checks that id_chunk is compatible with on_land_synth and idx_start_model"""
    # ensure id_chunk is non-0 from idx_start_model onwards
    if np.flatnonzero(id_chunk)[0] != idx_start_model:
        return False
    # ensure id_chunk is non-0 from idx_start_model onwards
    if np.any(id_chunk == 0):
        last_zero = np.where(id_chunk == 0)[0][-1]
        if last_zero != idx_start_model - 1:
            return False
    elif idx_start_model != 0:
        return False
    min_n_ts = tc_synth.NEGLECT_LANDFALL_DURATION_HOUR/time_step_h
    # check long landfalls have negative id_chunk
    if np.any(np.diff(on_land_synth.astype(int)) == 1):
        for lf_start in np.where(np.diff(on_land_synth.astype(int)) == 1)[0]+1:
            if np.any(np.diff(on_land_synth[lf_start:].astype(int)) == -1):
                nts_lf = np.where(np.diff(on_land_synth[lf_start:].astype(int)) == -1)[0][0]+1
            else:
                nts_lf = on_land_synth.size - lf_start
            if nts_lf > min_n_ts:
                if np.any(id_chunk[lf_start:lf_start+nts_lf] > 0):
                    return False
    if np.any(np.logical_and(~on_land_synth, id_chunk < 0)):
        return False
    
    # check id chunk
    return tc_synth.check_id_chunk(id_chunk, sid="test", raise_error=False)
=======
>>>>>>> aa0615f5

class TestDecay(unittest.TestCase):

    @classmethod
    def setUpClass(cls):
        download_ibtracs()

    def test_apply_decay_no_landfall_pass(self):
        """Test _apply_land_decay with no historical tracks with landfall"""
        tc_track = tc.TCTracks.from_processed_ibtracs_csv(TEST_TRACK_SHORT)
        extent = tc_track.get_extent()
        land_geom = climada.util.coordinates.get_land_geometry(
            extent=extent, resolution=10
        )
        tc.track_land_params(tc_track.data[0], land_geom)
        tc_track.data[0]['orig_event_flag'] = False
        tc_ref = tc_track.data[0].copy()
        tc_synth._apply_land_decay(tc_track.data, dict(), dict(), land_geom)

        self.assertTrue(np.allclose(tc_track.data[0]['max_sustained_wind'].values,
                                    tc_ref['max_sustained_wind'].values))
        self.assertTrue(np.allclose(tc_track.data[0]['central_pressure'].values,
                                    tc_ref['central_pressure'].values))
        self.assertTrue(np.allclose(tc_track.data[0]['environmental_pressure'].values,
                                    tc_ref['environmental_pressure'].values))
        self.assertTrue(np.all(np.isnan(tc_track.data[0]['dist_since_lf'].values)))

    def test_apply_decay_pass(self):
        """Test _apply_land_decay against MATLAB reference."""
        v_rel = {
            4: 0.0038950967656296597,
            -1: 0.0038950967656296597,
            0: 0.0038950967656296597,
            1: 0.0038950967656296597,
            2: 0.0038950967656296597,
            3: 0.0038950967656296597,
            5: 0.0038950967656296597
        }

        p_rel = {
            4: (1.0499941, 0.007978940084158488),
            -1: (1.0499941, 0.007978940084158488),
            0: (1.0499941, 0.007978940084158488),
            1: (1.0499941, 0.007978940084158488),
            2: (1.0499941, 0.007978940084158488),
            3: (1.0499941, 0.007978940084158488),
            5: (1.0499941, 0.007978940084158488)
        }

        tc_track = tc.TCTracks.from_processed_ibtracs_csv(TC_ANDREW_FL)
        tc_track.data[0]['orig_event_flag'] = False
        extent = tc_track.get_extent()
        land_geom = climada.util.coordinates.get_land_geometry(
            extent=extent, resolution=10
        )
        tc.track_land_params(tc_track.data[0], land_geom)
        tc_synth._apply_land_decay(tc_track.data, v_rel, p_rel, land_geom,
                                   s_rel=True, check_plot=False)

        p_ref = np.array([
            1.010000000000000, 1.009000000000000, 1.008000000000000,
            1.006000000000000, 1.003000000000000, 1.002000000000000,
            1.001000000000000, 1.000000000000000, 1.000000000000000,
            1.001000000000000, 1.002000000000000, 1.005000000000000,
            1.007000000000000, 1.010000000000000, 1.010000000000000,
            1.010000000000000, 1.010000000000000, 1.010000000000000,
            1.010000000000000, 1.007000000000000, 1.004000000000000,
            1.000000000000000, 0.994000000000000, 0.981000000000000,
            0.969000000000000, 0.961000000000000, 0.947000000000000,
            0.933000000000000, 0.922000000000000, 0.930000000000000,
            0.937000000000000, 0.951000000000000, 0.947000000000000,
            0.943000000000000, 0.948000000000000, 0.946000000000000,
            0.941000000000000, 0.937000000000000, 0.955000000000000,
            0.9741457117, 0.99244068917, 1.00086729492, 1.00545853355,
            1.00818354609, 1.00941850023, 1.00986192053, 1.00998400565
        ]) * 1e3

        self.assertTrue(np.allclose(p_ref, tc_track.data[0]['central_pressure'].values))

        v_ref = np.array([
            0.250000000000000, 0.300000000000000, 0.300000000000000,
            0.350000000000000, 0.350000000000000, 0.400000000000000,
            0.450000000000000, 0.450000000000000, 0.450000000000000,
            0.450000000000000, 0.450000000000000, 0.450000000000000,
            0.450000000000000, 0.400000000000000, 0.400000000000000,
            0.400000000000000, 0.400000000000000, 0.450000000000000,
            0.450000000000000, 0.500000000000000, 0.500000000000000,
            0.550000000000000, 0.650000000000000, 0.800000000000000,
            0.950000000000000, 1.100000000000000, 1.300000000000000,
            1.450000000000000, 1.500000000000000, 1.250000000000000,
            1.300000000000000, 1.150000000000000, 1.150000000000000,
            1.150000000000000, 1.150000000000000, 1.200000000000000,
            1.250000000000000, 1.250000000000000, 1.200000000000000,
            0.9737967353, 0.687255951, 0.4994850556, 0.3551480462, 0.2270548036,
            0.1302099557, 0.0645385918, 0.0225325851
        ]) * 1e2

        self.assertTrue(np.allclose(v_ref, tc_track.data[0]['max_sustained_wind'].values))

        cat_ref = tc.set_category(tc_track.data[0]['max_sustained_wind'].values,
                                  tc_track.data[0].attrs['max_sustained_wind_unit'])
        self.assertEqual(cat_ref, tc_track.data[0].attrs['category'])

    def test_func_decay_p_pass(self):
        """Test decay function for pressure with its inverse."""
        s_coef = 1.05
        b_coef = 0.04
        x_val = np.arange(0, 100, 10)
        res = tc_synth._decay_p_function(s_coef, b_coef, x_val)
        b_coef_res = tc_synth._solve_decay_p_function(s_coef, res, x_val)

        self.assertTrue(np.allclose(b_coef_res[1:], np.ones((x_val.size - 1,)) * b_coef))
        self.assertTrue(np.isnan(b_coef_res[0]))

    def test_func_decay_v_pass(self):
        """Test decay function for wind with its inverse."""
        a_coef = 0.04
        x_val = np.arange(0, 100, 10)
        res = tc_synth._decay_v_function(a_coef, x_val)
        a_coef_res = tc_synth._solve_decay_v_function(res, x_val)

        self.assertTrue(np.allclose(a_coef_res[1:], np.ones((x_val.size - 1,)) * a_coef))
        self.assertTrue(np.isnan(a_coef_res[0]))

    def test_decay_ps_value(self):
        """Test the calculation of S in pressure decay."""
        on_land_idx = 5
        tr_ds = xr.Dataset()
        tr_ds.coords['time'] = ('time', np.arange(10))
        tr_ds['central_pressure'] = ('time', np.arange(10, 20))
        tr_ds['environmental_pressure'] = ('time', np.arange(20, 30))
        tr_ds['on_land'] = ('time', np.zeros((10,)).astype(bool))
        tr_ds.on_land[on_land_idx] = True
        p_landfall = 100

        res = tc_synth._calc_decay_ps_value(tr_ds, p_landfall, on_land_idx, s_rel=True)
        self.assertEqual(res, float(tr_ds['environmental_pressure'][on_land_idx] / p_landfall))
        res = tc_synth._calc_decay_ps_value(tr_ds, p_landfall, on_land_idx, s_rel=False)
        self.assertEqual(res, float(tr_ds['central_pressure'][on_land_idx] / p_landfall))

    def test_calc_decay_no_landfall_pass(self):
        """Test _calc_land_decay with no historical tracks with landfall"""
        tc_track = tc.TCTracks.from_processed_ibtracs_csv(TEST_TRACK_SHORT)
        expected_warning = 'only %s historical tracks were provided. ' % len(tc_track.data)
        extent = tc_track.get_extent()
        land_geom = climada.util.coordinates.get_land_geometry(
            extent=extent, resolution=10
        )
        tc.track_land_params(tc_track.data[0], land_geom)
        with self.assertLogs('climada.hazard.tc_tracks_synth', level='INFO') as cm:
            tc_synth._calc_land_decay(tc_track.data, land_geom)
        self.assertIn(expected_warning, cm.output[0])
        self.assertIn('No historical track with landfall.', cm.output[1])

    def test_calc_land_decay_pass(self):
        """Test _calc_land_decay with environmental pressure function."""
        tc_track = tc.TCTracks.from_processed_ibtracs_csv(TC_ANDREW_FL)
        extent = tc_track.get_extent()
        land_geom = climada.util.coordinates.get_land_geometry(
            extent=extent, resolution=10
        )
        tc.track_land_params(tc_track.data[0], land_geom)
        v_rel, p_rel = tc_synth._calc_land_decay(tc_track.data, land_geom)

        self.assertEqual(7, len(v_rel))
        for i, val in enumerate(v_rel.values()):
            self.assertAlmostEqual(val, 0.0038894834)
            self.assertTrue(i - 1 in v_rel.keys())

        self.assertEqual(7, len(p_rel))
        for i, val in enumerate(p_rel.values()):
            self.assertAlmostEqual(val[0], 1.0598491)
            self.assertAlmostEqual(val[1], 0.0041949237)
            self.assertTrue(i - 1 in p_rel.keys())

    def test_decay_values_andrew_pass(self):
        """Test _decay_values with central pressure function."""
        tc_track = tc.TCTracks.from_processed_ibtracs_csv(TC_ANDREW_FL)
        s_rel = False
        extent = tc_track.get_extent()
        land_geom = climada.util.coordinates.get_land_geometry(
            extent=extent, resolution=10
        )
        tc.track_land_params(tc_track.data[0], land_geom)
        v_lf, p_lf, x_val = tc_synth._decay_values(tc_track.data[0], land_geom, s_rel)

        ss_category = 4
        s_cell_1 = 1 * [1.0149413347244263]
        s_cell_2 = 8 * [1.047120451927185]
        s_cell = s_cell_1 + s_cell_2
        p_vs_lf_time_relative = [
            1.0149413020277482, 1.018848167539267, 1.037696335078534,
            1.0418848167539267, 1.043979057591623, 1.0450261780104713,
            1.0460732984293193, 1.0471204188481675, 1.0471204188481675
        ]

        self.assertEqual(list(p_lf.keys()), [ss_category])
        self.assertEqual(p_lf[ss_category][0], array.array('f', s_cell))
        self.assertEqual(p_lf[ss_category][1], array.array('f', p_vs_lf_time_relative))

        v_vs_lf_time_relative = [
            0.8846153846153846, 0.6666666666666666, 0.4166666666666667,
            0.2916666666666667, 0.250000000000000, 0.250000000000000,
            0.20833333333333334, 0.16666666666666666, 0.16666666666666666
        ]
        self.assertEqual(list(v_lf.keys()), [ss_category])
        self.assertEqual(v_lf[ss_category], array.array('f', v_vs_lf_time_relative))

        x_val_ref = np.array([
            95.9512939453125, 53.624916076660156, 143.09530639648438,
            225.0262908935547, 312.5832824707031, 427.43109130859375,
            570.1857299804688, 750.3827514648438, 1020.5431518554688
        ])
        self.assertEqual(list(x_val.keys()), [ss_category])
        self.assertTrue(np.allclose(x_val[ss_category], x_val_ref))

    def test_decay_calc_coeff(self):
        """Test _decay_calc_coeff against MATLAB"""
        x_val = {
            4: np.array([
                53.57314960249573, 142.97903059281566, 224.76733726289183,
                312.14621544207563, 426.6757021862584, 568.9358305779094,
                748.3713215157885, 1016.9904230811956
            ])
        }

        v_lf = {
            4: np.array([
                0.6666666666666666, 0.4166666666666667, 0.2916666666666667,
                0.250000000000000, 0.250000000000000, 0.20833333333333334,
                0.16666666666666666, 0.16666666666666666
            ])
        }

        p_lf = {
            4: (8 * [1.0471204188481675],
                np.array([
                    1.018848167539267, 1.037696335078534, 1.0418848167539267,
                    1.043979057591623, 1.0450261780104713, 1.0460732984293193,
                    1.0471204188481675, 1.0471204188481675
                ])
            )
        }

        v_rel, p_rel = tc_synth._decay_calc_coeff(x_val, v_lf, p_lf)

        for i, val in enumerate(v_rel.values()):
            self.assertAlmostEqual(val, 0.004222091151737)
            self.assertTrue(i - 1 in v_rel.keys())

        for i, val in enumerate(p_rel.values()):
            self.assertAlmostEqual(val[0], 1.047120418848168)
            self.assertAlmostEqual(val[1], 0.008871782287614)
            self.assertTrue(i - 1 in v_rel.keys())

    def test_wrong_decay_pass(self):
        """Test decay not implemented when coefficient < 1"""
        track = tc.TCTracks.from_ibtracs_netcdf(provider='usa', storm_id='1975178N28281')

        track_gen = track.data[0]
        track_gen['lat'] = np.array([
            28.20340431, 28.7915261, 29.38642458, 29.97836984, 30.56844404,
            31.16265292, 31.74820301, 32.34449825, 32.92261894, 33.47430891,
            34.01492525, 34.56789399, 35.08810845, 35.55965893, 35.94835174,
            36.29355848, 36.45379561, 36.32473812, 36.07552209, 35.92224784,
            35.84144186, 35.78298537, 35.86090718, 36.02440372, 36.37555559,
            37.06207765, 37.73197352, 37.97524273, 38.05560287, 38.21901208,
            38.31486156, 38.30813367, 38.28481808, 38.28410366, 38.25894812,
            38.20583372, 38.22741099, 38.39970022, 38.68367797, 39.08329904,
            39.41434629, 39.424984, 39.31327716, 39.30336335, 39.31714429,
            39.27031932, 39.30848775, 39.48759833, 39.73326595, 39.96187967,
            40.26954226, 40.76882202, 41.40398607, 41.93809726, 42.60395785,
            43.57074792, 44.63816143, 45.61450458, 46.68528511, 47.89209365,
            49.15580502
        ])
        track_gen['lon'] = np.array([
            -79.20514075, -79.25243311, -79.28393082, -79.32324646,
            -79.36668585, -79.41495519, -79.45198688, -79.40580325,
            -79.34965443, -79.36938122, -79.30294825, -79.06809546,
            -78.70281969, -78.29418936, -77.82170609, -77.30034709,
            -76.79004969, -76.37038827, -75.98641014, -75.58383356,
            -75.18310414, -74.7974524, -74.3797645, -73.86393572, -73.37910948,
            -73.01059003, -72.77051313, -72.68011328, -72.66864779,
            -72.62579773, -72.56307717, -72.46607618, -72.35871353,
            -72.31120649, -72.15537583, -71.75577051, -71.25287498,
            -70.75527907, -70.34788946, -70.17518421, -70.04446577,
            -69.76582749, -69.44372386, -69.15881376, -68.84351922,
            -68.47890287, -68.04184565, -67.53541437, -66.94008642,
            -66.25596075, -65.53496635, -64.83491802, -64.12962685,
            -63.54118808, -62.72934383, -61.34915091, -59.72580755,
            -58.24404252, -56.71972992, -55.0809336, -53.31524758
        ])

        v_rel = {
            1: 0.002249541544102336,
            -1: 0.00046889526284203036,
            2: 0.002649273787364977,
            0: 0.0016426186150461349,
            3: 0.00246400811445618,
            5: 0.0030442198547309075,
            4: 0.002346537842810565,
        }
        p_rel = {
            1: (1.028420239620591, 0.003174733355067952),
            -1: (1.0046803184177564, 0.0007997633912500546),
            2: (1.0498749735343516, 0.0034665588904747515),
            0: (1.0140127424090262, 0.002131858515233042),
            3: (1.0619445995372885, 0.003467268426139696),
            5: (1.0894914184297835, 0.004315034379018768),
            4: (1.0714354641894077, 0.002783787561718677),
        }
        track_gen.attrs['orig_event_flag'] = False

        cp_ref = np.array([1012., 1012.])
        single_track = tc.TCTracks([track_gen])
        extent = single_track.get_extent()
        land_geom = climada.util.coordinates.get_land_geometry(
            extent=extent, resolution=10
        )
        track_res = tc_synth._apply_decay_coeffs(track_gen, v_rel, p_rel, land_geom, True)
        self.assertTrue(np.array_equal(cp_ref, track_res['central_pressure'][9:11]))

    def test_decay_end_ocean(self):
        """Test decay is applied after landfall if the track ends over the ocean"""
        # this track was generated without applying landfall decay
        # (i.e. with decay=False in tc_synth.calc_perturbed_trajectories)
        tracks_synth_nodecay_example = tc.TCTracks.from_netcdf(TEST_TRACK_DECAY_END_OCEAN)

        # apply landfall decay
        extent = tracks_synth_nodecay_example.get_extent()
        land_geom = climada.util.coordinates.get_land_geometry(
            extent=extent, resolution=10
        )
        tracks_synth_nodecay_example.data = tc_synth._apply_land_decay(
            tracks_synth_nodecay_example.data,
            tc_synth.LANDFALL_DECAY_V,
            tc_synth.LANDFALL_DECAY_P,
            land_geom)
        track = tracks_synth_nodecay_example.data[0]

        # read its corresponding historical track
        track_hist = tc.TCTracks.from_netcdf(TEST_TRACK_DECAY_END_OCEAN_HIST)
        track_hist = track_hist.data[0]

        # Part 1: is landfall applied after going back to the ocean?
        # get that last strip over the ocean
        lf_idx = tc._get_landfall_idx(track)
        last_lf_idx = lf_idx[-1][1]
        # only suitable if track ends over the ocean
        self.assertTrue(last_lf_idx < track['time'].size-2,
                         'This test should be re-written, data not suitable')
        # check pressure and wind values
        p_hist_end = track_hist['central_pressure'].values[last_lf_idx:]
        p_synth_end = track['central_pressure'].values[last_lf_idx:]
        self.assertTrue(np.all(p_synth_end > p_hist_end))
        v_hist_end = track_hist['max_sustained_wind'].values[last_lf_idx:]
        v_synth_end = track['max_sustained_wind'].values[last_lf_idx:]
        self.assertTrue(np.all(v_synth_end < v_hist_end))

        # Part 2: is landfall applied in all landfalls?
        p_hist_lf = np.concatenate([track_hist['central_pressure'].values[lfs:lfe]
                                    for lfs,lfe in zip(*lf_idx)])
        p_synth_lf = np.concatenate([track['central_pressure'].values[lfs:lfe]
                                     for lfs,lfe in zip(*lf_idx)])
        v_hist_lf = np.concatenate([track_hist['max_sustained_wind'].values[lfs:lfe]
                                    for lfs,lfe in zip(*lf_idx)])
        v_synth_lf = np.concatenate([track['max_sustained_wind'].values[lfs:lfe]
                                     for lfs,lfe in zip(*lf_idx)])
        self.assertTrue(np.all(p_synth_lf > p_hist_lf))
        self.assertTrue(np.all(v_synth_lf < v_hist_lf))
        self.assertTrue(np.all(track['central_pressure'].values <= track['environmental_pressure'].values))

    def test_decay_penv_gt_pcen(self):
        """Test decay is applied if penv at end of landfall < pcen just before landfall"""
        # this track was generated without applying landfall decay
        # (i.e. with decay=False in tc_synth.calc_perturbed_trajectories)
        tracks_synth_nodecay_example = tc.TCTracks.from_netcdf(TEST_TRACK_DECAY_PENV_GT_PCEN)

        # apply landfall decay
        extent = tracks_synth_nodecay_example.get_extent()
        land_geom = climada.util.coordinates.get_land_geometry(
            extent=extent, resolution=10
        )
        tracks_synth_nodecay_example.data = tc_synth._apply_land_decay(
            tracks_synth_nodecay_example.data,
            tc_synth.LANDFALL_DECAY_V,
            tc_synth.LANDFALL_DECAY_P,
            land_geom)
        track = tracks_synth_nodecay_example.data[0]

        # read its corresponding historical track
        track_hist = tc.TCTracks.from_netcdf(TEST_TRACK_DECAY_PENV_GT_PCEN_HIST)
        track_hist = track_hist.data[0]

        # Part 1: is landfall applied after going back to the ocean?
        # get that last strip over the ocean
        lf_idx = tc._get_landfall_idx(track)
        start_lf_idx, end_lf_idx = lf_idx[0][0], lf_idx[1][0]

        # check pressure and wind values
        p_hist_end = track_hist['central_pressure'].values[end_lf_idx:]
        p_synth_end = track['central_pressure'].values[end_lf_idx:]
        self.assertTrue(np.all(p_synth_end > p_hist_end))
        v_hist_end = track_hist['max_sustained_wind'].values[end_lf_idx:]
        v_synth_end = track['max_sustained_wind'].values[end_lf_idx:]
        self.assertTrue(np.all(v_synth_end < v_hist_end))

        # Part 2: is landfall applied in all landfalls?

        # central pressure
        p_hist_lf = track_hist['central_pressure'].values[start_lf_idx:end_lf_idx]
        p_synth_lf = track['central_pressure'].values[start_lf_idx:end_lf_idx]
        # central pressure should be higher in synth than hist; unless it was set to p_env
        self.assertTrue(np.all(
            np.logical_or(p_synth_lf > p_hist_lf,
                          p_synth_lf == track['environmental_pressure'].values[start_lf_idx:end_lf_idx])
            ))
        # but for this track is should be higher towards the end
        self.assertTrue(np.any(p_synth_lf > p_hist_lf))
        self.assertTrue(np.all(p_synth_lf >= p_hist_lf))

        # wind speed
        v_hist_lf = track_hist['max_sustained_wind'].values[start_lf_idx:end_lf_idx]
        v_synth_lf = track['max_sustained_wind'].values[start_lf_idx:end_lf_idx]
        # wind should decrease over time for that landfall
        v_before_lf = track_hist['max_sustained_wind'].values[start_lf_idx-1]
        self.assertTrue(np.all(v_synth_lf[1:] < v_before_lf))
        # and wind speed should be lower in synth than hist at the end of and after this landfall
        self.assertTrue(np.all(
            track['max_sustained_wind'].values[end_lf_idx:] < track_hist['max_sustained_wind'].values[end_lf_idx:]
            ))
        # finally, central minus env pressure cannot increase during this landfall
        p_env_lf = track['central_pressure'].values[start_lf_idx:end_lf_idx]
        self.assertTrue(np.all(np.diff(p_env_lf - p_synth_lf) <= 0))

class TestSynth(unittest.TestCase):

    @classmethod
    def setUpClass(cls):
        download_ibtracs()

    def test_angle_funs_pass(self):
        """Test functions used by random walk code"""
        self.assertAlmostEqual(tc_synth._get_bearing_angle(np.array([15, 20]),
                                                           np.array([0, 0]))[0], 90.0)
        self.assertAlmostEqual(tc_synth._get_bearing_angle(np.array([20, 20]),
                                                           np.array([0, 5]))[0], 0.0)
        self.assertAlmostEqual(tc_synth._get_bearing_angle(np.array([0, 0.00001]),
                                                           np.array([0, 0.00001]))[0], 45)
        pt_north = tc_synth._get_destination_points(0, 0, 0, 1)
        self.assertAlmostEqual(pt_north[0], 0.0)
        self.assertAlmostEqual(pt_north[1], 1.0)
        pt_west = tc_synth._get_destination_points(0, 0, -90, 3)
        self.assertAlmostEqual(pt_west[0], -3.0)
        self.assertAlmostEqual(pt_west[1], 0.0)
        pt_test = tc_synth._get_destination_points(8.523224, 47.371102,
                                                   151.14161003, 52.80812463)
        self.assertAlmostEqual(pt_test[0], 31.144113)
        self.assertAlmostEqual(pt_test[1], -1.590347)

    def test_random_no_landfall_pass(self):
        """Test calc_perturbed_trajectories with decay and no historical tracks with landfall"""
        tc_track = tc.TCTracks.from_processed_ibtracs_csv(TEST_TRACK_SHORT)
        expected_warning = 'only %s historical tracks were provided. ' % len(tc_track.data)
        with self.assertLogs('climada.hazard.tc_tracks_synth', level='INFO') as cm:
            tc_track.calc_perturbed_trajectories(use_global_decay_params=False, adjust_intensity='legacy_decay')
        self.assertIn(expected_warning, cm.output[2])
        self.assertIn('No historical track with landfall.', cm.output[3])

    def test_random_walk_ref_pass(self):
        """Test against MATLAB reference."""
        tc_track = tc.TCTracks.from_processed_ibtracs_csv(TEST_TRACK_SHORT)
        nb_synth_tracks = 2
        tc_track.calc_perturbed_trajectories(nb_synth_tracks=nb_synth_tracks, seed=25, decay=False, decay_ddirection_hourly=0)

        self.assertEqual(len(tc_track.data), nb_synth_tracks + 1)

        self.assertFalse(tc_track.data[1].attrs['orig_event_flag'])
        self.assertEqual(tc_track.data[1].attrs['name'], '1951239N12334_gen1')
        self.assertEqual(tc_track.data[1].attrs['id_no'], 1.951239012334010e+12)
        self.assertAlmostEqual(tc_track.data[1]['lon'][0].values, -25.0448138)
        self.assertAlmostEqual(tc_track.data[1]['lon'][1].values, -25.74439739)
        self.assertAlmostEqual(tc_track.data[1]['lon'][2].values, -26.54491644)
        self.assertAlmostEqual(tc_track.data[1]['lon'][3].values, -27.73156829)
        self.assertAlmostEqual(tc_track.data[1]['lon'][4].values, -28.63175987)
        self.assertAlmostEqual(tc_track.data[1]['lon'][8].values, -34.05293373)

        self.assertAlmostEqual(tc_track.data[1]['lat'][0].values, 11.96825841)
        self.assertAlmostEqual(tc_track.data[1]['lat'][4].values, 11.86769405)
        self.assertAlmostEqual(tc_track.data[1]['lat'][5].values, 11.84378139)
        self.assertAlmostEqual(tc_track.data[1]['lat'][6].values, 11.85957282)
        self.assertAlmostEqual(tc_track.data[1]['lat'][7].values, 11.84555291)
        self.assertAlmostEqual(tc_track.data[1]['lat'][8].values, 11.8065998)

        self.assertFalse(tc_track.data[2].attrs['orig_event_flag'])
        self.assertEqual(tc_track.data[2].attrs['name'], '1951239N12334_gen2')
        self.assertAlmostEqual(tc_track.data[2].attrs['id_no'], 1.951239012334020e+12)
        self.assertAlmostEqual(tc_track.data[2]['lon'][0].values, -25.47658461)
        self.assertAlmostEqual(tc_track.data[2]['lon'][3].values, -28.08465841)
        self.assertAlmostEqual(tc_track.data[2]['lon'][4].values, -28.85901852)
        self.assertAlmostEqual(tc_track.data[2]['lon'][8].values, -33.62144837)

        self.assertAlmostEqual(tc_track.data[2]['lat'][0].values, 11.82886685)
        self.assertAlmostEqual(tc_track.data[2]['lat'][6].values, 11.71068012)
        self.assertAlmostEqual(tc_track.data[2]['lat'][7].values, 11.69832976)
        self.assertAlmostEqual(tc_track.data[2]['lat'][8].values, 11.64145734)

    def test_random_walk_decay_pass(self):
        """Test land decay is called from calc_perturbed_trajectories."""
        assert TC_ANDREW_FL.is_file()
        tc_track = tc.TCTracks.from_processed_ibtracs_csv(TC_ANDREW_FL)
        nb_synth_tracks = 2
        # should work if using global parameters
        with self.assertLogs('climada.hazard.tc_tracks_synth', level='DEBUG') as cm0:
            tc_track.calc_perturbed_trajectories(nb_synth_tracks=nb_synth_tracks, seed=25, decay=True,
                                                 use_global_decay_params=True)
        self.assertEqual(len(cm0), 2)
        self.assertEqual(tc_track.size, 3)
        # but alert the user otherwise
        tc_track = tc.TCTracks.from_processed_ibtracs_csv(TC_ANDREW_FL)
        with self.assertLogs('climada.hazard.tc_tracks_synth', level='DEBUG') as cm:
            tc_track.calc_perturbed_trajectories(nb_synth_tracks=nb_synth_tracks, seed=25, adjust_intensity='legacy_decay',
                                                 use_global_decay_params=False)
        self.assertIn('No historical track of category Tropical Depression '
                      'with landfall.', cm.output[5])
        self.assertIn('Decay parameters from category Hurricane Cat. 4 taken.',
                      cm.output[6])
        self.assertIn('No historical track of category Hurricane Cat. 1 with '
                      'landfall.', cm.output[7])
        self.assertIn('Decay parameters from category Hurricane Cat. 4 taken.',
                      cm.output[8])
        self.assertIn('No historical track of category Hurricane Cat. 3 with '
                      'landfall. Decay parameters from category Hurricane Cat. '
                      '4 taken.', cm.output[9])
        self.assertIn('No historical track of category Hurricane Cat. 5 with '
                      'landfall.', cm.output[10])

    def test_random_walk_identical_pass(self):
        """Test 0 perturbation leads to identical tracks."""
        tc_track = tc.TCTracks.from_processed_ibtracs_csv(TC_ANDREW_FL)
        nb_synth_tracks = 2
        tc_track.calc_perturbed_trajectories(nb_synth_tracks=nb_synth_tracks,
                                  max_shift_ini=0, max_dspeed_rel=0, max_ddirection=0, decay=False)
        orig_track = tc_track.data[0]
        for syn_track in tc_track.data[1:]:
            np.testing.assert_allclose(orig_track['lon'].values, syn_track['lon'].values, atol=1e-4)
            np.testing.assert_allclose(orig_track['lat'].values, syn_track['lat'].values, atol=1e-4)
            for varname in ["time", "time_step", "radius_max_wind", "max_sustained_wind",
                            "central_pressure", "environmental_pressure"]:
                np.testing.assert_array_equal(orig_track[varname].values,
                                              syn_track[varname].values)

    def test_random_walk_single_point(self):
        found = False
        for year in range(1951, 1981):
            tc_track = tc.TCTracks.from_ibtracs_netcdf(provider='usa',
                                         year_range=(year,year),
                                         discard_single_points=False)
            singlept = np.where([x['time'].size == 1 for x in tc_track.data])[0]
            found = len(singlept) > 0
            if found:
                # found a case with a single-point track, keep max three tracks for efficiency
                tc_track.data = tc_track.data[max(0, singlept[0]-1):singlept[0]+2]
                n_tr = tc_track.size
                tc_track.equal_timestep()
                tc_track.calc_perturbed_trajectories(nb_synth_tracks=2)
                self.assertEqual((2+1)*n_tr, tc_track.size)
                break
        self.assertTrue(found)

    def test_cutoff_tracks(self):
        tc_track = tc.TCTracks.from_ibtracs_netcdf(storm_id='1986226N30276')
        tc_track.equal_timestep()
        with self.assertLogs('climada.hazard.tc_tracks_synth', level='DEBUG') as cm:
            tc_track.calc_perturbed_trajectories(nb_synth_tracks=25,
                                                 adjust_intensity='none',
                                                 decay_ddirection_hourly=0)
        self.assertIn('The following generated synthetic tracks moved beyond '
                      'the range of [-70, 70] degrees latitude', cm.output[3])

class TestSynthIdChunks(unittest.TestCase):
    def test_add_id_synth_chunks_nolf(self):
        """Test _add_id_synth_chunks_shift_init for idealized case without any landfall"""
        on_land_hist = np.repeat(np.array([False]), 9)
        on_land = on_land_hist
        pcen = np.arange(0, len(on_land))
        # expected values
        expected_id_chunk = np.repeat(0, len(on_land))
        expected_no_chunks_land = 0
        expected_no_chunks_sea = 0
        # create fake xarray with time, on_land and on_land_hist
        tc_track = dummy_track_builder({'on_land': on_land, 'on_land_hist': on_land_hist, 'central_pressure': pcen.copy()})
        # call _add_id_synth_chunks
        synth_track, no_chunks_sea, no_chunks_land, _ = tc_synth._add_id_synth_chunks_shift_init(tc_track)
        # check output
        self.assertEqual(no_chunks_land, expected_no_chunks_land)
        self.assertEqual(no_chunks_sea, expected_no_chunks_sea)
        np.testing.assert_array_equal(synth_track.id_chunk.data, expected_id_chunk)
        np.testing.assert_array_equal(synth_track.central_pressure.data, pcen)

    def test_add_id_synth_chunks_all_equal(self):
        """Test _add_id_synth_chunks_shift_init for idealized case without difference in landfall"""
        on_land_hist = np.array([False, False, False, False, True, True, True, False, False])
        on_land = on_land_hist.copy()
        pcen = np.arange(0, len(on_land))
        # expected values
        expected_id_chunk = np.repeat(0, len(on_land))
        expected_no_chunks_land = 0
        expected_no_chunks_sea = 0
        # create fake xarray with time, on_land and on_land_hist
        tc_track = dummy_track_builder({'on_land': on_land, 'on_land_hist': on_land_hist, 'central_pressure': pcen.copy()})
        # call _add_id_synth_chunks
        synth_track, no_chunks_sea, no_chunks_land, _ = tc_synth._add_id_synth_chunks_shift_init(
            tc_track, time_step_h=3
        )
        # check output
        self.assertEqual(synth_track.drop_vars('id_chunk'), tc_track.drop_vars)
        self.assertEqual(no_chunks_land, expected_no_chunks_land)
        self.assertEqual(no_chunks_sea, expected_no_chunks_sea)
        np.testing.assert_array_equal(synth_track.id_chunk.data, expected_id_chunk)
        np.testing.assert_array_equal(synth_track.central_pressure.data, pcen)

    def test_add_id_synth_chunks_short_lf(self):
        """Test _add_id_synth_chunks_shift_init for idealized case with short landfall (no
        correction applied"""
        on_land_hist = np.array([False, False, False, False, True, True, False, False, False])
        on_land = np.array([False, False, False, False, False, True, True, False, False])
        pcen = np.arange(0, len(on_land))
        # expected values
        expected_id_chunk = np.repeat(0, len(on_land))
        expected_no_chunks_land = 0
        expected_no_chunks_sea = 0
        # create fake xarray with time, on_land and on_land_hist
        tc_track = dummy_track_builder({'on_land': on_land, 'on_land_hist': on_land_hist, 'central_pressure': pcen.copy()})
        # call _add_id_synth_chunks
        synth_track, no_chunks_sea, no_chunks_land, _ = tc_synth._add_id_synth_chunks_shift_init(
            tc_track, 3
        )
        # check output
        self.assertEqual(synth_track.drop_vars('id_chunk'), tc_track)
        self.assertEqual(no_chunks_land, expected_no_chunks_land)
        self.assertEqual(no_chunks_sea, expected_no_chunks_sea)
        np.testing.assert_array_equal(synth_track.id_chunk.data, expected_id_chunk)
        np.testing.assert_array_equal(synth_track.central_pressure.data, pcen)

    def test_add_id_synth_chunks_start_over_land(self):
        """Test _add_id_synth_chunks_shift_init for track starting over land"""
        on_land_hist = np.array([True, True, False, False, True, True, False, False])
        on_land_hist2 = np.array([False, False, False, False, True, True, False, False])
        on_land = np.array([True, False, False, False, True, True, True, False])
        pcen = np.arange(0, len(on_land))
        # expected values
        expected_id_chunk = np.array([0, 0, 0, 1, -1, -1, -1, 2])
        expected_no_chunks_land = 1
        expected_no_chunks_sea = 1
        # fist case: shifted backward
        expected_pcen = np.append(pcen[1:], pcen[-1])
        # second case: shifted forward
        expected_pcen2 = np.append(pcen[0], pcen[:-1])
        # create fake xarray with time, on_land and on_land_hist
        tc_track = dummy_track_builder({'on_land': on_land, 'on_land_hist': on_land_hist, 'central_pressure': pcen.copy()})
        tc_track2 = dummy_track_builder({'on_land': on_land, 'on_land_hist': on_land_hist2, 'central_pressure': pcen.copy()})
        # call _add_id_synth_chunks
        synth_track, no_chunks_sea, no_chunks_land, _ = tc_synth._add_id_synth_chunks_shift_init(
            tc_track, 3
        )
        synth_track2, no_chunks_sea2, no_chunks_land2, _ = tc_synth._add_id_synth_chunks_shift_init(tc_track2, 3)
        # check output
        self.assertEqual(no_chunks_land, expected_no_chunks_land)
        self.assertEqual(no_chunks_sea, expected_no_chunks_sea)
        self.assertEqual(no_chunks_land2, expected_no_chunks_land)
        self.assertEqual(no_chunks_sea2, expected_no_chunks_sea)
        np.testing.assert_array_equal(synth_track.id_chunk.data, expected_id_chunk)
        np.testing.assert_array_equal(synth_track2.id_chunk.data, expected_id_chunk)
        np.testing.assert_array_equal(synth_track.central_pressure.data, expected_pcen)
        np.testing.assert_array_equal(synth_track2.central_pressure.data, expected_pcen2)

    def test_add_id_synth_chunks_typical(self):
        """Test _add_id_synth_chunks_shift_init for idealized cases"""
        on_land_hist = np.array([False, False, True, True, True, False, False])
        on_land = np.array([False, False, False, True, True, True, False])
        pcen = np.arange(0, len(on_land))
        # expected values
        expected_id_chunk = np.array([0, 1, 1, -1, -1, -1, 2])
        expected_no_chunks_land = 1
        expected_no_chunks_sea = 2
        # create fake xarray with time, on_land and on_land_hist
        tc_track = dummy_track_builder({'on_land': on_land, 'on_land_hist': on_land_hist, 'central_pressure': pcen.copy()})
        # call _add_id_synth_chunks
        synth_track, no_chunks_sea, no_chunks_land, _ = tc_synth._add_id_synth_chunks_shift_init(tc_track, 3)
        # check output
        self.assertEqual(no_chunks_land, expected_no_chunks_land)
        self.assertEqual(no_chunks_sea, expected_no_chunks_sea)
        np.testing.assert_array_equal(synth_track.id_chunk.data, expected_id_chunk)
        np.testing.assert_array_equal(synth_track.central_pressure.data, pcen)

    def test_add_id_synth_chunks_complex(self):
        """Test _add_id_synth_chunks_shift_init for idealized cases"""
        on_land_hist = np.array([True, True, False, False, True, True, True, False, False])
        on_land = np.array([True, False, False, False, False, True, True, True, False])
        pcen = np.arange(0, len(on_land))
        # expected values
        expected_id_chunk = np.array([0, 0, 0, 0, 1, -1, -1, -1, 2])
        expected_no_chunks_land = 1
        expected_no_chunks_sea = 2
        expected_pcen = np.append(pcen[1:], pcen[-1])
        # create fake xarray with time, on_land and on_land_hist
        tc_track = dummy_track_builder({'on_land': on_land, 'on_land_hist': on_land_hist, 'central_pressure': pcen.copy()})
        # call _add_id_synth_chunks
        synth_track, no_chunks_sea, no_chunks_land, _ = tc_synth._add_id_synth_chunks_shift_init(tc_track)
        # check output
        self.assertEqual(no_chunks_land, expected_no_chunks_land)
        self.assertEqual(no_chunks_sea, expected_no_chunks_sea)
        np.testing.assert_array_equal(synth_track.id_chunk.data, expected_id_chunk)
        np.testing.assert_array_equal(synth_track.central_pressure.data, expected_pcen)

class TestSynthExtIdChunks(unittest.TestCase):
    def test_get_shift_idx_start_wo_transition_both(self):
        """Test _get_shift_idx_start for idealized case without any landfall"""
        # case without any landfall
        on_land_hist = np.repeat([False], 10)
        on_land_synth = np.repeat([False], 10)
        shift_first_sea, idx_start_model = tc_synth._get_shift_idx_start(on_land_hist, on_land_synth, 3)
        self.assertEqual(shift_first_sea, 0)
        self.assertEqual(idx_start_model, 10)

        # case fully over land: cannot deal with
        # on_land_hist = np.repeat([True], 10)
        # on_land_synth = np.repeat([True], 10)
        # shift_first_sea, idx_start_model = tc_synth._get_shift_idx_start(on_land_hist, on_land_synth, 3)
        # self.assertEqual(shift_first_sea, 0)
        # self.assertEqual(idx_start_model, 10)

    def test_get_shift_idx_start_ocean_both(self):
        """Test _get_shift_idx_start for idealized case with hist and synth
        tracks starting over the ocean"""
        # at a 3h res, idx_start_model is one timestep before first hist
        # landfall (or at synth landfall)

        # case with same landfalls
        on_land_hist = np.array([False, False, False, True, True, True, False, False, True])
        on_land_synth = on_land_hist
        shift_first_sea, idx_start_model = tc_synth._get_shift_idx_start(on_land_hist, on_land_synth, 3)
        self.assertEqual(shift_first_sea, 0)
        # modelling one timestep before hist LF
        self.assertEqual(idx_start_model, 2)


        # Synth LF before Hist LF: no shift, model from synth LF
        on_land_hist = np.array([False, False, False, True, True, True, False, False, True])
        on_land_synth = np.array([False, False, True, True, True, True, False, False, True])
        shift_first_sea, idx_start_model = tc_synth._get_shift_idx_start(on_land_hist, on_land_synth, 3)
        self.assertEqual(shift_first_sea, 0)
        self.assertEqual(idx_start_model, 2)
        # check if id_chunk would match as well
        pcen = np.arange(on_land_hist.size)
        tc_track = dummy_track_builder({'on_land': on_land_synth, 'on_land_hist': on_land_hist, 'central_pressure': pcen.copy()})
        tc_track_new, _, _, track_end_shift = tc_synth._add_id_synth_chunks_shift_init(
            tc_track, 3
        )
        self.assertTrue(check_id_chunk_vs_on_land_synth(tc_track_new['id_chunk'].values, on_land_synth, idx_start_model))
        self.assertIsNone(track_end_shift)

        # Hist LF before Synth LF: no shift, model from hist LF minus 4h
        on_land_hist = np.array([False, False, True, True, True, True, False, False, True])
        on_land_synth = np.array([False, False, False, True, True, True, False, False, True])
        shift_first_sea, idx_start_model = tc_synth._get_shift_idx_start(on_land_hist, on_land_synth, 3)
        self.assertEqual(shift_first_sea, 0)
        self.assertEqual(idx_start_model, 1)
        # check if id_chunk would match as well
        pcen = np.arange(on_land_hist.size)
        tc_track = dummy_track_builder({'on_land': on_land_synth, 'on_land_hist': on_land_hist, 'central_pressure': pcen.copy()})
        tc_track_new, _, _, track_end_shift = tc_synth._add_id_synth_chunks_shift_init(
            tc_track, 3
        )
        self.assertTrue(check_id_chunk_vs_on_land_synth(tc_track_new['id_chunk'].values, on_land_synth, idx_start_model))
        self.assertIsNone(track_end_shift)
    
    def test_get_shift_idx_start_land_hist(self):
        """Test _get_shift_idx_start for idealized case with hist starting over land"""
        
        # case 1a i: synth reaches land soonish and moves back to sea thereafter
        on_land_hist = np.array([True, True, False, False, True, True, False, False, True])
        on_land_synth = np.array([False, False, True, False, False, False, False, True, False])
        shift_first_sea, idx_start_model = tc_synth._get_shift_idx_start(on_land_hist, on_land_synth, 3)
        # shift by +1 (End of LF: index 2 of on_land_hist to index 3 of on_land_synth)
        self.assertEqual(shift_first_sea, 1)
        # modelling 4h i.e. one timestep before hist LF, that is, index 4 + 1 (shift) - 1 (4h) = 4
        self.assertEqual(idx_start_model, 4)
        # check if id_chunk would match as well
        pcen = np.arange(on_land_hist.size)
        tc_track = dummy_track_builder({'on_land': on_land_synth, 'on_land_hist': on_land_hist,
                                        'central_pressure': pcen.copy(),
                                        'lon': pcen.copy(), 'lat': pcen.copy()})
        tc_track_new, _, _, track_end_shift = tc_synth._add_id_synth_chunks_shift_init(
            tc_track, 3
        )
        self.assertTrue(check_id_chunk_vs_on_land_synth(tc_track_new['id_chunk'].values, on_land_synth, idx_start_model))
        np.testing.assert_array_equal(track_end_shift['lon'].values, on_land_hist.size - np.array([2,1,1]))

        # case 1a ii: synth reaches land soonish but never moves back to sea thereafter
        on_land_hist = np.array([True, True, False, False, True, True, False, False, True])
        on_land_synth = np.array([False, False, True, True, True, True, True, True, True])
        shift_first_sea, idx_start_model = tc_synth._get_shift_idx_start(on_land_hist, on_land_synth, 3)
        # shift by -2 (First over sea: index 2 of on_land_hist to index 0 of on_land_synth)
        self.assertEqual(shift_first_sea, -2)
        # modelling 4h i.e. one timestep before hist LF, that is, index 4 + -2 (shift) - 1 (4h) = 1
        self.assertEqual(idx_start_model, 1)
        # check if id_chunk would match as well
        pcen = np.arange(on_land_hist.size)
        tc_track = dummy_track_builder({'on_land': on_land_synth, 'on_land_hist': on_land_hist,
                                        'central_pressure': pcen.copy(),
                                        'lon': pcen.copy(), 'lat': pcen.copy()})
        tc_track_new, _, _, track_end_shift = tc_synth._add_id_synth_chunks_shift_init(
            tc_track, 3
        )
        self.assertTrue(check_id_chunk_vs_on_land_synth(tc_track_new['id_chunk'].values, on_land_synth, idx_start_model))
        self.assertIsNone(track_end_shift)


        # case 1b: synth not over land soon and hist not over ocean soon:
        # no shift, explicit modelling from the start
        on_land_hist = np.array([True, True, True, True, True, True, True, False, True])
        on_land_synth = np.array([False, False, False, False, False, False, False, True, False])
        shift_first_sea, idx_start_model = tc_synth._get_shift_idx_start(on_land_hist, on_land_synth, 3)
        # shift by +1 (End of LF: index 2 of on_land_hist to index 3 of on_land_synth)
        self.assertEqual(shift_first_sea, 0)
        # modelling 4h i.e. one timestep before hist LF, that is, index 4 + 1 (shift) - 1 (4h) = 4
        self.assertEqual(idx_start_model, 0)
        # check if id_chunk would match as well
        pcen = np.arange(on_land_hist.size)
        tc_track = dummy_track_builder({'on_land': on_land_synth, 'on_land_hist': on_land_hist,
                                        'central_pressure': pcen.copy(),
                                        'lon': pcen.copy(), 'lat': pcen.copy()})
        tc_track_new, _, _, track_end_shift = tc_synth._add_id_synth_chunks_shift_init(
            tc_track, 3
        )
        self.assertTrue(check_id_chunk_vs_on_land_synth(tc_track_new['id_chunk'].values, on_land_synth, idx_start_model))
        self.assertIsNone(track_end_shift)


        # case 1c: synth not over land anytime soon but hist soon over the ocean
        on_land_hist = np.array([True, True, False, False, True, True, False, False, True])
        on_land_synth = np.array([False, False, False, False, False, False, False, True, False])
        shift_first_sea, idx_start_model = tc_synth._get_shift_idx_start(on_land_hist, on_land_synth, 3)
        # shift by -2 (First over sea: index 2 of on_land_hist to index 0 of on_land_synth)
        self.assertEqual(shift_first_sea, -2)
        # modelling 4h i.e. one timestep before hist LF, that is, index 4 + -2 (shift) - 1 (4h) = 1
        self.assertEqual(idx_start_model, 1)
        # check if id_chunk would match as well
        pcen = np.arange(on_land_hist.size)
        tc_track = dummy_track_builder({'on_land': on_land_synth, 'on_land_hist': on_land_hist,
                                        'central_pressure': pcen.copy(),
                                        'lon': pcen.copy(), 'lat': pcen.copy()})
        tc_track_new, _, _, track_end_shift = tc_synth._add_id_synth_chunks_shift_init(
            tc_track, 3
        )
        self.assertTrue(check_id_chunk_vs_on_land_synth(tc_track_new['id_chunk'].values, on_land_synth, idx_start_model))
        self.assertIsNone(track_end_shift)

    def test_get_shift_idx_start_land_synth(self):
        """Test _get_shift_idx_start for idealized case with synth starting over land"""
        
        # case 2a i: hist reaches land soonish and moves back to sea thereafter
        on_land_hist = np.array([False, False, True, False, False, False, False, True, False])
        on_land_synth = np.array([True, True, False, False, True, True, False, False, True])
        shift_first_sea, idx_start_model = tc_synth._get_shift_idx_start(on_land_hist, on_land_synth, 3)
        # shift by -1 (End of LF: index 3 of on_land_hist to index 2 of on_land_synth)
        self.assertEqual(shift_first_sea, -1)
        # modelling 4h i.e. one timestep before hist LF would be, index 7 + -1
        # (shift) - 1 (4h) = 6 but synth landfall at index 4
        self.assertEqual(idx_start_model, 4)
        # check if id_chunk would match as well
        pcen = np.arange(on_land_hist.size)
        tc_track = dummy_track_builder({'on_land': on_land_synth, 'on_land_hist': on_land_hist,
                                        'central_pressure': pcen.copy(),
                                        'lon': pcen.copy(), 'lat': pcen.copy()})
        tc_track_new, _, _, track_end_shift = tc_synth._add_id_synth_chunks_shift_init(
            tc_track, 3
        )
        # TODO understand why this fails. Somehow id_chunk is not what it should be
        self.assertTrue(check_id_chunk_vs_on_land_synth(tc_track_new['id_chunk'].values, on_land_synth, idx_start_model))
        self.assertIsNone(track_end_shift)

        # case 2a ii: hist reaches land soonish but never moves back to sea
        # thereafter: need to model from the start
        on_land_hist = np.array([False, False, True, True, True, True, True, True, True])
        on_land_synth = np.array([True, True, False, False, True, True, False, False, True])
        shift_first_sea, idx_start_model = tc_synth._get_shift_idx_start(on_land_hist, on_land_synth, 3)
        # no shift
        self.assertEqual(shift_first_sea, 0)
        # modelling from the start
        self.assertEqual(idx_start_model, 0)
        # check if id_chunk would match as well
        pcen = np.arange(on_land_hist.size)
        tc_track = dummy_track_builder({'on_land': on_land_synth, 'on_land_hist': on_land_hist,
                                        'central_pressure': pcen.copy(),
                                        'lon': pcen.copy(), 'lat': pcen.copy()})
        tc_track_new, _, _, track_end_shift = tc_synth._add_id_synth_chunks_shift_init(
            tc_track, 3
        )
        self.assertTrue(check_id_chunk_vs_on_land_synth(tc_track_new['id_chunk'].values, on_land_synth, idx_start_model))
        self.assertIsNone(track_end_shift)


        # case 2b: Hist track not over land soon AND synth track NOT soon over the ocean:
        # no shift, explicit modelling from the start
        on_land_hist = np.array([False, False, False, False, False, False, False, True, False])
        on_land_synth = np.array([True, True, True, True, True, True, True, False, True])
        shift_first_sea, idx_start_model = tc_synth._get_shift_idx_start(on_land_hist, on_land_synth, 3)
        # shift by +1 (End of LF: index 2 of on_land_hist to index 3 of on_land_synth)
        self.assertEqual(shift_first_sea, 0)
        # modelling 4h i.e. one timestep before hist LF, that is, index 4 + 1 (shift) - 1 (4h) = 4
        self.assertEqual(idx_start_model, 0)
        # check if id_chunk would match as well
        pcen = np.arange(on_land_hist.size)
        tc_track = dummy_track_builder({'on_land': on_land_synth, 'on_land_hist': on_land_hist,
                                        'central_pressure': pcen.copy(),
                                        'lon': pcen.copy(), 'lat': pcen.copy()})
        tc_track_new, _, _, track_end_shift = tc_synth._add_id_synth_chunks_shift_init(
            tc_track, 3
        )
        self.assertTrue(check_id_chunk_vs_on_land_synth(tc_track_new['id_chunk'].values, on_land_synth, idx_start_model))
        self.assertIsNone(track_end_shift)


        # case 1c: hist track not over land soon AND synth track soon over the ocean
        on_land_hist = np.array([False, False, False, False, False, False, False, True, False])
        on_land_synth = np.array([True, True, False, False, True, True, True, False, True])
        shift_first_sea, idx_start_model = tc_synth._get_shift_idx_start(on_land_hist, on_land_synth, 3)
        # shift by 2 (First over sea: index 0 of on_land_hist to index 2 of on_land_synth)
        self.assertEqual(shift_first_sea, 2)
        # modelling 4h i.e. one timestep before hist LF, that is, index 7 + 2
        # (shift) - 1 (4h) = 8 but synth LF at 4
        self.assertEqual(idx_start_model, 4)
        # check if id_chunk would match as well
        pcen = np.arange(on_land_hist.size)
        tc_track = dummy_track_builder({'on_land': on_land_synth, 'on_land_hist': on_land_hist,
                                        'central_pressure': pcen.copy(),
                                        'lon': pcen.copy(), 'lat': pcen.copy()})
        tc_track_new, _, _, track_end_shift = tc_synth._add_id_synth_chunks_shift_init(
            tc_track, 3
        )
        self.assertTrue(check_id_chunk_vs_on_land_synth(tc_track_new['id_chunk'].values, on_land_synth, idx_start_model))
        np.testing.assert_array_equal(track_end_shift['lon'].values, on_land_hist.size - np.array([2,1,1,1]))

    # def test_ext_id_synth_chunks_nolf(self):
    #     """Test _add_id_synth_chunks_shift_init for idealized case without any
    #     landfall"""
        
        
    #     # process is:
    #     # _add_id_synth_chunks_shift_init
    #     # 
    #     LOGGER.debug('Identifying tracks chunks...')
    #     tracks_with_id_chunks = [
    #         _add_id_synth_chunks_shift_init(track, time_step_h, land_geom, shift_values_init=True)
    #         for track in tracks.data
    #     ]

    #     # TODO track extension when shifted
    #     if extend_track:
    #         # get random numbers: track_ext.time.size-2 for each track_ext
    #         LOGGER.debug('Extending tracks after shift')
    #         random_traj_extension = [
    #             _get_random_trajectory_ext(track_id_chunks[3], time_step_h)
    #             for track_id_chunks in tracks_with_id_chunks
    #         ]
    #         # create the tracks with extension
    #         tracks_with_id_chunks_extended = [
    #             _create_track_from_ext(track, track_ext, rnd_tpl)
    #             if track_ext is not None
    #             else track
    #             for (track, _, _, track_ext),rnd_tpl in zip(tracks_with_id_chunks, random_traj_extension)
    #         ]
    #         # get new land_geom
    #         extent = climada.util.coordinates.latlon_bounds(
    #             np.concatenate([t.lat.values for t in tracks_with_id_chunks_extended]),
    #             np.concatenate([t.lon.values for t in tracks_with_id_chunks_extended]),
    #             buffer=0.1
    #         )
    #         extent = (extent[0], extent[2], extent[1], extent[3])
    #         land_geom = climada.util.coordinates.get_land_geometry(
    #             extent=extent, resolution=10
    #         )
    #         # on_land still True for id_chunk NA
    #         # extend id_chunk and get number of chunks
    #         tracks_list = tracks_with_id_chunks_extended
    #         no_chunks = [
    #             _track_ext_id_chunk(track, land_geom)
    #             for track in tracks_with_id_chunks_extended
    #         ]

    #     on_land_hist = np.repeat(np.array([False]), 9)
    #     on_land = on_land_hist
    #     pcen = np.arange(0, len(on_land))
    #     # expected values
    #     expected_id_chunk = np.repeat(0, len(on_land))
    #     expected_no_chunks_land = 0
    #     expected_no_chunks_sea = 0
    #     # create fake xarray with time, on_land and on_land_hist
    #     tc_track = dummy_track_builder({'on_land': on_land, 'on_land_hist': on_land_hist, 'central_pressure': pcen.copy()})
    #     # call _add_id_synth_chunks
    #     synth_track, no_chunks_sea, no_chunks_land, _ = tc_synth._add_id_synth_chunks_shift_init(tc_track)
    #     # check output
    #     self.assertEqual(no_chunks_land, expected_no_chunks_land)
    #     self.assertEqual(no_chunks_sea, expected_no_chunks_sea)
    #     np.testing.assert_array_equal(synth_track.id_chunk.data, expected_id_chunk)
    #     np.testing.assert_array_equal(synth_track.central_pressure.data, pcen)

class TestSynthDataFit(unittest.TestCase):

    def test_get_fit_order(self):
        """Test _get_fit_order"""
        # sample values
        pcen_vals = np.arange(880, 1000)
        pcen_pert = 15
        var_names = ['max_sustained_wind', 'radius_max_wind', "radius_oci"]

        # 1 for max_sustained_wind
        self.assertEqual(tc_synth._get_fit_order(pcen=pcen_vals, central_pressure_pert=pcen_pert, var_name=var_names[0]),
                         1)
        # 1 if less than 5 pcen values provided
        for i in range(5):
            self.assertEqual(
                tc_synth._get_fit_order(pcen=pcen_vals[:i], central_pressure_pert=pcen_pert, var_name='radius_max_wind'),
                1
            )
        # tuple if more than 5 values provided and covering enough bins
        self.assertIsInstance(tc_synth._get_fit_order(pcen=pcen_vals, central_pressure_pert=pcen_pert, var_name=var_names[1]),
                            tuple)
        # 1 if enough values but only covering a single bin
        self.assertEqual(
            tc_synth._get_fit_order(pcen=np.arange(999,1000,0.01), central_pressure_pert=pcen_pert, var_name='radius_max_wind'),
            1
        )
        # check number of bins is a expected - up to 4
        # range over which bins cover values: [pcen.min() - pcen_pert-1, pcen.max()+1]
        # hence max bin width:
        # max_bin_width = (pcen_vals.max() + 1 - (pcen_vals.min() -
        # pcen_pert-1))/4
        # TODO does not make sense
        # max_pcen = 1000
        # max_bin_width = (max_pcen + 1 )
        # for n_bin in np.arange(1,5):
        #     min_pcen = max_pcen + 
        #     max_pcen = pcen_vals.min() - pcen_pert + n_bin*max_bin_width -1
        #     print(max_pcen)
        #     print(tc_synth._get_fit_order(pcen=pcen_vals[pcen_vals < max_pcen], central_pressure_pert=pcen_pert, var_name='radius_max_wind'))




    def test_prepare_data_piecewise(self):
        """Test _prepare_data_piecewise"""
        # TODO
        x = _prepare_data_piecewise(np.arange(20), (0,5,12,20))

    def test_get_fit_single_phase(self):
        """Test _get_fit_single_phase"""

        # sample:
        pcen = np.concatenate([np.arange(1000,900,-5), np.arange(905,990,10)])
        lons = np.repeat([-80], len(pcen))
        lats = np.repeat([30], len(pcen))
        vmax = tc._estimate_vmax(np.repeat([np.nan], len(pcen)), lons, lats, pcen)
        rmax = tc.estimate_rmw(np.repeat([np.nan], len(pcen)), pcen)
        roci = tc.estimate_roci(np.repeat([np.nan], len(pcen)), pcen)
        tc_track = dummy_track_builder({
            'central_pressure': np.concatenate([np.arange(1000,900,-5), np.arange(905,990,10)]),
            'max_sustained_wind': vmax,
            'radius_max_wind': rmax,
            'radius_oci': roci
        })
        res = _get_fit_single_phase(tc_track, 15)
        # res['radius_max_wind']['fit'].predict(tc_synth._prepare_data_piecewise(pcen, res['radius_max_wind']['order']))



# Execute Tests
if __name__ == "__main__":
    TESTS = unittest.TestLoader().loadTestsFromTestCase(TestSynthExtIdChunks)
    # TESTS.addTests(unittest.TestLoader().loadTestsFromTestCase(TestSynth))
    # TESTS.addTests(unittest.TestLoader().loadTestsFromTestCase(TestSynthIdChunks))
    # TESTS.addTests(unittest.TestLoader().loadTestsFromTestCase(TestSynthExtIdChunks))
    unittest.TextTestRunner(verbosity=2).run(TESTS)<|MERGE_RESOLUTION|>--- conflicted
+++ resolved
@@ -41,7 +41,6 @@
 TEST_TRACK_DECAY_PENV_GT_PCEN = DATA_DIR.joinpath('1988021S12080_gen2.nc')
 TEST_TRACK_DECAY_PENV_GT_PCEN_HIST = DATA_DIR.joinpath('1988021S12080.nc')
 
-<<<<<<< HEAD
 def dummy_track_builder(vars_dict):
     """Create a simply tc track xarray using a dictionary of variables"""
     # on_land_hist = np.array([False, False, True, True, True, False, False])
@@ -101,8 +100,6 @@
     
     # check id chunk
     return tc_synth.check_id_chunk(id_chunk, sid="test", raise_error=False)
-=======
->>>>>>> aa0615f5
 
 class TestDecay(unittest.TestCase):
 

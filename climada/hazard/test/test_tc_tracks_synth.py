"""
This file is part of CLIMADA.

Copyright (C) 2017 ETH Zurich, CLIMADA contributors listed in AUTHORS.

CLIMADA is free software: you can redistribute it and/or modify it under the
terms of the GNU General Public License as published by the Free
Software Foundation, version 3.

CLIMADA is distributed in the hope that it will be useful, but WITHOUT ANY
WARRANTY; without even the implied warranty of MERCHANTABILITY or FITNESS FOR A
PARTICULAR PURPOSE.  See the GNU General Public License for more details.

You should have received a copy of the GNU General Public License along
with CLIMADA. If not, see <https://www.gnu.org/licenses/>.

---

Test tc_tracks_synth module.
"""

import array
import unittest
from pathlib import Path

import numpy as np
import xarray as xr

import climada.hazard.tc_tracks as tc
import climada.hazard.tc_tracks_synth as tc_synth
import climada.util.coordinates
from climada.util.constants import TC_ANDREW_FL
from climada.hazard.test import download_ibtracs


DATA_DIR = Path(__file__).parent.joinpath('data')
TEST_TRACK = DATA_DIR.joinpath("trac_brb_test.csv")
TEST_TRACK_SHORT = DATA_DIR.joinpath("trac_short_test.csv")
TEST_TRACK_DECAY_END_OCEAN = DATA_DIR.joinpath('1997018S11059_gen3.nc')
TEST_TRACK_DECAY_END_OCEAN_HIST = DATA_DIR.joinpath('1997018S11059.nc')
TEST_TRACK_DECAY_PENV_GT_PCEN = DATA_DIR.joinpath('1988021S12080_gen2.nc')
TEST_TRACK_DECAY_PENV_GT_PCEN_HIST = DATA_DIR.joinpath('1988021S12080.nc')

<<<<<<< HEAD
def dummy_track_builder(vars_dict):
    """Create a simply tc track xarray using a dictionary of variables"""
    # on_land_hist = np.array([False, False, True, True, True, False, False])
    # on_land = np.array([False, False, False, True, True, True, False])
    # expected_id_chunk = np.array([0, 0, 1, -1, -1, -1, 2])
    # time does not matter here but is needed as a coordinate, use 3h res
    if 'time' not in vars_dict:
      n_time = len(vars_dict[list(vars_dict.keys())[0]])
      time = np.arange(
        np.datetime64('2020-06-01'),
        np.datetime64('2020-06-01') + np.timedelta64(3, 'h')*n_time,
        np.timedelta64(3, 'h')
      )
    if 'time_step' not in vars_dict:
        vars_dict['time_step'] = np.repeat([3], n_time)
    if 'max_sustained_wind' not in vars_dict:
        vars_dict['max_sustained_wind'] = np.repeat([22.5], n_time)
    for v in vars_dict.keys():
        vars_dict[v] = ('time', vars_dict[v])
    tc_track = xr.Dataset(
      vars_dict,
      coords={
          'time': time
      }, attrs={
          'orig_event_flag': False,
          'max_sustained_wind_unit': 'kn',
          'sid': 'XXXX'
      }
    )
    return tc_track

def check_id_chunk_vs_on_land_synth(id_chunk, on_land_synth, idx_start_model, time_step_h=3):
    """Checks that id_chunk is compatible with on_land_synth and idx_start_model"""
    # ensure id_chunk is non-0 from idx_start_model onwards
    if np.flatnonzero(id_chunk)[0] != idx_start_model:
        return False
    # ensure id_chunk is non-0 from idx_start_model onwards
    if np.any(id_chunk == 0):
        last_zero = np.where(id_chunk == 0)[0][-1]
        if last_zero != idx_start_model - 1:
            return False
    elif idx_start_model != 0:
        return False
    min_n_ts = tc_synth.NEGLECT_LANDFALL_DURATION_HOUR/time_step_h
    # check long landfalls have negative id_chunk
    if np.any(np.diff(on_land_synth.astype(int)) == 1):
        for lf_start in np.where(np.diff(on_land_synth.astype(int)) == 1)[0]+1:
            if np.any(np.diff(on_land_synth[lf_start:].astype(int)) == -1):
                nts_lf = np.where(np.diff(on_land_synth[lf_start:].astype(int)) == -1)[0][0]+1
            else:
                nts_lf = on_land_synth.size - lf_start
            if nts_lf > min_n_ts:
                if np.any(id_chunk[lf_start:lf_start+nts_lf] > 0):
                    return False
    if np.any(np.logical_and(~on_land_synth, id_chunk < 0)):
        return False
    
    # check id chunk
    return tc_synth.check_id_chunk(id_chunk, sid="test", raise_error=False)
=======
>>>>>>> aa0615f5

class TestDecay(unittest.TestCase):

    @classmethod
    def setUpClass(cls):
        download_ibtracs()

    def test_apply_decay_no_landfall_pass(self):
        """Test _apply_land_decay with no historical tracks with landfall"""
        tc_track = tc.TCTracks.from_processed_ibtracs_csv(TEST_TRACK_SHORT)
        extent = tc_track.get_extent()
        land_geom = climada.util.coordinates.get_land_geometry(
            extent=extent, resolution=10
        )
        tc.track_land_params(tc_track.data[0], land_geom)
        tc_track.data[0]['orig_event_flag'] = False
        tc_ref = tc_track.data[0].copy()
        tc_synth._apply_land_decay(tc_track.data, dict(), dict(), land_geom)

        self.assertTrue(np.allclose(tc_track.data[0]['max_sustained_wind'].values,
                                    tc_ref['max_sustained_wind'].values))
        self.assertTrue(np.allclose(tc_track.data[0]['central_pressure'].values,
                                    tc_ref['central_pressure'].values))
        self.assertTrue(np.allclose(tc_track.data[0]['environmental_pressure'].values,
                                    tc_ref['environmental_pressure'].values))
        self.assertTrue(np.all(np.isnan(tc_track.data[0]['dist_since_lf'].values)))

    def test_apply_decay_pass(self):
        """Test _apply_land_decay against MATLAB reference."""
        v_rel = {
            4: 0.0038950967656296597,
            -1: 0.0038950967656296597,
            0: 0.0038950967656296597,
            1: 0.0038950967656296597,
            2: 0.0038950967656296597,
            3: 0.0038950967656296597,
            5: 0.0038950967656296597
        }

        p_rel = {
            4: (1.0499941, 0.007978940084158488),
            -1: (1.0499941, 0.007978940084158488),
            0: (1.0499941, 0.007978940084158488),
            1: (1.0499941, 0.007978940084158488),
            2: (1.0499941, 0.007978940084158488),
            3: (1.0499941, 0.007978940084158488),
            5: (1.0499941, 0.007978940084158488)
        }

        tc_track = tc.TCTracks.from_processed_ibtracs_csv(TC_ANDREW_FL)
        tc_track.data[0]['orig_event_flag'] = False
        extent = tc_track.get_extent()
        land_geom = climada.util.coordinates.get_land_geometry(
            extent=extent, resolution=10
        )
        tc.track_land_params(tc_track.data[0], land_geom)
        tc_synth._apply_land_decay(tc_track.data, v_rel, p_rel, land_geom,
                                   s_rel=True, check_plot=False)

        p_ref = np.array([
            1.010000000000000, 1.009000000000000, 1.008000000000000,
            1.006000000000000, 1.003000000000000, 1.002000000000000,
            1.001000000000000, 1.000000000000000, 1.000000000000000,
            1.001000000000000, 1.002000000000000, 1.005000000000000,
            1.007000000000000, 1.010000000000000, 1.010000000000000,
            1.010000000000000, 1.010000000000000, 1.010000000000000,
            1.010000000000000, 1.007000000000000, 1.004000000000000,
            1.000000000000000, 0.994000000000000, 0.981000000000000,
            0.969000000000000, 0.961000000000000, 0.947000000000000,
            0.933000000000000, 0.922000000000000, 0.930000000000000,
            0.937000000000000, 0.951000000000000, 0.947000000000000,
            0.943000000000000, 0.948000000000000, 0.946000000000000,
            0.941000000000000, 0.937000000000000, 0.955000000000000,
            0.9741457117, 0.99244068917, 1.00086729492, 1.00545853355,
            1.00818354609, 1.00941850023, 1.00986192053, 1.00998400565
        ]) * 1e3

        self.assertTrue(np.allclose(p_ref, tc_track.data[0]['central_pressure'].values))

        v_ref = np.array([
            0.250000000000000, 0.300000000000000, 0.300000000000000,
            0.350000000000000, 0.350000000000000, 0.400000000000000,
            0.450000000000000, 0.450000000000000, 0.450000000000000,
            0.450000000000000, 0.450000000000000, 0.450000000000000,
            0.450000000000000, 0.400000000000000, 0.400000000000000,
            0.400000000000000, 0.400000000000000, 0.450000000000000,
            0.450000000000000, 0.500000000000000, 0.500000000000000,
            0.550000000000000, 0.650000000000000, 0.800000000000000,
            0.950000000000000, 1.100000000000000, 1.300000000000000,
            1.450000000000000, 1.500000000000000, 1.250000000000000,
            1.300000000000000, 1.150000000000000, 1.150000000000000,
            1.150000000000000, 1.150000000000000, 1.200000000000000,
            1.250000000000000, 1.250000000000000, 1.200000000000000,
            0.9737967353, 0.687255951, 0.4994850556, 0.3551480462, 0.2270548036,
            0.1302099557, 0.0645385918, 0.0225325851
        ]) * 1e2

        self.assertTrue(np.allclose(v_ref, tc_track.data[0]['max_sustained_wind'].values))

        cat_ref = tc.set_category(tc_track.data[0]['max_sustained_wind'].values,
                                  tc_track.data[0].attrs['max_sustained_wind_unit'])
        self.assertEqual(cat_ref, tc_track.data[0].attrs['category'])

    def test_func_decay_p_pass(self):
        """Test decay function for pressure with its inverse."""
        s_coef = 1.05
        b_coef = 0.04
        x_val = np.arange(0, 100, 10)
        res = tc_synth._decay_p_function(s_coef, b_coef, x_val)
        b_coef_res = tc_synth._solve_decay_p_function(s_coef, res, x_val)

        self.assertTrue(np.allclose(b_coef_res[1:], np.ones((x_val.size - 1,)) * b_coef))
        self.assertTrue(np.isnan(b_coef_res[0]))

    def test_func_decay_v_pass(self):
        """Test decay function for wind with its inverse."""
        a_coef = 0.04
        x_val = np.arange(0, 100, 10)
        res = tc_synth._decay_v_function(a_coef, x_val)
        a_coef_res = tc_synth._solve_decay_v_function(res, x_val)

        self.assertTrue(np.allclose(a_coef_res[1:], np.ones((x_val.size - 1,)) * a_coef))
        self.assertTrue(np.isnan(a_coef_res[0]))

    def test_decay_ps_value(self):
        """Test the calculation of S in pressure decay."""
        on_land_idx = 5
        tr_ds = xr.Dataset()
        tr_ds.coords['time'] = ('time', np.arange(10))
        tr_ds['central_pressure'] = ('time', np.arange(10, 20))
        tr_ds['environmental_pressure'] = ('time', np.arange(20, 30))
        tr_ds['on_land'] = ('time', np.zeros((10,)).astype(bool))
        tr_ds.on_land[on_land_idx] = True
        p_landfall = 100

        res = tc_synth._calc_decay_ps_value(tr_ds, p_landfall, on_land_idx, s_rel=True)
        self.assertEqual(res, float(tr_ds['environmental_pressure'][on_land_idx] / p_landfall))
        res = tc_synth._calc_decay_ps_value(tr_ds, p_landfall, on_land_idx, s_rel=False)
        self.assertEqual(res, float(tr_ds['central_pressure'][on_land_idx] / p_landfall))

    def test_calc_decay_no_landfall_pass(self):
        """Test _calc_land_decay with no historical tracks with landfall"""
        tc_track = tc.TCTracks.from_processed_ibtracs_csv(TEST_TRACK_SHORT)
        expected_warning = 'only %s historical tracks were provided. ' % len(tc_track.data)
        extent = tc_track.get_extent()
        land_geom = climada.util.coordinates.get_land_geometry(
            extent=extent, resolution=10
        )
        tc.track_land_params(tc_track.data[0], land_geom)
        with self.assertLogs('climada.hazard.tc_tracks_synth', level='INFO') as cm:
            tc_synth._calc_land_decay(tc_track.data, land_geom)
        self.assertIn(expected_warning, cm.output[0])
        self.assertIn('No historical track with landfall.', cm.output[1])

    def test_calc_land_decay_pass(self):
        """Test _calc_land_decay with environmental pressure function."""
        tc_track = tc.TCTracks.from_processed_ibtracs_csv(TC_ANDREW_FL)
        extent = tc_track.get_extent()
        land_geom = climada.util.coordinates.get_land_geometry(
            extent=extent, resolution=10
        )
        tc.track_land_params(tc_track.data[0], land_geom)
        v_rel, p_rel = tc_synth._calc_land_decay(tc_track.data, land_geom)

        self.assertEqual(7, len(v_rel))
        for i, val in enumerate(v_rel.values()):
            self.assertAlmostEqual(val, 0.0038894834)
            self.assertTrue(i - 1 in v_rel.keys())

        self.assertEqual(7, len(p_rel))
        for i, val in enumerate(p_rel.values()):
            self.assertAlmostEqual(val[0], 1.0598491)
            self.assertAlmostEqual(val[1], 0.0041949237)
            self.assertTrue(i - 1 in p_rel.keys())

    def test_decay_values_andrew_pass(self):
        """Test _decay_values with central pressure function."""
        tc_track = tc.TCTracks.from_processed_ibtracs_csv(TC_ANDREW_FL)
        s_rel = False
        extent = tc_track.get_extent()
        land_geom = climada.util.coordinates.get_land_geometry(
            extent=extent, resolution=10
        )
        tc.track_land_params(tc_track.data[0], land_geom)
        v_lf, p_lf, x_val = tc_synth._decay_values(tc_track.data[0], land_geom, s_rel)

        ss_category = 4
        s_cell_1 = 1 * [1.0149413347244263]
        s_cell_2 = 8 * [1.047120451927185]
        s_cell = s_cell_1 + s_cell_2
        p_vs_lf_time_relative = [
            1.0149413020277482, 1.018848167539267, 1.037696335078534,
            1.0418848167539267, 1.043979057591623, 1.0450261780104713,
            1.0460732984293193, 1.0471204188481675, 1.0471204188481675
        ]

        self.assertEqual(list(p_lf.keys()), [ss_category])
        self.assertEqual(p_lf[ss_category][0], array.array('f', s_cell))
        self.assertEqual(p_lf[ss_category][1], array.array('f', p_vs_lf_time_relative))

        v_vs_lf_time_relative = [
            0.8846153846153846, 0.6666666666666666, 0.4166666666666667,
            0.2916666666666667, 0.250000000000000, 0.250000000000000,
            0.20833333333333334, 0.16666666666666666, 0.16666666666666666
        ]
        self.assertEqual(list(v_lf.keys()), [ss_category])
        self.assertEqual(v_lf[ss_category], array.array('f', v_vs_lf_time_relative))

        x_val_ref = np.array([
            95.9512939453125, 53.624916076660156, 143.09530639648438,
            225.0262908935547, 312.5832824707031, 427.43109130859375,
            570.1857299804688, 750.3827514648438, 1020.5431518554688
        ])
        self.assertEqual(list(x_val.keys()), [ss_category])
        self.assertTrue(np.allclose(x_val[ss_category], x_val_ref))

    def test_decay_calc_coeff(self):
        """Test _decay_calc_coeff against MATLAB"""
        x_val = {
            4: np.array([
                53.57314960249573, 142.97903059281566, 224.76733726289183,
                312.14621544207563, 426.6757021862584, 568.9358305779094,
                748.3713215157885, 1016.9904230811956
            ])
        }

        v_lf = {
            4: np.array([
                0.6666666666666666, 0.4166666666666667, 0.2916666666666667,
                0.250000000000000, 0.250000000000000, 0.20833333333333334,
                0.16666666666666666, 0.16666666666666666
            ])
        }

        p_lf = {
            4: (8 * [1.0471204188481675],
                np.array([
                    1.018848167539267, 1.037696335078534, 1.0418848167539267,
                    1.043979057591623, 1.0450261780104713, 1.0460732984293193,
                    1.0471204188481675, 1.0471204188481675
                ])
            )
        }

        v_rel, p_rel = tc_synth._decay_calc_coeff(x_val, v_lf, p_lf)

        for i, val in enumerate(v_rel.values()):
            self.assertAlmostEqual(val, 0.004222091151737)
            self.assertTrue(i - 1 in v_rel.keys())

        for i, val in enumerate(p_rel.values()):
            self.assertAlmostEqual(val[0], 1.047120418848168)
            self.assertAlmostEqual(val[1], 0.008871782287614)
            self.assertTrue(i - 1 in v_rel.keys())

    def test_wrong_decay_pass(self):
        """Test decay not implemented when coefficient < 1"""
        track = tc.TCTracks.from_ibtracs_netcdf(provider='usa', storm_id='1975178N28281')

        track_gen = track.data[0]
        track_gen['lat'] = np.array([
            28.20340431, 28.7915261, 29.38642458, 29.97836984, 30.56844404,
            31.16265292, 31.74820301, 32.34449825, 32.92261894, 33.47430891,
            34.01492525, 34.56789399, 35.08810845, 35.55965893, 35.94835174,
            36.29355848, 36.45379561, 36.32473812, 36.07552209, 35.92224784,
            35.84144186, 35.78298537, 35.86090718, 36.02440372, 36.37555559,
            37.06207765, 37.73197352, 37.97524273, 38.05560287, 38.21901208,
            38.31486156, 38.30813367, 38.28481808, 38.28410366, 38.25894812,
            38.20583372, 38.22741099, 38.39970022, 38.68367797, 39.08329904,
            39.41434629, 39.424984, 39.31327716, 39.30336335, 39.31714429,
            39.27031932, 39.30848775, 39.48759833, 39.73326595, 39.96187967,
            40.26954226, 40.76882202, 41.40398607, 41.93809726, 42.60395785,
            43.57074792, 44.63816143, 45.61450458, 46.68528511, 47.89209365,
            49.15580502
        ])
        track_gen['lon'] = np.array([
            -79.20514075, -79.25243311, -79.28393082, -79.32324646,
            -79.36668585, -79.41495519, -79.45198688, -79.40580325,
            -79.34965443, -79.36938122, -79.30294825, -79.06809546,
            -78.70281969, -78.29418936, -77.82170609, -77.30034709,
            -76.79004969, -76.37038827, -75.98641014, -75.58383356,
            -75.18310414, -74.7974524, -74.3797645, -73.86393572, -73.37910948,
            -73.01059003, -72.77051313, -72.68011328, -72.66864779,
            -72.62579773, -72.56307717, -72.46607618, -72.35871353,
            -72.31120649, -72.15537583, -71.75577051, -71.25287498,
            -70.75527907, -70.34788946, -70.17518421, -70.04446577,
            -69.76582749, -69.44372386, -69.15881376, -68.84351922,
            -68.47890287, -68.04184565, -67.53541437, -66.94008642,
            -66.25596075, -65.53496635, -64.83491802, -64.12962685,
            -63.54118808, -62.72934383, -61.34915091, -59.72580755,
            -58.24404252, -56.71972992, -55.0809336, -53.31524758
        ])

        v_rel = {
            1: 0.002249541544102336,
            -1: 0.00046889526284203036,
            2: 0.002649273787364977,
            0: 0.0016426186150461349,
            3: 0.00246400811445618,
            5: 0.0030442198547309075,
            4: 0.002346537842810565,
        }
        p_rel = {
            1: (1.028420239620591, 0.003174733355067952),
            -1: (1.0046803184177564, 0.0007997633912500546),
            2: (1.0498749735343516, 0.0034665588904747515),
            0: (1.0140127424090262, 0.002131858515233042),
            3: (1.0619445995372885, 0.003467268426139696),
            5: (1.0894914184297835, 0.004315034379018768),
            4: (1.0714354641894077, 0.002783787561718677),
        }
        track_gen.attrs['orig_event_flag'] = False

        cp_ref = np.array([1012., 1012.])
        single_track = tc.TCTracks([track_gen])
        extent = single_track.get_extent()
        land_geom = climada.util.coordinates.get_land_geometry(
            extent=extent, resolution=10
        )
        track_res = tc_synth._apply_decay_coeffs(track_gen, v_rel, p_rel, land_geom, True)
        self.assertTrue(np.array_equal(cp_ref, track_res['central_pressure'][9:11]))

    def test_decay_end_ocean(self):
        """Test decay is applied after landfall if the track ends over the ocean"""
        # this track was generated without applying landfall decay
        # (i.e. with decay=False in tc_synth.calc_perturbed_trajectories)
        tracks_synth_nodecay_example = tc.TCTracks.from_netcdf(TEST_TRACK_DECAY_END_OCEAN)

        # apply landfall decay
        extent = tracks_synth_nodecay_example.get_extent()
        land_geom = climada.util.coordinates.get_land_geometry(
            extent=extent, resolution=10
        )
        tracks_synth_nodecay_example.data = tc_synth._apply_land_decay(
            tracks_synth_nodecay_example.data,
            tc_synth.LANDFALL_DECAY_V,
            tc_synth.LANDFALL_DECAY_P,
            land_geom)
        track = tracks_synth_nodecay_example.data[0]

        # read its corresponding historical track
        track_hist = tc.TCTracks.from_netcdf(TEST_TRACK_DECAY_END_OCEAN_HIST)
        track_hist = track_hist.data[0]

        # Part 1: is landfall applied after going back to the ocean?
        # get that last strip over the ocean
        lf_idx = tc._get_landfall_idx(track)
        last_lf_idx = lf_idx[-1][1]
        # only suitable if track ends over the ocean
        self.assertTrue(last_lf_idx < track['time'].size-2,
                         'This test should be re-written, data not suitable')
        # check pressure and wind values
        p_hist_end = track_hist['central_pressure'].values[last_lf_idx:]
        p_synth_end = track['central_pressure'].values[last_lf_idx:]
        self.assertTrue(np.all(p_synth_end > p_hist_end))
        v_hist_end = track_hist['max_sustained_wind'].values[last_lf_idx:]
        v_synth_end = track['max_sustained_wind'].values[last_lf_idx:]
        self.assertTrue(np.all(v_synth_end < v_hist_end))

        # Part 2: is landfall applied in all landfalls?
        p_hist_lf = np.concatenate([track_hist['central_pressure'].values[lfs:lfe]
                                    for lfs,lfe in zip(*lf_idx)])
        p_synth_lf = np.concatenate([track['central_pressure'].values[lfs:lfe]
                                     for lfs,lfe in zip(*lf_idx)])
        v_hist_lf = np.concatenate([track_hist['max_sustained_wind'].values[lfs:lfe]
                                    for lfs,lfe in zip(*lf_idx)])
        v_synth_lf = np.concatenate([track['max_sustained_wind'].values[lfs:lfe]
                                     for lfs,lfe in zip(*lf_idx)])
        self.assertTrue(np.all(p_synth_lf > p_hist_lf))
        self.assertTrue(np.all(v_synth_lf < v_hist_lf))
        self.assertTrue(np.all(track['central_pressure'].values <= track['environmental_pressure'].values))

    def test_decay_penv_gt_pcen(self):
        """Test decay is applied if penv at end of landfall < pcen just before landfall"""
        # this track was generated without applying landfall decay
        # (i.e. with decay=False in tc_synth.calc_perturbed_trajectories)
        tracks_synth_nodecay_example = tc.TCTracks.from_netcdf(TEST_TRACK_DECAY_PENV_GT_PCEN)

        # apply landfall decay
        extent = tracks_synth_nodecay_example.get_extent()
        land_geom = climada.util.coordinates.get_land_geometry(
            extent=extent, resolution=10
        )
        tracks_synth_nodecay_example.data = tc_synth._apply_land_decay(
            tracks_synth_nodecay_example.data,
            tc_synth.LANDFALL_DECAY_V,
            tc_synth.LANDFALL_DECAY_P,
            land_geom)
        track = tracks_synth_nodecay_example.data[0]

        # read its corresponding historical track
        track_hist = tc.TCTracks.from_netcdf(TEST_TRACK_DECAY_PENV_GT_PCEN_HIST)
        track_hist = track_hist.data[0]

        # Part 1: is landfall applied after going back to the ocean?
        # get that last strip over the ocean
        lf_idx = tc._get_landfall_idx(track)
        start_lf_idx, end_lf_idx = lf_idx[0][0], lf_idx[1][0]

        # check pressure and wind values
        p_hist_end = track_hist['central_pressure'].values[end_lf_idx:]
        p_synth_end = track['central_pressure'].values[end_lf_idx:]
        self.assertTrue(np.all(p_synth_end > p_hist_end))
        v_hist_end = track_hist['max_sustained_wind'].values[end_lf_idx:]
        v_synth_end = track['max_sustained_wind'].values[end_lf_idx:]
        self.assertTrue(np.all(v_synth_end < v_hist_end))

        # Part 2: is landfall applied in all landfalls?

        # central pressure
        p_hist_lf = track_hist['central_pressure'].values[start_lf_idx:end_lf_idx]
        p_synth_lf = track['central_pressure'].values[start_lf_idx:end_lf_idx]
        # central pressure should be higher in synth than hist; unless it was set to p_env
        self.assertTrue(np.all(
            np.logical_or(p_synth_lf > p_hist_lf,
                          p_synth_lf == track['environmental_pressure'].values[start_lf_idx:end_lf_idx])
            ))
        # but for this track is should be higher towards the end
        self.assertTrue(np.any(p_synth_lf > p_hist_lf))
        self.assertTrue(np.all(p_synth_lf >= p_hist_lf))

        # wind speed
        v_hist_lf = track_hist['max_sustained_wind'].values[start_lf_idx:end_lf_idx]
        v_synth_lf = track['max_sustained_wind'].values[start_lf_idx:end_lf_idx]
        # wind should decrease over time for that landfall
        v_before_lf = track_hist['max_sustained_wind'].values[start_lf_idx-1]
        self.assertTrue(np.all(v_synth_lf[1:] < v_before_lf))
        # and wind speed should be lower in synth than hist at the end of and after this landfall
        self.assertTrue(np.all(
            track['max_sustained_wind'].values[end_lf_idx:] < track_hist['max_sustained_wind'].values[end_lf_idx:]
            ))
        # finally, central minus env pressure cannot increase during this landfall
        p_env_lf = track['central_pressure'].values[start_lf_idx:end_lf_idx]
        self.assertTrue(np.all(np.diff(p_env_lf - p_synth_lf) <= 0))

class TestSynth(unittest.TestCase):

    @classmethod
    def setUpClass(cls):
        download_ibtracs()

    def test_angle_funs_pass(self):
        """Test functions used by random walk code"""
        self.assertAlmostEqual(tc_synth._get_bearing_angle(np.array([15, 20]),
                                                           np.array([0, 0]))[0], 90.0)
        self.assertAlmostEqual(tc_synth._get_bearing_angle(np.array([20, 20]),
                                                           np.array([0, 5]))[0], 0.0)
        self.assertAlmostEqual(tc_synth._get_bearing_angle(np.array([0, 0.00001]),
                                                           np.array([0, 0.00001]))[0], 45)
        pt_north = tc_synth._get_destination_points(0, 0, 0, 1)
        self.assertAlmostEqual(pt_north[0], 0.0)
        self.assertAlmostEqual(pt_north[1], 1.0)
        pt_west = tc_synth._get_destination_points(0, 0, -90, 3)
        self.assertAlmostEqual(pt_west[0], -3.0)
        self.assertAlmostEqual(pt_west[1], 0.0)
        pt_test = tc_synth._get_destination_points(8.523224, 47.371102,
                                                   151.14161003, 52.80812463)
        self.assertAlmostEqual(pt_test[0], 31.144113)
        self.assertAlmostEqual(pt_test[1], -1.590347)

    def test_random_no_landfall_pass(self):
        """Test calc_perturbed_trajectories with decay and no historical tracks with landfall"""
        tc_track = tc.TCTracks.from_processed_ibtracs_csv(TEST_TRACK_SHORT)
        expected_warning = 'only %s historical tracks were provided. ' % len(tc_track.data)
        with self.assertLogs('climada.hazard.tc_tracks_synth', level='INFO') as cm:
            tc_track.calc_perturbed_trajectories(use_global_decay_params=False, adjust_intensity='legacy_decay')
        self.assertIn(expected_warning, cm.output[2])
        self.assertIn('No historical track with landfall.', cm.output[3])

    def test_random_walk_ref_pass(self):
        """Test against MATLAB reference."""
        tc_track = tc.TCTracks.from_processed_ibtracs_csv(TEST_TRACK_SHORT)
        nb_synth_tracks = 2
        tc_track.calc_perturbed_trajectories(nb_synth_tracks=nb_synth_tracks, seed=25, decay=False, decay_ddirection_hourly=0)

        self.assertEqual(len(tc_track.data), nb_synth_tracks + 1)

        self.assertFalse(tc_track.data[1].attrs['orig_event_flag'])
        self.assertEqual(tc_track.data[1].attrs['name'], '1951239N12334_gen1')
        self.assertEqual(tc_track.data[1].attrs['id_no'], 1.951239012334010e+12)
        self.assertAlmostEqual(tc_track.data[1]['lon'][0].values, -25.0448138)
        self.assertAlmostEqual(tc_track.data[1]['lon'][1].values, -25.74439739)
        self.assertAlmostEqual(tc_track.data[1]['lon'][2].values, -26.54491644)
        self.assertAlmostEqual(tc_track.data[1]['lon'][3].values, -27.73156829)
        self.assertAlmostEqual(tc_track.data[1]['lon'][4].values, -28.63175987)
        self.assertAlmostEqual(tc_track.data[1]['lon'][8].values, -34.05293373)

        self.assertAlmostEqual(tc_track.data[1]['lat'][0].values, 11.96825841)
        self.assertAlmostEqual(tc_track.data[1]['lat'][4].values, 11.86769405)
        self.assertAlmostEqual(tc_track.data[1]['lat'][5].values, 11.84378139)
        self.assertAlmostEqual(tc_track.data[1]['lat'][6].values, 11.85957282)
        self.assertAlmostEqual(tc_track.data[1]['lat'][7].values, 11.84555291)
        self.assertAlmostEqual(tc_track.data[1]['lat'][8].values, 11.8065998)

        self.assertFalse(tc_track.data[2].attrs['orig_event_flag'])
        self.assertEqual(tc_track.data[2].attrs['name'], '1951239N12334_gen2')
        self.assertAlmostEqual(tc_track.data[2].attrs['id_no'], 1.951239012334020e+12)
        self.assertAlmostEqual(tc_track.data[2]['lon'][0].values, -25.47658461)
        self.assertAlmostEqual(tc_track.data[2]['lon'][3].values, -28.08465841)
        self.assertAlmostEqual(tc_track.data[2]['lon'][4].values, -28.85901852)
        self.assertAlmostEqual(tc_track.data[2]['lon'][8].values, -33.62144837)

        self.assertAlmostEqual(tc_track.data[2]['lat'][0].values, 11.82886685)
        self.assertAlmostEqual(tc_track.data[2]['lat'][6].values, 11.71068012)
        self.assertAlmostEqual(tc_track.data[2]['lat'][7].values, 11.69832976)
        self.assertAlmostEqual(tc_track.data[2]['lat'][8].values, 11.64145734)

    def test_random_walk_decay_pass(self):
        """Test land decay is called from calc_perturbed_trajectories."""
        assert TC_ANDREW_FL.is_file()
        tc_track = tc.TCTracks.from_processed_ibtracs_csv(TC_ANDREW_FL)
        nb_synth_tracks = 2
        # should work if using global parameters
        with self.assertLogs('climada.hazard.tc_tracks_synth', level='DEBUG') as cm0:
            tc_track.calc_perturbed_trajectories(nb_synth_tracks=nb_synth_tracks, seed=25, decay=True,
                                                 use_global_decay_params=True)
        self.assertEqual(len(cm0), 2)
        self.assertEqual(tc_track.size, 3)
        # but alert the user otherwise
        tc_track = tc.TCTracks.from_processed_ibtracs_csv(TC_ANDREW_FL)
        with self.assertLogs('climada.hazard.tc_tracks_synth', level='DEBUG') as cm:
            tc_track.calc_perturbed_trajectories(nb_synth_tracks=nb_synth_tracks, seed=25, adjust_intensity='legacy_decay',
                                                 use_global_decay_params=False)
        self.assertIn('No historical track of category Tropical Depression '
                      'with landfall.', cm.output[5])
        self.assertIn('Decay parameters from category Hurricane Cat. 4 taken.',
                      cm.output[6])
        self.assertIn('No historical track of category Hurricane Cat. 1 with '
                      'landfall.', cm.output[7])
        self.assertIn('Decay parameters from category Hurricane Cat. 4 taken.',
                      cm.output[8])
        self.assertIn('No historical track of category Hurricane Cat. 3 with '
                      'landfall. Decay parameters from category Hurricane Cat. '
                      '4 taken.', cm.output[9])
        self.assertIn('No historical track of category Hurricane Cat. 5 with '
                      'landfall.', cm.output[10])

    def test_random_walk_identical_pass(self):
        """Test 0 perturbation leads to identical tracks."""
        tc_track = tc.TCTracks.from_processed_ibtracs_csv(TC_ANDREW_FL)
        nb_synth_tracks = 2
        tc_track.calc_perturbed_trajectories(nb_synth_tracks=nb_synth_tracks,
                                  max_shift_ini=0, max_dspeed_rel=0, max_ddirection=0, decay=False)
        orig_track = tc_track.data[0]
        for syn_track in tc_track.data[1:]:
            np.testing.assert_allclose(orig_track['lon'].values, syn_track['lon'].values, atol=1e-4)
            np.testing.assert_allclose(orig_track['lat'].values, syn_track['lat'].values, atol=1e-4)
            for varname in ["time", "time_step", "radius_max_wind", "max_sustained_wind",
                            "central_pressure", "environmental_pressure"]:
                np.testing.assert_array_equal(orig_track[varname].values,
                                              syn_track[varname].values)

    def test_random_walk_single_point(self):
        found = False
        for year in range(1951, 1981):
            tc_track = tc.TCTracks.from_ibtracs_netcdf(provider='usa',
                                         year_range=(year,year),
                                         discard_single_points=False)
            singlept = np.where([x['time'].size == 1 for x in tc_track.data])[0]
            found = len(singlept) > 0
            if found:
                # found a case with a single-point track, keep max three tracks for efficiency
                tc_track.data = tc_track.data[max(0, singlept[0]-1):singlept[0]+2]
                n_tr = tc_track.size
                tc_track.equal_timestep()
                tc_track.calc_perturbed_trajectories(nb_synth_tracks=2)
                self.assertEqual((2+1)*n_tr, tc_track.size)
                break
        self.assertTrue(found)

    def test_cutoff_tracks(self):
        tc_track = tc.TCTracks.from_ibtracs_netcdf(storm_id='1986226N30276')
        tc_track.equal_timestep()
        with self.assertLogs('climada.hazard.tc_tracks_synth', level='DEBUG') as cm:
            tc_track.calc_perturbed_trajectories(nb_synth_tracks=25,
                                                 adjust_intensity='none',
                                                 decay_ddirection_hourly=0)
        self.assertIn('The following generated synthetic tracks moved beyond '
                      'the range of [-70, 70] degrees latitude', cm.output[3])

class TestSynthIdChunks(unittest.TestCase):
    def test_add_id_synth_chunks_nolf(self):
        """Test _add_id_synth_chunks_shift_init for idealized case without any landfall"""
        on_land_hist = np.repeat(np.array([False]), 9)
        on_land = on_land_hist
        pcen = np.arange(0, len(on_land))
        # expected values
        expected_id_chunk = np.repeat(0, len(on_land))
        expected_no_chunks_land = 0
        expected_no_chunks_sea = 0
        # create fake xarray with time, on_land and on_land_hist
        tc_track = dummy_track_builder({'on_land': on_land, 'on_land_hist': on_land_hist, 'central_pressure': pcen.copy()})
        # call _add_id_synth_chunks
        synth_track, no_chunks_sea, no_chunks_land, _ = tc_synth._add_id_synth_chunks_shift_init(tc_track)
        # check output
        self.assertEqual(no_chunks_land, expected_no_chunks_land)
        self.assertEqual(no_chunks_sea, expected_no_chunks_sea)
        np.testing.assert_array_equal(synth_track.id_chunk.data, expected_id_chunk)
        np.testing.assert_array_equal(synth_track.central_pressure.data, pcen)

    def test_add_id_synth_chunks_all_equal(self):
        """Test _add_id_synth_chunks_shift_init for idealized case without difference in landfall"""
        on_land_hist = np.array([False, False, False, False, True, True, True, False, False])
        on_land = on_land_hist.copy()
        pcen = np.arange(0, len(on_land))
        # expected values
        expected_id_chunk = np.repeat(0, len(on_land))
        expected_no_chunks_land = 0
        expected_no_chunks_sea = 0
        # create fake xarray with time, on_land and on_land_hist
        tc_track = dummy_track_builder({'on_land': on_land, 'on_land_hist': on_land_hist, 'central_pressure': pcen.copy()})
        # call _add_id_synth_chunks
        synth_track, no_chunks_sea, no_chunks_land, _ = tc_synth._add_id_synth_chunks_shift_init(
            tc_track, time_step_h=3
        )
        # check output
        self.assertEqual(synth_track.drop_vars('id_chunk'), tc_track.drop_vars)
        self.assertEqual(no_chunks_land, expected_no_chunks_land)
        self.assertEqual(no_chunks_sea, expected_no_chunks_sea)
        np.testing.assert_array_equal(synth_track.id_chunk.data, expected_id_chunk)
        np.testing.assert_array_equal(synth_track.central_pressure.data, pcen)

    def test_add_id_synth_chunks_short_lf(self):
        """Test _add_id_synth_chunks_shift_init for idealized case with short landfall (no
        correction applied"""
        on_land_hist = np.array([False, False, False, False, True, True, False, False, False])
        on_land = np.array([False, False, False, False, False, True, True, False, False])
        pcen = np.arange(0, len(on_land))
        # expected values
        expected_id_chunk = np.repeat(0, len(on_land))
        expected_no_chunks_land = 0
        expected_no_chunks_sea = 0
        # create fake xarray with time, on_land and on_land_hist
        tc_track = dummy_track_builder({'on_land': on_land, 'on_land_hist': on_land_hist, 'central_pressure': pcen.copy()})
        # call _add_id_synth_chunks
        synth_track, no_chunks_sea, no_chunks_land, _ = tc_synth._add_id_synth_chunks_shift_init(
            tc_track, 3
        )
        # check output
        self.assertEqual(synth_track.drop_vars('id_chunk'), tc_track)
        self.assertEqual(no_chunks_land, expected_no_chunks_land)
        self.assertEqual(no_chunks_sea, expected_no_chunks_sea)
        np.testing.assert_array_equal(synth_track.id_chunk.data, expected_id_chunk)
        np.testing.assert_array_equal(synth_track.central_pressure.data, pcen)

    def test_add_id_synth_chunks_start_over_land(self):
        """Test _add_id_synth_chunks_shift_init for track starting over land"""
        on_land_hist = np.array([True, True, False, False, True, True, False, False])
        on_land_hist2 = np.array([False, False, False, False, True, True, False, False])
        on_land = np.array([True, False, False, False, True, True, True, False])
        pcen = np.arange(0, len(on_land))
        # expected values
        expected_id_chunk = np.array([0, 0, 0, 1, -1, -1, -1, 2])
        expected_no_chunks_land = 1
        expected_no_chunks_sea = 1
        # fist case: shifted backward
        expected_pcen = np.append(pcen[1:], pcen[-1])
        # second case: shifted forward
        expected_pcen2 = np.append(pcen[0], pcen[:-1])
        # create fake xarray with time, on_land and on_land_hist
        tc_track = dummy_track_builder({'on_land': on_land, 'on_land_hist': on_land_hist, 'central_pressure': pcen.copy()})
        tc_track2 = dummy_track_builder({'on_land': on_land, 'on_land_hist': on_land_hist2, 'central_pressure': pcen.copy()})
        # call _add_id_synth_chunks
        synth_track, no_chunks_sea, no_chunks_land, _ = tc_synth._add_id_synth_chunks_shift_init(
            tc_track, 3
        )
        synth_track2, no_chunks_sea2, no_chunks_land2, _ = tc_synth._add_id_synth_chunks_shift_init(tc_track2, 3)
        # check output
        self.assertEqual(no_chunks_land, expected_no_chunks_land)
        self.assertEqual(no_chunks_sea, expected_no_chunks_sea)
        self.assertEqual(no_chunks_land2, expected_no_chunks_land)
        self.assertEqual(no_chunks_sea2, expected_no_chunks_sea)
        np.testing.assert_array_equal(synth_track.id_chunk.data, expected_id_chunk)
        np.testing.assert_array_equal(synth_track2.id_chunk.data, expected_id_chunk)
        np.testing.assert_array_equal(synth_track.central_pressure.data, expected_pcen)
        np.testing.assert_array_equal(synth_track2.central_pressure.data, expected_pcen2)

    def test_add_id_synth_chunks_typical(self):
        """Test _add_id_synth_chunks_shift_init for idealized cases"""
        on_land_hist = np.array([False, False, True, True, True, False, False])
        on_land = np.array([False, False, False, True, True, True, False])
        pcen = np.arange(0, len(on_land))
        # expected values
        expected_id_chunk = np.array([0, 1, 1, -1, -1, -1, 2])
        expected_no_chunks_land = 1
        expected_no_chunks_sea = 2
        # create fake xarray with time, on_land and on_land_hist
        tc_track = dummy_track_builder({'on_land': on_land, 'on_land_hist': on_land_hist, 'central_pressure': pcen.copy()})
        # call _add_id_synth_chunks
        synth_track, no_chunks_sea, no_chunks_land, _ = tc_synth._add_id_synth_chunks_shift_init(tc_track, 3)
        # check output
        self.assertEqual(no_chunks_land, expected_no_chunks_land)
        self.assertEqual(no_chunks_sea, expected_no_chunks_sea)
        np.testing.assert_array_equal(synth_track.id_chunk.data, expected_id_chunk)
        np.testing.assert_array_equal(synth_track.central_pressure.data, pcen)

    def test_add_id_synth_chunks_complex(self):
        """Test _add_id_synth_chunks_shift_init for idealized cases"""
        on_land_hist = np.array([True, True, False, False, True, True, True, False, False])
        on_land = np.array([True, False, False, False, False, True, True, True, False])
        pcen = np.arange(0, len(on_land))
        # expected values
        expected_id_chunk = np.array([0, 0, 0, 0, 1, -1, -1, -1, 2])
        expected_no_chunks_land = 1
        expected_no_chunks_sea = 2
        expected_pcen = np.append(pcen[1:], pcen[-1])
        # create fake xarray with time, on_land and on_land_hist
        tc_track = dummy_track_builder({'on_land': on_land, 'on_land_hist': on_land_hist, 'central_pressure': pcen.copy()})
        # call _add_id_synth_chunks
        synth_track, no_chunks_sea, no_chunks_land, _ = tc_synth._add_id_synth_chunks_shift_init(tc_track)
        # check output
        self.assertEqual(no_chunks_land, expected_no_chunks_land)
        self.assertEqual(no_chunks_sea, expected_no_chunks_sea)
        np.testing.assert_array_equal(synth_track.id_chunk.data, expected_id_chunk)
        np.testing.assert_array_equal(synth_track.central_pressure.data, expected_pcen)

class TestSynthExtIdChunks(unittest.TestCase):
    def test_get_shift_idx_start_wo_transition_both(self):
        """Test _get_shift_idx_start for idealized case without any landfall"""
        # case without any landfall
        on_land_hist = np.repeat([False], 10)
        on_land_synth = np.repeat([False], 10)
        shift_first_sea, idx_start_model = tc_synth._get_shift_idx_start(on_land_hist, on_land_synth, 3)
        self.assertEqual(shift_first_sea, 0)
        self.assertEqual(idx_start_model, 10)

        # case fully over land: cannot deal with
        # on_land_hist = np.repeat([True], 10)
        # on_land_synth = np.repeat([True], 10)
        # shift_first_sea, idx_start_model = tc_synth._get_shift_idx_start(on_land_hist, on_land_synth, 3)
        # self.assertEqual(shift_first_sea, 0)
        # self.assertEqual(idx_start_model, 10)

    def test_get_shift_idx_start_ocean_both(self):
        """Test _get_shift_idx_start for idealized case with hist and synth
        tracks starting over the ocean"""
        # at a 3h res, idx_start_model is one timestep before first hist
        # landfall (or at synth landfall)

        # case with same landfalls
        on_land_hist = np.array([False, False, False, True, True, True, False, False, True])
        on_land_synth = on_land_hist
        shift_first_sea, idx_start_model = tc_synth._get_shift_idx_start(on_land_hist, on_land_synth, 3)
        self.assertEqual(shift_first_sea, 0)
        # modelling one timestep before hist LF
        self.assertEqual(idx_start_model, 2)


        # Synth LF before Hist LF: no shift, model from synth LF
        on_land_hist = np.array([False, False, False, True, True, True, False, False, True])
        on_land_synth = np.array([False, False, True, True, True, True, False, False, True])
        shift_first_sea, idx_start_model = tc_synth._get_shift_idx_start(on_land_hist, on_land_synth, 3)
        self.assertEqual(shift_first_sea, 0)
        self.assertEqual(idx_start_model, 2)
        # check if id_chunk would match as well
        pcen = np.arange(on_land_hist.size)
        tc_track = dummy_track_builder({'on_land': on_land_synth, 'on_land_hist': on_land_hist, 'central_pressure': pcen.copy()})
        tc_track_new, _, _, track_end_shift = tc_synth._add_id_synth_chunks_shift_init(
            tc_track, 3
        )
        self.assertTrue(check_id_chunk_vs_on_land_synth(tc_track_new['id_chunk'].values, on_land_synth, idx_start_model))
        self.assertIsNone(track_end_shift)

        # Hist LF before Synth LF: no shift, model from hist LF minus 4h
        on_land_hist = np.array([False, False, True, True, True, True, False, False, True])
        on_land_synth = np.array([False, False, False, True, True, True, False, False, True])
        shift_first_sea, idx_start_model = tc_synth._get_shift_idx_start(on_land_hist, on_land_synth, 3)
        self.assertEqual(shift_first_sea, 0)
        self.assertEqual(idx_start_model, 1)
        # check if id_chunk would match as well
        pcen = np.arange(on_land_hist.size)
        tc_track = dummy_track_builder({'on_land': on_land_synth, 'on_land_hist': on_land_hist, 'central_pressure': pcen.copy()})
        tc_track_new, _, _, track_end_shift = tc_synth._add_id_synth_chunks_shift_init(
            tc_track, 3
        )
        self.assertTrue(check_id_chunk_vs_on_land_synth(tc_track_new['id_chunk'].values, on_land_synth, idx_start_model))
        self.assertIsNone(track_end_shift)
    
    def test_get_shift_idx_start_land_hist(self):
        """Test _get_shift_idx_start for idealized case with hist starting over land"""
        
        # case 1a i: synth reaches land soonish and moves back to sea thereafter
        on_land_hist = np.array([True, True, False, False, True, True, False, False, True])
        on_land_synth = np.array([False, False, True, False, False, False, False, True, False])
        shift_first_sea, idx_start_model = tc_synth._get_shift_idx_start(on_land_hist, on_land_synth, 3)
        # shift by +1 (End of LF: index 2 of on_land_hist to index 3 of on_land_synth)
        self.assertEqual(shift_first_sea, 1)
        # modelling 4h i.e. one timestep before hist LF, that is, index 4 + 1 (shift) - 1 (4h) = 4
        self.assertEqual(idx_start_model, 4)
        # check if id_chunk would match as well
        pcen = np.arange(on_land_hist.size)
        tc_track = dummy_track_builder({'on_land': on_land_synth, 'on_land_hist': on_land_hist,
                                        'central_pressure': pcen.copy(),
                                        'lon': pcen.copy(), 'lat': pcen.copy()})
        tc_track_new, _, _, track_end_shift = tc_synth._add_id_synth_chunks_shift_init(
            tc_track, 3
        )
        self.assertTrue(check_id_chunk_vs_on_land_synth(tc_track_new['id_chunk'].values, on_land_synth, idx_start_model))
        np.testing.assert_array_equal(track_end_shift['lon'].values, on_land_hist.size - np.array([2,1,1]))

        # case 1a ii: synth reaches land soonish but never moves back to sea thereafter
        on_land_hist = np.array([True, True, False, False, True, True, False, False, True])
        on_land_synth = np.array([False, False, True, True, True, True, True, True, True])
        shift_first_sea, idx_start_model = tc_synth._get_shift_idx_start(on_land_hist, on_land_synth, 3)
        # shift by -2 (First over sea: index 2 of on_land_hist to index 0 of on_land_synth)
        self.assertEqual(shift_first_sea, -2)
        # modelling 4h i.e. one timestep before hist LF, that is, index 4 + -2 (shift) - 1 (4h) = 1
        self.assertEqual(idx_start_model, 1)
        # check if id_chunk would match as well
        pcen = np.arange(on_land_hist.size)
        tc_track = dummy_track_builder({'on_land': on_land_synth, 'on_land_hist': on_land_hist,
                                        'central_pressure': pcen.copy(),
                                        'lon': pcen.copy(), 'lat': pcen.copy()})
        tc_track_new, _, _, track_end_shift = tc_synth._add_id_synth_chunks_shift_init(
            tc_track, 3
        )
        self.assertTrue(check_id_chunk_vs_on_land_synth(tc_track_new['id_chunk'].values, on_land_synth, idx_start_model))
        self.assertIsNone(track_end_shift)


        # case 1b: synth not over land soon and hist not over ocean soon:
        # no shift, explicit modelling from the start
        on_land_hist = np.array([True, True, True, True, True, True, True, False, True])
        on_land_synth = np.array([False, False, False, False, False, False, False, True, False])
        shift_first_sea, idx_start_model = tc_synth._get_shift_idx_start(on_land_hist, on_land_synth, 3)
        # shift by +1 (End of LF: index 2 of on_land_hist to index 3 of on_land_synth)
        self.assertEqual(shift_first_sea, 0)
        # modelling 4h i.e. one timestep before hist LF, that is, index 4 + 1 (shift) - 1 (4h) = 4
        self.assertEqual(idx_start_model, 0)
        # check if id_chunk would match as well
        pcen = np.arange(on_land_hist.size)
        tc_track = dummy_track_builder({'on_land': on_land_synth, 'on_land_hist': on_land_hist,
                                        'central_pressure': pcen.copy(),
                                        'lon': pcen.copy(), 'lat': pcen.copy()})
        tc_track_new, _, _, track_end_shift = tc_synth._add_id_synth_chunks_shift_init(
            tc_track, 3
        )
        self.assertTrue(check_id_chunk_vs_on_land_synth(tc_track_new['id_chunk'].values, on_land_synth, idx_start_model))
        self.assertIsNone(track_end_shift)


        # case 1c: synth not over land anytime soon but hist soon over the ocean
        on_land_hist = np.array([True, True, False, False, True, True, False, False, True])
        on_land_synth = np.array([False, False, False, False, False, False, False, True, False])
        shift_first_sea, idx_start_model = tc_synth._get_shift_idx_start(on_land_hist, on_land_synth, 3)
        # shift by -2 (First over sea: index 2 of on_land_hist to index 0 of on_land_synth)
        self.assertEqual(shift_first_sea, -2)
        # modelling 4h i.e. one timestep before hist LF, that is, index 4 + -2 (shift) - 1 (4h) = 1
        self.assertEqual(idx_start_model, 1)
        # check if id_chunk would match as well
        pcen = np.arange(on_land_hist.size)
        tc_track = dummy_track_builder({'on_land': on_land_synth, 'on_land_hist': on_land_hist,
                                        'central_pressure': pcen.copy(),
                                        'lon': pcen.copy(), 'lat': pcen.copy()})
        tc_track_new, _, _, track_end_shift = tc_synth._add_id_synth_chunks_shift_init(
            tc_track, 3
        )
        self.assertTrue(check_id_chunk_vs_on_land_synth(tc_track_new['id_chunk'].values, on_land_synth, idx_start_model))
        self.assertIsNone(track_end_shift)

    def test_get_shift_idx_start_land_synth(self):
        """Test _get_shift_idx_start for idealized case with synth starting over land"""
        
        # case 2a i: hist reaches land soonish and moves back to sea thereafter
        on_land_hist = np.array([False, False, True, False, False, False, False, True, False])
        on_land_synth = np.array([True, True, False, False, True, True, False, False, True])
        shift_first_sea, idx_start_model = tc_synth._get_shift_idx_start(on_land_hist, on_land_synth, 3)
        # shift by -1 (End of LF: index 3 of on_land_hist to index 2 of on_land_synth)
        self.assertEqual(shift_first_sea, -1)
        # modelling 4h i.e. one timestep before hist LF would be, index 7 + -1
        # (shift) - 1 (4h) = 6 but synth landfall at index 4
        self.assertEqual(idx_start_model, 4)
        # check if id_chunk would match as well
        pcen = np.arange(on_land_hist.size)
        tc_track = dummy_track_builder({'on_land': on_land_synth, 'on_land_hist': on_land_hist,
                                        'central_pressure': pcen.copy(),
                                        'lon': pcen.copy(), 'lat': pcen.copy()})
        tc_track_new, _, _, track_end_shift = tc_synth._add_id_synth_chunks_shift_init(
            tc_track, 3
        )
        # TODO understand why this fails. Somehow id_chunk is not what it should be
        self.assertTrue(check_id_chunk_vs_on_land_synth(tc_track_new['id_chunk'].values, on_land_synth, idx_start_model))
        self.assertIsNone(track_end_shift)

        # case 2a ii: hist reaches land soonish but never moves back to sea
        # thereafter: need to model from the start
        on_land_hist = np.array([False, False, True, True, True, True, True, True, True])
        on_land_synth = np.array([True, True, False, False, True, True, False, False, True])
        shift_first_sea, idx_start_model = tc_synth._get_shift_idx_start(on_land_hist, on_land_synth, 3)
        # no shift
        self.assertEqual(shift_first_sea, 0)
        # modelling from the start
        self.assertEqual(idx_start_model, 0)
        # check if id_chunk would match as well
        pcen = np.arange(on_land_hist.size)
        tc_track = dummy_track_builder({'on_land': on_land_synth, 'on_land_hist': on_land_hist,
                                        'central_pressure': pcen.copy(),
                                        'lon': pcen.copy(), 'lat': pcen.copy()})
        tc_track_new, _, _, track_end_shift = tc_synth._add_id_synth_chunks_shift_init(
            tc_track, 3
        )
        self.assertTrue(check_id_chunk_vs_on_land_synth(tc_track_new['id_chunk'].values, on_land_synth, idx_start_model))
        self.assertIsNone(track_end_shift)


        # case 2b: Hist track not over land soon AND synth track NOT soon over the ocean:
        # no shift, explicit modelling from the start
        on_land_hist = np.array([False, False, False, False, False, False, False, True, False])
        on_land_synth = np.array([True, True, True, True, True, True, True, False, True])
        shift_first_sea, idx_start_model = tc_synth._get_shift_idx_start(on_land_hist, on_land_synth, 3)
        # shift by +1 (End of LF: index 2 of on_land_hist to index 3 of on_land_synth)
        self.assertEqual(shift_first_sea, 0)
        # modelling 4h i.e. one timestep before hist LF, that is, index 4 + 1 (shift) - 1 (4h) = 4
        self.assertEqual(idx_start_model, 0)
        # check if id_chunk would match as well
        pcen = np.arange(on_land_hist.size)
        tc_track = dummy_track_builder({'on_land': on_land_synth, 'on_land_hist': on_land_hist,
                                        'central_pressure': pcen.copy(),
                                        'lon': pcen.copy(), 'lat': pcen.copy()})
        tc_track_new, _, _, track_end_shift = tc_synth._add_id_synth_chunks_shift_init(
            tc_track, 3
        )
        self.assertTrue(check_id_chunk_vs_on_land_synth(tc_track_new['id_chunk'].values, on_land_synth, idx_start_model))
        self.assertIsNone(track_end_shift)


        # case 1c: hist track not over land soon AND synth track soon over the ocean
        on_land_hist = np.array([False, False, False, False, False, False, False, True, False])
        on_land_synth = np.array([True, True, False, False, True, True, True, False, True])
        shift_first_sea, idx_start_model = tc_synth._get_shift_idx_start(on_land_hist, on_land_synth, 3)
        # shift by 2 (First over sea: index 0 of on_land_hist to index 2 of on_land_synth)
        self.assertEqual(shift_first_sea, 2)
        # modelling 4h i.e. one timestep before hist LF, that is, index 7 + 2
        # (shift) - 1 (4h) = 8 but synth LF at 4
        self.assertEqual(idx_start_model, 4)
        # check if id_chunk would match as well
        pcen = np.arange(on_land_hist.size)
        tc_track = dummy_track_builder({'on_land': on_land_synth, 'on_land_hist': on_land_hist,
                                        'central_pressure': pcen.copy(),
                                        'lon': pcen.copy(), 'lat': pcen.copy()})
        tc_track_new, _, _, track_end_shift = tc_synth._add_id_synth_chunks_shift_init(
            tc_track, 3
        )
        self.assertTrue(check_id_chunk_vs_on_land_synth(tc_track_new['id_chunk'].values, on_land_synth, idx_start_model))
        np.testing.assert_array_equal(track_end_shift['lon'].values, on_land_hist.size - np.array([2,1,1,1]))

    # def test_ext_id_synth_chunks_nolf(self):
    #     """Test _add_id_synth_chunks_shift_init for idealized case without any
    #     landfall"""
        
        
    #     # process is:
    #     # _add_id_synth_chunks_shift_init
    #     # 
    #     LOGGER.debug('Identifying tracks chunks...')
    #     tracks_with_id_chunks = [
    #         _add_id_synth_chunks_shift_init(track, time_step_h, land_geom, shift_values_init=True)
    #         for track in tracks.data
    #     ]

    #     # TODO track extension when shifted
    #     if extend_track:
    #         # get random numbers: track_ext.time.size-2 for each track_ext
    #         LOGGER.debug('Extending tracks after shift')
    #         random_traj_extension = [
    #             _get_random_trajectory_ext(track_id_chunks[3], time_step_h)
    #             for track_id_chunks in tracks_with_id_chunks
    #         ]
    #         # create the tracks with extension
    #         tracks_with_id_chunks_extended = [
    #             _create_track_from_ext(track, track_ext, rnd_tpl)
    #             if track_ext is not None
    #             else track
    #             for (track, _, _, track_ext),rnd_tpl in zip(tracks_with_id_chunks, random_traj_extension)
    #         ]
    #         # get new land_geom
    #         extent = climada.util.coordinates.latlon_bounds(
    #             np.concatenate([t.lat.values for t in tracks_with_id_chunks_extended]),
    #             np.concatenate([t.lon.values for t in tracks_with_id_chunks_extended]),
    #             buffer=0.1
    #         )
    #         extent = (extent[0], extent[2], extent[1], extent[3])
    #         land_geom = climada.util.coordinates.get_land_geometry(
    #             extent=extent, resolution=10
    #         )
    #         # on_land still True for id_chunk NA
    #         # extend id_chunk and get number of chunks
    #         tracks_list = tracks_with_id_chunks_extended
    #         no_chunks = [
    #             _track_ext_id_chunk(track, land_geom)
    #             for track in tracks_with_id_chunks_extended
    #         ]

    #     on_land_hist = np.repeat(np.array([False]), 9)
    #     on_land = on_land_hist
    #     pcen = np.arange(0, len(on_land))
    #     # expected values
    #     expected_id_chunk = np.repeat(0, len(on_land))
    #     expected_no_chunks_land = 0
    #     expected_no_chunks_sea = 0
    #     # create fake xarray with time, on_land and on_land_hist
    #     tc_track = dummy_track_builder({'on_land': on_land, 'on_land_hist': on_land_hist, 'central_pressure': pcen.copy()})
    #     # call _add_id_synth_chunks
    #     synth_track, no_chunks_sea, no_chunks_land, _ = tc_synth._add_id_synth_chunks_shift_init(tc_track)
    #     # check output
    #     self.assertEqual(no_chunks_land, expected_no_chunks_land)
    #     self.assertEqual(no_chunks_sea, expected_no_chunks_sea)
    #     np.testing.assert_array_equal(synth_track.id_chunk.data, expected_id_chunk)
    #     np.testing.assert_array_equal(synth_track.central_pressure.data, pcen)

class TestSynthDataFit(unittest.TestCase):

    def test_get_fit_order(self):
        """Test _get_fit_order"""
        # sample values
        pcen_vals = np.arange(880, 1000)
        pcen_pert = 15
        var_names = ['max_sustained_wind', 'radius_max_wind', "radius_oci"]

        # 1 for max_sustained_wind
        self.assertEqual(tc_synth._get_fit_order(pcen=pcen_vals, central_pressure_pert=pcen_pert, var_name=var_names[0]),
                         1)
        # 1 if less than 5 pcen values provided
        for i in range(5):
            self.assertEqual(
                tc_synth._get_fit_order(pcen=pcen_vals[:i], central_pressure_pert=pcen_pert, var_name='radius_max_wind'),
                1
            )
        # tuple if more than 5 values provided and covering enough bins
        self.assertIsInstance(tc_synth._get_fit_order(pcen=pcen_vals, central_pressure_pert=pcen_pert, var_name=var_names[1]),
                            tuple)
        # 1 if enough values but only covering a single bin
        self.assertEqual(
            tc_synth._get_fit_order(pcen=np.arange(999,1000,0.01), central_pressure_pert=pcen_pert, var_name='radius_max_wind'),
            1
        )
        # check number of bins is a expected - up to 4
        # range over which bins cover values: [pcen.min() - pcen_pert-1, pcen.max()+1]
        # hence max bin width:
        # max_bin_width = (pcen_vals.max() + 1 - (pcen_vals.min() -
        # pcen_pert-1))/4
        # TODO does not make sense
        # max_pcen = 1000
        # max_bin_width = (max_pcen + 1 )
        # for n_bin in np.arange(1,5):
        #     min_pcen = max_pcen + 
        #     max_pcen = pcen_vals.min() - pcen_pert + n_bin*max_bin_width -1
        #     print(max_pcen)
        #     print(tc_synth._get_fit_order(pcen=pcen_vals[pcen_vals < max_pcen], central_pressure_pert=pcen_pert, var_name='radius_max_wind'))




    def test_prepare_data_piecewise(self):
        """Test _prepare_data_piecewise"""
        # TODO
        x = _prepare_data_piecewise(np.arange(20), (0,5,12,20))

    def test_get_fit_single_phase(self):
        """Test _get_fit_single_phase"""

        # sample:
        pcen = np.concatenate([np.arange(1000,900,-5), np.arange(905,990,10)])
        lons = np.repeat([-80], len(pcen))
        lats = np.repeat([30], len(pcen))
        vmax = tc._estimate_vmax(np.repeat([np.nan], len(pcen)), lons, lats, pcen)
        rmax = tc.estimate_rmw(np.repeat([np.nan], len(pcen)), pcen)
        roci = tc.estimate_roci(np.repeat([np.nan], len(pcen)), pcen)
        tc_track = dummy_track_builder({
            'central_pressure': np.concatenate([np.arange(1000,900,-5), np.arange(905,990,10)]),
            'max_sustained_wind': vmax,
            'radius_max_wind': rmax,
            'radius_oci': roci
        })
        res = _get_fit_single_phase(tc_track, 15)
        # res['radius_max_wind']['fit'].predict(tc_synth._prepare_data_piecewise(pcen, res['radius_max_wind']['order']))



# Execute Tests
if __name__ == "__main__":
    TESTS = unittest.TestLoader().loadTestsFromTestCase(TestSynthExtIdChunks)
    # TESTS.addTests(unittest.TestLoader().loadTestsFromTestCase(TestSynth))
    # TESTS.addTests(unittest.TestLoader().loadTestsFromTestCase(TestSynthIdChunks))
    # TESTS.addTests(unittest.TestLoader().loadTestsFromTestCase(TestSynthExtIdChunks))
    unittest.TextTestRunner(verbosity=2).run(TESTS)<|MERGE_RESOLUTION|>--- conflicted
+++ resolved
@@ -41,7 +41,6 @@
 TEST_TRACK_DECAY_PENV_GT_PCEN = DATA_DIR.joinpath('1988021S12080_gen2.nc')
 TEST_TRACK_DECAY_PENV_GT_PCEN_HIST = DATA_DIR.joinpath('1988021S12080.nc')
 
-<<<<<<< HEAD
 def dummy_track_builder(vars_dict):
     """Create a simply tc track xarray using a dictionary of variables"""
     # on_land_hist = np.array([False, False, True, True, True, False, False])
@@ -98,11 +97,9 @@
                     return False
     if np.any(np.logical_and(~on_land_synth, id_chunk < 0)):
         return False
-    
+
     # check id chunk
     return tc_synth.check_id_chunk(id_chunk, sid="test", raise_error=False)
-=======
->>>>>>> aa0615f5
 
 class TestDecay(unittest.TestCase):
 
@@ -880,10 +877,10 @@
         )
         self.assertTrue(check_id_chunk_vs_on_land_synth(tc_track_new['id_chunk'].values, on_land_synth, idx_start_model))
         self.assertIsNone(track_end_shift)
-    
+
     def test_get_shift_idx_start_land_hist(self):
         """Test _get_shift_idx_start for idealized case with hist starting over land"""
-        
+
         # case 1a i: synth reaches land soonish and moves back to sea thereafter
         on_land_hist = np.array([True, True, False, False, True, True, False, False, True])
         on_land_synth = np.array([False, False, True, False, False, False, False, True, False])
@@ -965,7 +962,7 @@
 
     def test_get_shift_idx_start_land_synth(self):
         """Test _get_shift_idx_start for idealized case with synth starting over land"""
-        
+
         # case 2a i: hist reaches land soonish and moves back to sea thereafter
         on_land_hist = np.array([False, False, True, False, False, False, False, True, False])
         on_land_synth = np.array([True, True, False, False, True, True, False, False, True])
@@ -1052,11 +1049,11 @@
     # def test_ext_id_synth_chunks_nolf(self):
     #     """Test _add_id_synth_chunks_shift_init for idealized case without any
     #     landfall"""
-        
-        
+
+
     #     # process is:
     #     # _add_id_synth_chunks_shift_init
-    #     # 
+    #     #
     #     LOGGER.debug('Identifying tracks chunks...')
     #     tracks_with_id_chunks = [
     #         _add_id_synth_chunks_shift_init(track, time_step_h, land_geom, shift_values_init=True)
@@ -1148,7 +1145,7 @@
         # max_pcen = 1000
         # max_bin_width = (max_pcen + 1 )
         # for n_bin in np.arange(1,5):
-        #     min_pcen = max_pcen + 
+        #     min_pcen = max_pcen +
         #     max_pcen = pcen_vals.min() - pcen_pert + n_bin*max_bin_width -1
         #     print(max_pcen)
         #     print(tc_synth._get_fit_order(pcen=pcen_vals[pcen_vals < max_pcen], central_pressure_pert=pcen_pert, var_name='radius_max_wind'))

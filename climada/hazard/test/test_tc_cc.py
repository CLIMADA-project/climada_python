"""
This file is part of CLIMADA.

Copyright (C) 2017 ETH Zurich, CLIMADA contributors listed in AUTHORS.

CLIMADA is free software: you can redistribute it and/or modify it under the
terms of the GNU General Public License as published by the Free
Software Foundation, version 3.

CLIMADA is distributed in the hope that it will be useful, but WITHOUT ANY
WARRANTY; without even the implied warranty of MERCHANTABILITY or FITNESS FOR A
PARTICULAR PURPOSE.  See the GNU General Public License for more details.

You should have received a copy of the GNU General Public License along
with CLIMADA. If not, see <https://www.gnu.org/licenses/>.

---

Test tc_clim_change module
"""

import unittest

import unittest
from math import log
import pandas as pd
import numpy as np
import climada.hazard.tc_clim_change as tc_cc

class TestKnutson(unittest.TestCase):

    def test_get_knutson_scaling_calculations(self):

        basin = 'NA'
        variable = 'cat05'
        percentile = '5/10'
        base_start, base_end = 1950, 2018
        yearly_steps = 5

<<<<<<< HEAD
        predicted_changes = tc_cc.get_knutson_scaling_factor(
=======
        target_predicted_changes = tc_cc.get_knutson_scaling_factor(
>>>>>>> aa0615f5
                    percentile=percentile,
                    variable=variable,
                    basin=basin,
                    baseline=(base_start, base_end),
                    yearly_steps=yearly_steps
        )

        ## Test computations of future changes
        # Load data
        gmst_info = tc_cc.get_gmst_info()

        var_id, basin_id, perc_id = (tc_cc.MAP_VARS_NAMES[variable],
                                    tc_cc.MAP_BASINS_NAMES[basin],
                                    tc_cc.MAP_PERC_NAMES[percentile])

        knutson_data = tc_cc.get_knutson_data()
        knutson_value = knutson_data[var_id, basin_id, perc_id]
    
        start_ind = base_start - gmst_info['gmst_start_year']
        end_ind = base_end - gmst_info['gmst_start_year']

        # Apply model
        beta = 0.5 * log(0.01 * knutson_value + 1)
        tc_properties = np.exp(beta * gmst_info['gmst_data'])

        # Assess baseline value
        baseline = np.mean(tc_properties[:, start_ind:end_ind + 1], 1)

        # Assess future value and test predicted change from baseline is
        # the same as given by function
        smoothing = 5

        for target_year in [2030, 2050, 2070, 2090]:
            target_year_ind = target_year - gmst_info['gmst_start_year']
            ind1 = target_year_ind - smoothing
            ind2 = target_year_ind + smoothing + 1

            prediction = np.mean(tc_properties[:, ind1:ind2], 1)
<<<<<<< HEAD
            predicted_change = ((prediction - baseline) / baseline) * 100

            np.testing.assert_array_almost_equal(predicted_changes.loc[target_year, '2.6'], predicted_change[0])
            np.testing.assert_array_almost_equal(predicted_changes.loc[target_year, '4.5'], predicted_change[1])
            np.testing.assert_array_almost_equal(predicted_changes.loc[target_year, '6.0'], predicted_change[2])
            np.testing.assert_array_almost_equal(predicted_changes.loc[target_year, '8.5'], predicted_change[3])
=======
            calculated_predicted_change = ((prediction - baseline) / baseline) * 100

            np.testing.assert_array_almost_equal(target_predicted_changes.loc[target_year, '2.6'],
                                                calculated_predicted_change[0])
            np.testing.assert_array_almost_equal(target_predicted_changes.loc[target_year, '4.5'],
                                                calculated_predicted_change[1])
            np.testing.assert_array_almost_equal(target_predicted_changes.loc[target_year, '6.0'],
                                                calculated_predicted_change[2])
            np.testing.assert_array_almost_equal(target_predicted_changes.loc[target_year, '8.5'],
                                                calculated_predicted_change[3])
>>>>>>> aa0615f5

    def test_get_knutson_scaling_structure(self):
        """Test get_knutson_criterion function."""
        
        yearly_steps = 8
<<<<<<< HEAD
        predicted_changes = tc_cc.get_knutson_scaling_factor(yearly_steps=yearly_steps)

        np.testing.assert_equal(predicted_changes.columns, np.array(['2.6', '4.5', '6.0', '8.5']))
=======
        target_predicted_changes = tc_cc.get_knutson_scaling_factor(yearly_steps=yearly_steps)

        np.testing.assert_equal(target_predicted_changes.columns, np.array(['2.6', '4.5', '6.0', '8.5']))
>>>>>>> aa0615f5

        simulated_years = np.arange(tc_cc.YEAR_WINDOWS_PROPS['start'],
                                    tc_cc.YEAR_WINDOWS_PROPS['end']+1,
                                    yearly_steps)
<<<<<<< HEAD
        np.testing.assert_equal(predicted_changes.index, simulated_years)
=======
        np.testing.assert_equal(target_predicted_changes.index, simulated_years)
>>>>>>> aa0615f5

    def test_get_knutson_scaling_valid_inputs(self):
        df = tc_cc.get_knutson_scaling_factor()
        self.assertIsInstance(df, pd.DataFrame)
        np.testing.assert_equal(df.shape, (21, 4))

    def test_get_knutson_scaling_invalid_baseline_start_year(self):
        with self.assertRaises(ValueError):
            tc_cc.get_knutson_scaling_factor(baseline=(1870, 2022))

    def test_get_knutson_scaling_invalid_baseline_end_year(self):
        with self.assertRaises(ValueError):
            tc_cc.get_knutson_scaling_factor(baseline=(1982, 2110))

    def test_get_knutson_scaling_no_scaling_factors_for_unknonw_basin(self):
        df = tc_cc.get_knutson_scaling_factor(basin='ZZZZZ')
        self.assertIsInstance(df, pd.DataFrame)
        np.testing.assert_equal(df.values, np.ones_like(df.values))

    def test_get_gmst(self):
        """Test get_gmst_info function."""
        gmst_info = tc_cc.get_gmst_info()

        self.assertAlmostEqual(gmst_info['gmst_start_year'], 1880)
        self.assertAlmostEqual(gmst_info['gmst_end_year'], 2100)
        self.assertAlmostEqual(len(gmst_info['rcps']), 4)

        self.assertAlmostEqual(gmst_info['gmst_data'].shape,
                               (len(gmst_info['rcps']),
                                gmst_info['gmst_end_year']-gmst_info['gmst_start_year']+1))
        self.assertAlmostEqual(gmst_info['gmst_data'][0,0], -0.16)
        self.assertAlmostEqual(gmst_info['gmst_data'][0,-1], 1.27641, 4)
        self.assertAlmostEqual(gmst_info['gmst_data'][-1,0], -0.16)
        self.assertAlmostEqual(gmst_info['gmst_data'][-1,-1], 4.477764, 4)

    def test_get_knutson_data_pass(self):
        """Test get_knutson_data function."""

        data_knutson = tc_cc.get_knutson_data()

        self.assertAlmostEqual(data_knutson.shape, (4,6,5))
        self.assertAlmostEqual(data_knutson[0,0,0], -34.49)
        self.assertAlmostEqual(data_knutson[-1,-1,-1], 15.419)
        self.assertAlmostEqual(data_knutson[0,-1,-1], 4.689)
        self.assertAlmostEqual(data_knutson[-1,0,0], 5.848)
        self.assertAlmostEqual(data_knutson[-1,0,-1], 22.803)
        self.assertAlmostEqual(data_knutson[2,3,2], 4.324)

if __name__ == "__main__":
    TESTS = unittest.TestLoader().loadTestsFromTestCase(TestKnutson)
    unittest.TextTestRunner(verbosity=2).run(TESTS)<|MERGE_RESOLUTION|>--- conflicted
+++ resolved
@@ -37,11 +37,7 @@
         base_start, base_end = 1950, 2018
         yearly_steps = 5
 
-<<<<<<< HEAD
         predicted_changes = tc_cc.get_knutson_scaling_factor(
-=======
-        target_predicted_changes = tc_cc.get_knutson_scaling_factor(
->>>>>>> aa0615f5
                     percentile=percentile,
                     variable=variable,
                     basin=basin,
@@ -59,7 +55,7 @@
 
         knutson_data = tc_cc.get_knutson_data()
         knutson_value = knutson_data[var_id, basin_id, perc_id]
-    
+
         start_ind = base_start - gmst_info['gmst_start_year']
         end_ind = base_end - gmst_info['gmst_start_year']
 
@@ -80,48 +76,25 @@
             ind2 = target_year_ind + smoothing + 1
 
             prediction = np.mean(tc_properties[:, ind1:ind2], 1)
-<<<<<<< HEAD
             predicted_change = ((prediction - baseline) / baseline) * 100
 
             np.testing.assert_array_almost_equal(predicted_changes.loc[target_year, '2.6'], predicted_change[0])
             np.testing.assert_array_almost_equal(predicted_changes.loc[target_year, '4.5'], predicted_change[1])
             np.testing.assert_array_almost_equal(predicted_changes.loc[target_year, '6.0'], predicted_change[2])
             np.testing.assert_array_almost_equal(predicted_changes.loc[target_year, '8.5'], predicted_change[3])
-=======
-            calculated_predicted_change = ((prediction - baseline) / baseline) * 100
-
-            np.testing.assert_array_almost_equal(target_predicted_changes.loc[target_year, '2.6'],
-                                                calculated_predicted_change[0])
-            np.testing.assert_array_almost_equal(target_predicted_changes.loc[target_year, '4.5'],
-                                                calculated_predicted_change[1])
-            np.testing.assert_array_almost_equal(target_predicted_changes.loc[target_year, '6.0'],
-                                                calculated_predicted_change[2])
-            np.testing.assert_array_almost_equal(target_predicted_changes.loc[target_year, '8.5'],
-                                                calculated_predicted_change[3])
->>>>>>> aa0615f5
 
     def test_get_knutson_scaling_structure(self):
         """Test get_knutson_criterion function."""
-        
+
         yearly_steps = 8
-<<<<<<< HEAD
         predicted_changes = tc_cc.get_knutson_scaling_factor(yearly_steps=yearly_steps)
 
         np.testing.assert_equal(predicted_changes.columns, np.array(['2.6', '4.5', '6.0', '8.5']))
-=======
-        target_predicted_changes = tc_cc.get_knutson_scaling_factor(yearly_steps=yearly_steps)
-
-        np.testing.assert_equal(target_predicted_changes.columns, np.array(['2.6', '4.5', '6.0', '8.5']))
->>>>>>> aa0615f5
 
         simulated_years = np.arange(tc_cc.YEAR_WINDOWS_PROPS['start'],
                                     tc_cc.YEAR_WINDOWS_PROPS['end']+1,
                                     yearly_steps)
-<<<<<<< HEAD
         np.testing.assert_equal(predicted_changes.index, simulated_years)
-=======
-        np.testing.assert_equal(target_predicted_changes.index, simulated_years)
->>>>>>> aa0615f5
 
     def test_get_knutson_scaling_valid_inputs(self):
         df = tc_cc.get_knutson_scaling_factor()

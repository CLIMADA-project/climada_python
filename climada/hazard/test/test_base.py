"""
This file is part of CLIMADA.

Copyright (C) 2017 ETH Zurich, CLIMADA contributors listed in AUTHORS.

CLIMADA is free software: you can redistribute it and/or modify it under the
terms of the GNU General Public License as published by the Free
Software Foundation, version 3.

CLIMADA is distributed in the hope that it will be useful, but WITHOUT ANY
WARRANTY; without even the implied warranty of MERCHANTABILITY or FITNESS FOR A
PARTICULAR PURPOSE.  See the GNU General Public License for more details.

You should have received a copy of the GNU General Public License along
with CLIMADA. If not, see <https://www.gnu.org/licenses/>.

---

Test Hazard base class.
"""

import unittest
import datetime as dt
from pathlib import Path
import numpy as np
from scipy import sparse
from pathos.pools import ProcessPool as Pool

from climada import CONFIG
from climada.hazard.base import Hazard
from climada.hazard.centroids.centr import Centroids
import climada.util.dates_times as u_dt
from climada.util.constants import DEF_FREQ_UNIT, HAZ_TEMPLATE_XLS, HAZ_DEMO_FL
import climada.util.coordinates as u_coord

from climada.test import get_test_file
import climada.hazard.test as hazard_test


DATA_DIR :Path = CONFIG.hazard.test_data.dir()
"""
Directory for writing (and subsequent reading) of temporary files created during tests.
"""
HAZ_TEST_MAT :Path = Path(hazard_test.__file__).parent.joinpath('data', 'atl_prob_no_name.mat')
"""
Hazard test file from Git repository. Fraction is 1. Format: matlab.
"""
HAZ_TEST_TC :Path = get_test_file('test_tc_florida')
"""
Hazard test file from Data API: Hurricanes from 1851 to 2011 over Florida with 100 centroids.
Fraction is empty. Format: HDF5.
"""


def dummy_hazard():
<<<<<<< HEAD
    fraction = sparse.csr_matrix([[0.02, 0.03, 0.04],
                                  [0.01, 0.01, 0.01],
                                  [0.3, 0.1, 0.0],
                                  [0.3, 0.2, 0.0]])
    intensity = sparse.csr_matrix([[0.2, 0.3, 0.4],
                                   [0.1, 0.1, 0.01],
                                   [4.3, 2.1, 1.0],
                                   [5.3, 0.2, 0.0]])

    return Hazard(
        "TC",
        intensity=intensity,
        fraction=fraction,
        centroids=Centroids.from_lat_lon(
            np.array([1, 3, 5]), np.array([2, 4, 6])),
        event_id=np.array([1, 2, 3, 4]),
        event_name=['ev1', 'ev2', 'ev3', 'ev4'],
        date=np.array([1, 2, 3, 4]),
        orig=np.array([True, False, False, True]),
        frequency=np.array([0.1, 0.5, 0.5, 0.2]),
        frequency_unit='1/week',
        units='m/s',
        file_name="file1.mat",
        description="Description 1",
    )
=======
    hazard = Hazard('TC')
    hazard.tag.file_name = 'file1.mat'
    hazard.tag.description = 'Description 1'
    hazard.centroids = Centroids.from_lat_lon(np.array([1, 3, 5]), np.array([2, 4, 6]))
    hazard.event_id = np.array([1, 2, 3, 4])
    hazard.event_name = ['ev1', 'ev2', 'ev3', 'ev4']
    hazard.date = np.array([1, 2, 3, 4])
    hazard.orig = np.array([True, False, False, True])
    hazard.frequency = np.array([0.1, 0.5, 0.5, 0.2])
    hazard.frequency_unit = '1/week'
    hazard.fraction = sparse.csr_matrix([[0.02, 0.03, 0.04],
                                         [0.01, 0.01, 0.01],
                                         [0.3, 0.1, 0.0],
                                         [0.3, 0.2, 0.0]])
    hazard.intensity = sparse.csr_matrix([[0.2, 0.3, 0.4],
                                          [0.1, 0.1, 0.01],
                                          [4.3, 2.1, 1.0],
                                          [5.3, 0.2, 0.0]])
    hazard.units = 'm/s'
    return hazard
>>>>>>> c52d6ffe

class TestLoader(unittest.TestCase):
    """Test loading funcions from the Hazard class"""

<<<<<<< HEAD
    def setUp(self):
        """Test fixure: Build a valid hazard"""
        centroids = Centroids.from_lat_lon(np.array([1, 3]), np.array([2, 3]))
        centroids.region_id = np.array([1, 2])
        self.hazard = Hazard(
            "TC",
            centroids=centroids,
            event_id=np.array([1, 2, 3]),
            event_name=['A', 'B', 'C'],
            frequency=np.array([1, 2, 3]),
            # events x centroids
            intensity=sparse.csr_matrix([[1, 2], [1, 2], [1, 2]]),
            fraction=sparse.csr_matrix([[1, 2], [1, 2], [1, 2]]),
        )
=======
    @staticmethod
    def good_hazard():
        """Define well a hazard"""
        haz = Hazard('TC')
        haz.centroids = Centroids.from_lat_lon(np.array([1, 3]), np.array([2, 3]))
        haz.centroids.region_id = np.array([1, 2])
        haz.event_id = np.array([1, 2, 3])
        haz.event_name = ['A', 'B', 'C']
        haz.frequency = np.array([1, 2, 3])
        # events x centroids
        haz.intensity = sparse.csr_matrix([[1, 2], [1, 2], [1, 2]])
        haz.fraction = sparse.csr_matrix([[1, 2], [1, 2], [1, 2]])
        return haz
>>>>>>> c52d6ffe

    def test_check_empty_fraction(self):
        """Test empty fraction"""
        haz = self.good_hazard()
        haz.fraction = sparse.csr_matrix(haz.intensity.shape)
        haz.check()

    def test_check_wrongCentroids_fail(self):
        """Wrong hazard definition"""
        self.hazard.centroids.region_id = np.array([1, 2, 3, 4])
        with self.assertRaises(ValueError):
            self.hazard.check()

    def test_check_wrongFreq_fail(self):
        """Wrong hazard definition"""
        self.hazard.frequency = np.array([1, 2])

        with self.assertRaises(ValueError) as cm:
            self.hazard.check()
        self.assertIn('Invalid Hazard.frequency size: 3 != 2.', str(cm.exception))

    def test_check_wrongInten_fail(self):
        """Wrong hazard definition"""
        self.hazard.intensity = sparse.csr_matrix([[1, 2], [1, 2]])

        with self.assertRaises(ValueError) as cm:
            self.hazard.check()
        self.assertIn('Invalid Hazard.intensity row size: 3 != 2.', str(cm.exception))

    def test_check_wrongFrac_fail(self):
        """Wrong hazard definition"""
        self.hazard.fraction = sparse.csr_matrix([[1], [1], [1]])

        with self.assertRaises(ValueError) as cm:
            self.hazard.check()
        self.assertIn('Invalid Hazard.fraction column size: 2 != 1.', str(cm.exception))

    def test_check_wrongEvName_fail(self):
        """Wrong hazard definition"""
        self.hazard.event_name = ['M']

        with self.assertRaises(ValueError) as cm:
            self.hazard.check()
        self.assertIn('Invalid Hazard.event_name size: 3 != 1.', str(cm.exception))

    def test_check_wrongId_fail(self):
        """Wrong hazard definition"""
        self.hazard.event_id = np.array([1, 2, 1])

        with self.assertRaises(ValueError) as cm:
            self.hazard.check()
        self.assertIn('There are events with the same identifier.', str(cm.exception))

    def test_check_wrong_date_fail(self):
        """Wrong hazard definition"""
        self.hazard.date = np.array([1, 2])

        with self.assertRaises(ValueError) as cm:
            self.hazard.check()
        self.assertIn('Invalid Hazard.date size: 3 != 2.', str(cm.exception))

    def test_check_wrong_orig_fail(self):
        """Wrong hazard definition"""
        self.hazard.orig = np.array([1, 2, 3, 4])

        with self.assertRaises(ValueError) as cm:
            self.hazard.check()
        self.assertIn('Invalid Hazard.orig size: 3 != 4.', str(cm.exception))

    def test_event_name_to_id_pass(self):
        """Test event_name_to_id function."""
        haz = Hazard.from_excel(HAZ_TEMPLATE_XLS, haz_type='TC')
        self.assertEqual(haz.get_event_id('event001')[0], 1)
        self.assertEqual(haz.get_event_id('event084')[0], 84)

    def test_event_name_to_id_fail(self):
        """Test event_name_to_id function."""
        haz = Hazard.from_excel(HAZ_TEMPLATE_XLS, haz_type='TC')
        with self.assertRaises(ValueError) as cm:
            haz.get_event_id('1050')
        self.assertIn('No event with name: 1050', str(cm.exception))

    def test_event_id_to_name_pass(self):
        """Test event_id_to_name function."""
        haz = Hazard.from_excel(HAZ_TEMPLATE_XLS, haz_type='TC')
        self.assertEqual(haz.get_event_name(2), 'event002')
        self.assertEqual(haz.get_event_name(48), 'event048')

    def test_event_id_to_name_fail(self):
        """Test event_id_to_name function."""
        haz = Hazard.from_excel(HAZ_TEMPLATE_XLS, haz_type='TC')
        with self.assertRaises(ValueError) as cm:
            haz.get_event_name(1050)
        self.assertIn('No event with id: 1050', str(cm.exception))

    def test_get_date_strings_pass(self):
        haz = Hazard.from_hdf5(HAZ_TEST_TC)
        haz.event_name[5] = 'HAZEL'
        haz.event_name[10] = 'HAZEL'

        self.assertEqual(len(haz.get_event_date('HAZEL')), 2)
        self.assertEqual(haz.get_event_date('HAZEL')[0],
                         u_dt.date_to_str(haz.date[5]))
        self.assertEqual(haz.get_event_date('HAZEL')[1],
                         u_dt.date_to_str(haz.date[10]))

        self.assertEqual(haz.get_event_date(2)[0], u_dt.date_to_str(haz.date[1]))

        self.assertEqual(len(haz.get_event_date()), haz.date.size)
        self.assertEqual(haz.get_event_date()[560],
                         u_dt.date_to_str(haz.date[560]))

class TestRemoveDupl(unittest.TestCase):
    """Test remove_duplicates method."""

    def test_equal_same(self):
        """Append the same hazard and remove duplicates, obtain initial hazard."""
        haz1 = Hazard.from_excel(HAZ_TEMPLATE_XLS, haz_type='TC')
        haz2 = Hazard.from_excel(HAZ_TEMPLATE_XLS, haz_type='TC')
        haz1.append(haz2)
        haz1.remove_duplicates()
        haz1.check()
        self.assertEqual(haz1.event_name, haz2.event_name)
        self.assertTrue(np.array_equal(haz1.event_id, haz2.event_id))
        self.assertTrue(np.array_equal(haz1.frequency, haz2.frequency))
        self.assertEqual(haz1.frequency_unit, haz2.frequency_unit)
        self.assertTrue(np.array_equal(haz1.date, haz2.date))
        self.assertTrue(np.array_equal(haz1.orig, haz2.orig))
        self.assertTrue(np.array_equal(haz1.intensity.toarray(), haz2.intensity.toarray()))
        self.assertTrue(np.array_equal(haz1.fraction.toarray(), haz2.fraction.toarray()))
        self.assertTrue((haz1.intensity != haz2.intensity).nnz == 0)
        self.assertTrue((haz1.fraction != haz2.fraction).nnz == 0)
        self.assertEqual(haz1.units, haz2.units)
        self.assertEqual(haz1.tag.file_name, [haz2.tag.file_name, haz2.tag.file_name])
        self.assertEqual(haz1.tag.haz_type, haz2.tag.haz_type)
        self.assertEqual(haz1.tag.description, [haz2.tag.description, haz2.tag.description])

    def test_same_events_same(self):
        """Append hazard with same events and diff centroids. After removing
        duplicate events, initial events are obtained with 0 intensity and
        fraction in new appended centroids."""
        haz1 = dummy_hazard()
        centroids = Centroids.from_lat_lon(np.array([7, 9, 11]), np.array([8, 10, 12]))
        fraction = sparse.csr_matrix([[0.22, 0.32, 0.44],
                                      [0.11, 0.11, 0.11],
                                      [0.32, 0.11, 0.99],
                                      [0.32, 0.22, 0.88]])
        intensity = sparse.csr_matrix([[0.22, 3.33, 6.44],
                                       [1.11, 0.11, 1.11],
                                       [8.33, 4.11, 4.4],
                                       [9.33, 9.22, 1.77]])
        haz2 = Hazard(
            "TC",
            centroids=centroids,
            event_id=haz1.event_id,
            event_name=haz1.event_name,
            frequency=haz1.frequency,
            frequency_unit = "1/week",
            date = haz1.date,
            fraction=fraction,
            intensity=intensity,
            units="m/s",
            file_name="file2.mat",
            description="Description 2"
        )

        haz1.append(haz2)
        haz1.remove_duplicates()
        haz1.check()

        # expected values
        haz_res = dummy_hazard()
        haz_res.intensity = sparse.hstack(
            [haz_res.intensity, sparse.csr_matrix((haz_res.intensity.shape[0], 3))], format='csr')
        haz_res.fraction = sparse.hstack(
            [haz_res.fraction, sparse.csr_matrix((haz_res.fraction.shape[0], 3))], format='csr')
        self.assertTrue(np.array_equal(haz_res.intensity.toarray(),
                                       haz1.intensity.toarray()))
        self.assertTrue(sparse.isspmatrix_csr(haz1.intensity))
        self.assertTrue(np.array_equal(haz_res.fraction.toarray(),
                                       haz1.fraction.toarray()))
        self.assertTrue(sparse.isspmatrix_csr(haz1.fraction))
        self.assertEqual(haz1.event_name, haz_res.event_name)
        self.assertTrue(np.array_equal(haz1.date, haz_res.date))
        self.assertTrue(np.array_equal(haz1.orig, haz_res.orig))
        self.assertTrue(np.array_equal(haz1.event_id,
                                       haz_res.event_id))
        self.assertTrue(np.array_equal(haz1.frequency, haz_res.frequency))
        self.assertEqual(haz1.frequency_unit, haz_res.frequency_unit)
        self.assertEqual(haz_res.units, haz1.units)

        self.assertEqual(haz1.tag.file_name,
                         [haz_res.tag.file_name, haz2.tag.file_name])
        self.assertEqual(haz1.tag.haz_type, haz_res.tag.haz_type)
        self.assertEqual(haz1.tag.description,
                         [haz_res.tag.description, haz2.tag.description])

class TestSelect(unittest.TestCase):
    """Test select method."""

    def test_select_event_name(self):
        """Test select historical events."""
        haz = dummy_hazard()
        sel_haz = haz.select(event_names=['ev4', 'ev1'])

        self.assertTrue(np.array_equal(sel_haz.centroids.coord, haz.centroids.coord))
        self.assertEqual(sel_haz.tag, haz.tag)
        self.assertEqual(sel_haz.units, haz.units)
        self.assertTrue(np.array_equal(sel_haz.event_id, np.array([4, 1])))
        self.assertTrue(np.array_equal(sel_haz.date, np.array([4, 1])))
        self.assertTrue(np.array_equal(sel_haz.orig, np.array([True, True])))
        self.assertTrue(np.array_equal(sel_haz.frequency, np.array([0.2, 0.1])))
        self.assertEqual(sel_haz.frequency_unit, haz.frequency_unit)
        self.assertTrue(np.array_equal(sel_haz.fraction.toarray(),
                                       np.array([[0.3, 0.2, 0.0],
                                                 [0.02, 0.03, 0.04]])))
        self.assertTrue(np.array_equal(sel_haz.intensity.toarray(),
                                       np.array([[5.3, 0.2, 0.0],
                                                 [0.2, 0.3, 0.4]])))
        self.assertEqual(sel_haz.event_name, ['ev4', 'ev1'])
        self.assertIsInstance(sel_haz, Hazard)
        self.assertIsInstance(sel_haz.intensity, sparse.csr_matrix)
        self.assertIsInstance(sel_haz.fraction, sparse.csr_matrix)

    def test_select_event_id(self):
        """Test select historical events."""
        haz = dummy_hazard()
        sel_haz = haz.select(event_id=[4, 1])

        self.assertTrue(np.array_equal(sel_haz.centroids.coord, haz.centroids.coord))
        self.assertEqual(sel_haz.tag, haz.tag)
        self.assertEqual(sel_haz.units, haz.units)
        self.assertTrue(np.array_equal(sel_haz.event_id, np.array([4, 1])))
        self.assertTrue(np.array_equal(sel_haz.date, np.array([4, 1])))
        self.assertTrue(np.array_equal(sel_haz.orig, np.array([True, True])))
        self.assertTrue(np.array_equal(sel_haz.frequency, np.array([0.2, 0.1])))
        self.assertEqual(sel_haz.frequency_unit, haz.frequency_unit)
        self.assertTrue(np.array_equal(sel_haz.fraction.toarray(),
                                       np.array([[0.3, 0.2, 0.0],
                                                 [0.02, 0.03, 0.04]])))
        self.assertTrue(np.array_equal(sel_haz.intensity.toarray(),
                                       np.array([[5.3, 0.2, 0.0],
                                                 [0.2, 0.3, 0.4]])))
        self.assertEqual(sel_haz.event_name, ['ev4', 'ev1'])
        self.assertIsInstance(sel_haz, Hazard)
        self.assertIsInstance(sel_haz.intensity, sparse.csr_matrix)
        self.assertIsInstance(sel_haz.fraction, sparse.csr_matrix)

    def test_select_orig_pass(self):
        """Test select historical events."""
        haz = dummy_hazard()
        sel_haz = haz.select(orig=True)

        self.assertTrue(np.array_equal(sel_haz.centroids.coord, haz.centroids.coord))
        self.assertEqual(sel_haz.tag, haz.tag)
        self.assertEqual(sel_haz.units, haz.units)
        self.assertTrue(np.array_equal(sel_haz.event_id, np.array([1, 4])))
        self.assertTrue(np.array_equal(sel_haz.date, np.array([1, 4])))
        self.assertTrue(np.array_equal(sel_haz.orig, np.array([True, True])))
        self.assertTrue(np.array_equal(sel_haz.frequency, np.array([0.1, 0.2])))
        self.assertEqual(sel_haz.frequency_unit, haz.frequency_unit)
        self.assertTrue(np.array_equal(
            sel_haz.fraction.toarray(), np.array([[0.02, 0.03, 0.04], [0.3, 0.2, 0.0]])))
        self.assertTrue(np.array_equal(
            sel_haz.intensity.toarray(), np.array([[0.2, 0.3, 0.4], [5.3, 0.2, 0.0]])))
        self.assertEqual(sel_haz.event_name, ['ev1', 'ev4'])
        self.assertIsInstance(sel_haz, Hazard)
        self.assertIsInstance(sel_haz.intensity, sparse.csr_matrix)
        self.assertIsInstance(sel_haz.fraction, sparse.csr_matrix)

    def test_select_syn_pass(self):
        """Test select historical events."""
        haz = dummy_hazard()
        sel_haz = haz.select(orig=False)

        self.assertTrue(np.array_equal(sel_haz.centroids.coord, haz.centroids.coord))
        self.assertEqual(sel_haz.tag, haz.tag)
        self.assertEqual(sel_haz.units, haz.units)
        self.assertTrue(np.array_equal(sel_haz.event_id, np.array([2, 3])))
        self.assertTrue(np.array_equal(sel_haz.date, np.array([2, 3])))
        self.assertTrue(np.array_equal(sel_haz.orig, np.array([False, False])))
        self.assertTrue(np.array_equal(sel_haz.frequency, np.array([0.5, 0.5])))
        self.assertEqual(sel_haz.frequency_unit, haz.frequency_unit)
        self.assertTrue(np.array_equal(
            sel_haz.fraction.toarray(), np.array([[0.01, 0.01, 0.01], [0.3, 0.1, 0.0]])))
        self.assertTrue(np.array_equal(
            sel_haz.intensity.toarray(), np.array([[0.1, 0.1, 0.01], [4.3, 2.1, 1.0]])))
        self.assertEqual(sel_haz.event_name, ['ev2', 'ev3'])
        self.assertIsInstance(sel_haz, Hazard)
        self.assertIsInstance(sel_haz.intensity, sparse.csr_matrix)
        self.assertIsInstance(sel_haz.fraction, sparse.csr_matrix)

    def test_select_date_pass(self):
        """Test select historical events."""
        haz = dummy_hazard()
        sel_haz = haz.select(date=(2, 4))

        self.assertTrue(np.array_equal(sel_haz.centroids.coord, haz.centroids.coord))
        self.assertEqual(sel_haz.tag, haz.tag)
        self.assertEqual(sel_haz.units, haz.units)
        self.assertTrue(np.array_equal(sel_haz.event_id, np.array([2, 3, 4])))
        self.assertTrue(np.array_equal(sel_haz.date, np.array([2, 3, 4])))
        self.assertTrue(np.array_equal(sel_haz.orig, np.array([False, False, True])))
        self.assertTrue(np.array_equal(sel_haz.frequency, np.array([0.5, 0.5, 0.2])))
        self.assertEqual(sel_haz.frequency_unit, haz.frequency_unit)
        self.assertTrue(np.array_equal(
            sel_haz.fraction.toarray(), np.array([[0.01, 0.01, 0.01],
                                                  [0.3, 0.1, 0.0],
                                                  [0.3, 0.2, 0.0]])))
        self.assertTrue(np.array_equal(
            sel_haz.intensity.toarray(), np.array([[0.1, 0.1, 0.01],
                                                   [4.3, 2.1, 1.0],
                                                   [5.3, 0.2, 0.0]])))
        self.assertEqual(sel_haz.event_name, ['ev2', 'ev3', 'ev4'])
        self.assertIsInstance(sel_haz, Hazard)
        self.assertIsInstance(sel_haz.intensity, sparse.csr_matrix)
        self.assertIsInstance(sel_haz.fraction, sparse.csr_matrix)

    def test_select_date_str_pass(self):
        """Test select historical events."""
        haz = dummy_hazard()
        sel_haz = haz.select(date=('0001-01-02', '0001-01-03'))

        self.assertTrue(np.array_equal(sel_haz.centroids.coord, haz.centroids.coord))
        self.assertEqual(sel_haz.tag, haz.tag)
        self.assertEqual(sel_haz.units, haz.units)
        self.assertTrue(np.array_equal(sel_haz.event_id, np.array([2, 3])))
        self.assertTrue(np.array_equal(sel_haz.date, np.array([2, 3])))
        self.assertTrue(np.array_equal(sel_haz.orig, np.array([False, False])))
        self.assertTrue(np.array_equal(sel_haz.frequency, np.array([0.5, 0.5])))
        self.assertEqual(sel_haz.frequency_unit, haz.frequency_unit)
        self.assertTrue(np.array_equal(
            sel_haz.fraction.toarray(), np.array([[0.01, 0.01, 0.01], [0.3, 0.1, 0.0]])))
        self.assertTrue(np.array_equal(
            sel_haz.intensity.toarray(), np.array([[0.1, 0.1, 0.01], [4.3, 2.1, 1.0]])))
        self.assertEqual(sel_haz.event_name, ['ev2', 'ev3'])
        self.assertIsInstance(sel_haz, Hazard)
        self.assertIsInstance(sel_haz.intensity, sparse.csr_matrix)
        self.assertIsInstance(sel_haz.fraction, sparse.csr_matrix)

    def test_select_date_and_orig_pass(self):
        """Test select historical events."""
        haz = dummy_hazard()
        sel_haz = haz.select(date=(2, 4), orig=False)

        self.assertTrue(np.array_equal(sel_haz.centroids.coord, haz.centroids.coord))
        self.assertEqual(sel_haz.tag, haz.tag)
        self.assertEqual(sel_haz.units, haz.units)
        self.assertTrue(np.array_equal(sel_haz.event_id, np.array([2, 3])))
        self.assertTrue(np.array_equal(sel_haz.date, np.array([2, 3])))
        self.assertTrue(np.array_equal(sel_haz.orig, np.array([False, False])))
        self.assertTrue(np.array_equal(sel_haz.frequency, np.array([0.5, 0.5])))
        self.assertEqual(sel_haz.frequency_unit, haz.frequency_unit)
        self.assertTrue(np.array_equal(
            sel_haz.fraction.toarray(), np.array([[0.01, 0.01, 0.01], [0.3, 0.1, 0.0]])))
        self.assertTrue(np.array_equal(
            sel_haz.intensity.toarray(), np.array([[0.1, 0.1, 0.01], [4.3, 2.1, 1.0]])))
        self.assertEqual(sel_haz.event_name, ['ev2', 'ev3'])
        self.assertIsInstance(sel_haz, Hazard)
        self.assertIsInstance(sel_haz.intensity, sparse.csr_matrix)
        self.assertIsInstance(sel_haz.fraction, sparse.csr_matrix)

    def test_select_date_wrong_pass(self):
        """Test select historical events."""
        haz = dummy_hazard()
        sel_haz = haz.select(date=(6, 8), orig=False)
        self.assertEqual(sel_haz, None)

    def test_select_date_invalid_pass(self):
        """Test select with invalid date values"""
        haz = dummy_hazard()

        # lists and numpy arrays should work just like tuples
        sel_haz = haz.select(date=['0001-01-02', '0001-01-03'])
        self.assertTrue(np.array_equal(sel_haz.date, np.array([2, 3])))
        sel_haz = haz.select(date=np.array([2, 4]))
        self.assertTrue(np.array_equal(sel_haz.date, np.array([2, 3, 4])))

        # iterables of length not exactly 2 are invalid
        with self.assertRaises(ValueError) as context:
            haz.select(date=(3,))
        self.assertTrue("not enough values to unpack" in str(context.exception))
        with self.assertRaises(ValueError) as context:
            haz.select(date=(1, 2, 3))
        self.assertTrue("too many values to unpack" in str(context.exception))

        # only strings and numbers are valid
        with self.assertRaises(TypeError) as context:
            haz.select(date=({}, {}))

    def test_select_reg_id_pass(self):
        """Test select region of centroids."""
        haz = dummy_hazard()
        haz.centroids.region_id = np.array([5, 7, 9])
        sel_haz = haz.select(date=(2, 4), orig=False, reg_id=9)

        self.assertTrue(np.array_equal(sel_haz.centroids.coord.squeeze(),
                                       haz.centroids.coord[2, :]))
        self.assertEqual(sel_haz.tag, haz.tag)
        self.assertEqual(sel_haz.units, haz.units)
        self.assertTrue(np.array_equal(sel_haz.event_id, np.array([2, 3])))
        self.assertTrue(np.array_equal(sel_haz.date, np.array([2, 3])))
        self.assertTrue(np.array_equal(sel_haz.orig, np.array([False, False])))
        self.assertTrue(np.array_equal(sel_haz.frequency, np.array([0.5, 0.5])))
        self.assertEqual(sel_haz.frequency_unit, haz.frequency_unit)
        self.assertTrue(np.array_equal(sel_haz.fraction.toarray(), np.array([[0.01], [0.0]])))
        self.assertTrue(np.array_equal(sel_haz.intensity.toarray(), np.array([[0.01], [1.0]])))
        self.assertEqual(sel_haz.event_name, ['ev2', 'ev3'])
        self.assertIsInstance(sel_haz, Hazard)
        self.assertIsInstance(sel_haz.intensity, sparse.csr_matrix)
        self.assertIsInstance(sel_haz.fraction, sparse.csr_matrix)

    def test_select_tight_pass(self):
        """Test select tight box around hazard"""

        #intensity select
        haz = dummy_hazard()
        haz.intensity[:, -1] = 0.0
        sel_haz = haz.select_tight()

        self.assertTrue(np.array_equal(sel_haz.centroids.coord.squeeze(),
                                       haz.centroids.coord[:-1, :]))
        self.assertEqual(sel_haz.tag, haz.tag)
        self.assertEqual(sel_haz.units, haz.units)
        self.assertTrue(np.array_equal(sel_haz.event_id, haz.event_id))
        self.assertTrue(np.array_equal(sel_haz.date, haz.date))
        self.assertTrue(np.array_equal(sel_haz.orig, haz.orig))
        self.assertTrue(np.array_equal(sel_haz.frequency, haz.frequency))
        self.assertEqual(sel_haz.frequency_unit, haz.frequency_unit)
        self.assertTrue(np.array_equal(sel_haz.fraction.toarray(),
                                       haz.fraction[:,:-1].toarray()))
        self.assertTrue(np.array_equal(sel_haz.intensity.toarray(),
                                       haz.intensity[:,:-1].toarray()))
        self.assertEqual(sel_haz.event_name, haz.event_name)
        self.assertIsInstance(sel_haz, Hazard)
        self.assertIsInstance(sel_haz.intensity, sparse.csr_matrix)
        self.assertIsInstance(sel_haz.fraction, sparse.csr_matrix)

        #fraction select
        haz = dummy_hazard()
        haz.fraction[:, -1] = 0.0

        sel_haz = haz.select_tight(val='fraction')

        self.assertTrue(np.array_equal(sel_haz.centroids.coord.squeeze(),
                                       haz.centroids.coord[:-1, :]))
        self.assertEqual(sel_haz.tag, haz.tag)
        self.assertEqual(sel_haz.units, haz.units)
        self.assertTrue(np.array_equal(sel_haz.event_id, haz.event_id))
        self.assertTrue(np.array_equal(sel_haz.date, haz.date))
        self.assertTrue(np.array_equal(sel_haz.orig, haz.orig))
        self.assertTrue(np.array_equal(sel_haz.frequency, haz.frequency))
        self.assertEqual(sel_haz.frequency_unit, haz.frequency_unit)
        self.assertTrue(np.array_equal(sel_haz.fraction.toarray(),
                                       haz.fraction[:,:-1].toarray()))
        self.assertTrue(np.array_equal(sel_haz.intensity.toarray(),
                                       haz.intensity[:,:-1].toarray()))
        self.assertEqual(sel_haz.event_name, haz.event_name)
        self.assertIsInstance(sel_haz, Hazard)
        self.assertIsInstance(sel_haz.intensity, sparse.csr_matrix)
        self.assertIsInstance(sel_haz.fraction, sparse.csr_matrix)


        haz = dummy_hazard()
        haz.intensity[:, -1] = 0.0

        # small buffer: zero field is discarded
        sel_haz = haz.select_tight(buffer=0.1)
        self.assertTrue(np.array_equal(sel_haz.centroids.coord.squeeze(),
                                       haz.centroids.coord[:-1, :]))
        # large buffer: zero field is retained
        sel_haz = haz.select_tight(buffer=10)

        self.assertTrue(np.array_equal(sel_haz.centroids.coord.squeeze(),
                                       haz.centroids.coord))
        self.assertEqual(sel_haz.tag, haz.tag)
        self.assertEqual(sel_haz.units, haz.units)
        self.assertTrue(np.array_equal(sel_haz.event_id, haz.event_id))
        self.assertTrue(np.array_equal(sel_haz.date, haz.date))
        self.assertTrue(np.array_equal(sel_haz.orig, haz.orig))
        self.assertTrue(np.array_equal(sel_haz.frequency, haz.frequency))
        self.assertEqual(sel_haz.frequency_unit, haz.frequency_unit)
        self.assertTrue(np.array_equal(sel_haz.fraction.toarray(),
                                       haz.fraction.toarray()))
        self.assertTrue(np.array_equal(sel_haz.intensity.toarray(),
                                       haz.intensity.toarray()))
        self.assertEqual(sel_haz.event_name, haz.event_name)
        self.assertIsInstance(sel_haz, Hazard)
        self.assertIsInstance(sel_haz.intensity, sparse.csr_matrix)
        self.assertIsInstance(sel_haz.fraction, sparse.csr_matrix)


class TestAppend(unittest.TestCase):
    """Test append method."""

    def test_append_empty_fill(self):
        """Append an empty. Obtain initial hazard."""
        def _check_hazard(hazard):
            # expected values
            haz1_orig = Hazard.from_excel(HAZ_TEMPLATE_XLS, haz_type='TC')
            self.assertEqual(hazard.event_name, haz1_orig.event_name)
            self.assertTrue(np.array_equal(hazard.event_id, haz1_orig.event_id))
            self.assertTrue(np.array_equal(hazard.date, haz1_orig.date))
            self.assertTrue(np.array_equal(hazard.orig, haz1_orig.orig))
            self.assertTrue(np.array_equal(hazard.frequency, haz1_orig.frequency))
            self.assertEqual(hazard.frequency_unit, haz1_orig.frequency_unit)
            self.assertTrue((hazard.intensity != haz1_orig.intensity).nnz == 0)
            self.assertTrue((hazard.fraction != haz1_orig.fraction).nnz == 0)
            self.assertEqual(hazard.units, haz1_orig.units)
            self.assertEqual(hazard.tag.file_name, haz1_orig.tag.file_name)
            self.assertEqual(hazard.tag.haz_type, haz1_orig.tag.haz_type)
            self.assertEqual(hazard.tag.description, haz1_orig.tag.description)

        haz1 = Hazard.from_excel(HAZ_TEMPLATE_XLS, haz_type='TC')
        haz2 = Hazard('TC')
        haz2.centroids.geometry.crs = 'epsg:4326'
        haz1.append(haz2)
        haz1.check()
        _check_hazard(haz1)

        haz1 = Hazard.from_excel(HAZ_TEMPLATE_XLS, haz_type='TC')
        haz2 = Hazard('TC')
        haz2.centroids.geometry.crs = 'epsg:4326'
        haz2.append(haz1)
        haz2.check()
        _check_hazard(haz2)

    def test_same_centroids_extend(self):
        """Append hazard with same centroids, different events."""
        haz1 = dummy_hazard()
        fraction = sparse.csr_matrix([[0.2, 0.3, 0.4],
                                      [0.1, 0.1, 0.1],
                                      [0.3, 0.1, 0.9],
                                      [0.3, 0.2, 0.8]])
        intensity = sparse.csr_matrix([[0.2, 3.3, 6.4],
                                       [1.1, 0.1, 1.01],
                                       [8.3, 4.1, 4.0],
                                       [9.3, 9.2, 1.7]])
        haz2 = Hazard('TC',
                      file_name='file2.mat',
                      description='Description 2',
                      centroids=haz1.centroids,
                      event_id=np.array([5, 6, 7, 8]),
                      event_name=['ev5', 'ev6', 'ev7', 'ev8'],
                      frequency=np.array([0.9, 0.75, 0.75, 0.22]),
                      frequency_unit='1/week',
                      units="m/s",
                      fraction=fraction,
                      intensity=intensity,
                      )

        haz1.append(haz2)
        haz1.check()

        # expected values
        haz1_orig = dummy_hazard()
        exp_inten = np.zeros((8, 3))
        exp_inten[0:4, 0:3] = haz1_orig.intensity.toarray()
        exp_inten[4:8, 0:3] = haz2.intensity.toarray()
        exp_frac = np.zeros((8, 3))
        exp_frac[0:4, 0:3] = haz1_orig.fraction.toarray()
        exp_frac[4:8, 0:3] = haz2.fraction.toarray()

        self.assertEqual(haz1.event_id.size, 8)
        self.assertTrue(sparse.isspmatrix_csr(haz1.intensity))
        self.assertTrue(sparse.isspmatrix_csr(haz1.fraction))
        for i_ev in range(haz1.event_id.size):
            self.assertTrue(any((haz1.intensity[i_ev].toarray() == exp_inten).all(1)))
            self.assertTrue(any((haz1.fraction[i_ev].toarray() == exp_frac).all(1)))
            self.assertTrue(haz1.event_name[i_ev] in haz1_orig.event_name + haz2.event_name)
            self.assertTrue(haz1.date[i_ev] in np.append(haz1_orig.date, haz2.date))
            self.assertTrue(haz1.orig[i_ev] in np.append(haz1_orig.orig, haz2.orig))
            self.assertTrue(haz1.event_id[i_ev] in np.append(haz1_orig.event_id, haz2.event_id))
            self.assertTrue(haz1.frequency[i_ev] in np.append(haz1_orig.frequency, haz2.frequency))

        self.assertEqual(haz1.centroids.size, 3)
        self.assertTrue(np.array_equal(haz1.centroids.coord, haz2.centroids.coord))
        self.assertEqual(haz1.tag.file_name,
                         [haz1_orig.tag.file_name, haz2.tag.file_name])
        self.assertEqual(haz1.tag.haz_type, haz1_orig.tag.haz_type)
        self.assertEqual(haz1.tag.description,
                         [haz1_orig.tag.description, haz2.tag.description])

    def test_incompatible_type_fail(self):
        """Raise error when append two incompatible hazards."""
        haz1 = dummy_hazard()
        haz2 = dummy_hazard()
        haz2.tag.haz_type = 'WS'
        haz2.tag.file_name = 'file2.mat'
        haz2.tag.description = 'Description 2'
        with self.assertRaises(ValueError) as cm:
            haz1.append(haz2)

    def test_incompatible_units_fail(self):
        """Raise error when append two incompatible hazards."""
        haz1 = dummy_hazard()
        haz2 = dummy_hazard()
        haz2.units = 'km/h'
        with self.assertRaises(ValueError) as cm:
            haz1.append(haz2)

    def test_incompatible_freq_units_fail(self):
        """Raise error when append two incompatible hazards."""
        haz1 = dummy_hazard()
        haz2 = dummy_hazard()
        haz2.frequency_unit = '1/month'
        with self.assertRaises(ValueError) as cm:
            haz1.append(haz2)

    def test_all_different_extend(self):
        """Append totally different hazard."""
        haz1 = dummy_hazard()

        fraction = sparse.csr_matrix([[0.2, 0.3, 0.4],
                                      [0.1, 0.1, 0.1],
                                      [0.3, 0.1, 0.9],
                                      [0.3, 0.2, 0.8]])
        intensity = sparse.csr_matrix([[0.2, 3.3, 6.4],
                                       [1.1, 0.1, 1.01],
                                       [8.3, 4.1, 4.0],
                                       [9.3, 9.2, 1.7]])
        haz2 = Hazard('TC',
                      date=np.ones((4,)),
                      orig=np.ones((4,)),
                      file_name='file2.mat',
                      description='Description 2',
                      centroids=Centroids.from_lat_lon(
                          np.array([7, 9, 11]), np.array([8, 10, 12])),
                      event_id=np.array([5, 6, 7, 8]),
                      event_name=['ev5', 'ev6', 'ev7', 'ev8'],
                      frequency=np.array([0.9, 0.75, 0.75, 0.22]),
                      frequency_unit='1/week',
                      units='m/s',
                      intensity=intensity,
                      fraction=fraction)

        haz1.append(haz2)
        haz1.check()

        # expected values
        haz1_orig = dummy_hazard()
        exp_inten = np.zeros((8, 6))
        exp_inten[0:4, 0:3] = haz1_orig.intensity.toarray()
        exp_inten[4:8, 3:6] = haz2.intensity.toarray()
        exp_frac = np.zeros((8, 6))
        exp_frac[0:4, 0:3] = haz1_orig.fraction.toarray()
        exp_frac[4:8, 3:6] = haz2.fraction.toarray()
        self.assertEqual(haz1.event_id.size, 8)
        self.assertTrue(sparse.isspmatrix_csr(haz1.intensity))
        self.assertTrue(sparse.isspmatrix_csr(haz1.fraction))
        for i_ev in range(haz1.event_id.size):
            self.assertTrue(any((haz1.intensity[i_ev].toarray() == exp_inten).all(1)))
            self.assertTrue(any((haz1.fraction[i_ev].toarray() == exp_frac).all(1)))
            self.assertTrue(haz1.event_name[i_ev] in haz1_orig.event_name + haz2.event_name)
            self.assertTrue(haz1.date[i_ev] in np.append(haz1_orig.date, haz2.date))
            self.assertTrue(haz1.orig[i_ev] in np.append(haz1_orig.orig, haz2.orig))
            self.assertTrue(haz1.event_id[i_ev] in np.append(haz1_orig.event_id, haz2.event_id))
            self.assertTrue(haz1.frequency[i_ev] in np.append(haz1_orig.frequency, haz2.frequency))

        self.assertEqual(haz1.centroids.size, 6)
        self.assertEqual(haz1_orig.units, haz1.units)
        self.assertEqual(haz1_orig.frequency_unit, haz1.frequency_unit)
        self.assertEqual(haz1.tag.file_name,
                         [haz1_orig.tag.file_name, haz2.tag.file_name])
        self.assertEqual(haz1.tag.haz_type, haz1_orig.tag.haz_type)
        self.assertEqual(haz1.tag.description,
                         [haz1_orig.tag.description, haz2.tag.description])

    def test_same_events_append(self):
        """Append hazard with same events (and diff centroids).
        Events are appended with all new centroids columns."""
        haz1 = dummy_hazard()
        fraction = sparse.csr_matrix([[0.22, 0.32, 0.44],
                                      [0.11, 0.11, 0.11],
                                      [0.32, 0.11, 0.99],
                                      [0.32, 0.22, 0.88]])
        intensity = sparse.csr_matrix([[0.22, 3.33, 6.44],
                                       [1.11, 0.11, 1.11],
                                       [8.33, 4.11, 4.4],
                                       [9.33, 9.22, 1.77]])
        haz2 = Hazard('TC',
                      file_name='file2.mat',
                      description='Description 2',
                      centroids=Centroids.from_lat_lon(
                          np.array([7, 9, 11]), np.array([8, 10, 12])),
                      event_id=haz1.event_id,
                      event_name=haz1.event_name.copy(),
                      frequency=haz1.frequency,
                      frequency_unit=haz1.frequency_unit,
                      date=haz1.date,
                      units='m/s',
                      fraction=fraction,
                      intensity=intensity)

        haz1.append(haz2)

        # expected values
        haz1_ori = dummy_hazard()
        res_inten = np.zeros((8, 6))
        res_inten[0:4, 0:3] = haz1_ori.intensity.toarray()
        res_inten[4:, 3:] = haz2.intensity.toarray()

        res_frac = np.zeros((8, 6))
        res_frac[0:4, 0:3] = haz1_ori.fraction.toarray()
        res_frac[4:, 3:] = haz2.fraction.toarray()

        self.assertTrue(np.array_equal(res_inten,
                                       haz1.intensity.toarray()))
        self.assertTrue(sparse.isspmatrix_csr(haz1.intensity))
        self.assertTrue(np.array_equal(res_frac,
                                       haz1.fraction.toarray()))
        self.assertTrue(sparse.isspmatrix_csr(haz1.fraction))
        self.assertEqual(haz1.event_name,
                         haz1_ori.event_name + haz2.event_name)
        self.assertTrue(np.array_equal(haz1.date,
                                       np.append(haz1_ori.date, haz2.date)))
        self.assertTrue(np.array_equal(haz1.orig,
                                       np.append(haz1_ori.orig, haz2.orig)))
        self.assertTrue(np.array_equal(haz1.event_id, np.arange(1, 9)))
        self.assertTrue(np.array_equal(haz1.frequency,
                                       np.append(haz1_ori.frequency, haz2.frequency)))
        self.assertEqual(haz1_ori.frequency_unit, haz1.frequency_unit)
        self.assertEqual(haz1_ori.units, haz1.units)

        self.assertEqual(haz1.tag.file_name,
                         [haz1_ori.tag.file_name, haz2.tag.file_name])
        self.assertEqual(haz1.tag.haz_type, haz1_ori.tag.haz_type)
        self.assertEqual(haz1.tag.description,
                         [haz1_ori.tag.description, haz2.tag.description])

    def test_concat_pass(self):
        """Test concatenate function."""

        haz_1 = Hazard("TC",
                       file_name='file1.mat',
                       description='Description 1',
                       centroids=Centroids.from_lat_lon(
                           np.array([1, 3, 5]), np.array([2, 4, 6])),
                       event_id=np.array([1]),
                       event_name=['ev1'],
                       date=np.array([1]),
                       orig=np.array([True]),
                       frequency=np.array([1.0]),
                       frequency_unit='1/week',
                       fraction=sparse.csr_matrix([[0.02, 0.03, 0.04]]),
                       intensity=sparse.csr_matrix([[0.2, 0.3, 0.4]]),
                       units='m/s',)

        haz_2 = Hazard("TC",
                       file_name='file2.mat',
                       description='Description 2',
                       centroids=Centroids.from_lat_lon(
                           np.array([1, 3, 5]), np.array([2, 4, 6])),
                       event_id=np.array([1]),
                       event_name=['ev2'],
                       date=np.array([2]),
                       orig=np.array([False]),
                       frequency=np.array([1.0]),
                       frequency_unit='1/week',
                       fraction=sparse.csr_matrix([[1.02, 1.03, 1.04]]),
                       intensity=sparse.csr_matrix([[1.2, 1.3, 1.4]]),
                       units='m/s',)

        haz = Hazard.concat([haz_1, haz_2])

        hres_frac = sparse.csr_matrix([[0.02, 0.03, 0.04],
                                       [1.02, 1.03, 1.04]])
        hres_inten = sparse.csr_matrix([[0.2, 0.3, 0.4],
                                        [1.2, 1.3, 1.4]])

        self.assertIsInstance(haz, Hazard)
        self.assertTrue(sparse.isspmatrix_csr(haz.intensity))
        self.assertTrue(np.array_equal(haz.intensity.toarray(), hres_inten.toarray()))
        self.assertTrue(sparse.isspmatrix_csr(haz.fraction))
        self.assertTrue(np.array_equal(haz.fraction.toarray(), hres_frac.toarray()))
        self.assertEqual(haz.units, haz_2.units)
        self.assertTrue(np.array_equal(haz.frequency, np.array([1.0, 1.0])))
        self.assertEqual(haz.frequency_unit, haz_2.frequency_unit)
        self.assertTrue(np.array_equal(haz.orig, np.array([True, False])))
        self.assertTrue(np.array_equal(haz.date, np.array([1, 2])))
        self.assertTrue(np.array_equal(haz.event_id, np.array([1, 2])))
        self.assertEqual(haz.event_name, ['ev1', 'ev2'])
        self.assertTrue(np.array_equal(haz.centroids.coord, haz_1.centroids.coord))
        self.assertTrue(np.array_equal(haz.centroids.coord, haz_2.centroids.coord))
        self.assertEqual(haz.tag.file_name, ['file1.mat', 'file2.mat'])
        self.assertEqual(haz.tag.description, ['Description 1', 'Description 2'])

    def test_append_new_var_pass(self):
        """New variable appears if hazard to append is empty."""
        haz = dummy_hazard()
        haz.frequency_unit = haz.get_default('frequency_unit')
        haz.new_var = np.ones(haz.size)

        app_haz = Hazard('TC')
        app_haz.append(haz)
        self.assertIn('new_var', app_haz.__dict__)

    def test_append_raise_type_error(self):
        """Raise error if hazards of different class"""
        haz1 = Hazard('TC', units='m/s')
        from climada.hazard import TropCyclone
        haz2 = TropCyclone()
        with self.assertRaises(TypeError):
            haz1.append(haz2)

    def test_concat_raise_value_error(self):
        """Raise error if hazards with different units of type"""
        haz1 = Hazard('TC', units='m/s')
        haz3 = Hazard('EQ')
        with self.assertRaises(ValueError):
             Hazard.concat([haz1, haz3])

        haz4 = Hazard('TC', units='cm')
        with self.assertRaises(ValueError):
             Hazard.concat([haz1, haz4])

    def test_change_centroids(self):
        """Set new centroids for hazard"""
        lat, lon = np.array([0, 1]), np.array([0, -1])
        on_land = np.array([True, True])
        cent1 = Centroids(lat=lat, lon=lon, on_land=on_land)

        haz_1 = Hazard('TC',
                       file_name='file1.mat',
                       description='Description 1',
                       centroids=cent1,
                       event_id=np.array([1]),
                       event_name=['ev1'],
                       date=np.array([1]),
                       orig=np.array([True]),
                       frequency=np.array([1.0]),
                       frequency_unit='1/week',
                       fraction=sparse.csr_matrix([[0.02, 0.03]]),
                       intensity=sparse.csr_matrix([[0.2, 0.3]]),
                       units='m/s',)

        lat2, lon2 = np.array([0, 1, 3]), np.array([0, -1, 3])
        on_land2 = np.array([True, True, False])
        cent2 = Centroids(lat=lat2, lon=lon2, on_land=on_land2)

        haz_2 = haz_1.change_centroids(cent2)

        self.assertTrue(np.array_equal(haz_2.intensity.toarray(),
                               np.array([[0.2, 0.3, 0.]])))
        self.assertTrue(np.array_equal(haz_2.fraction.toarray(),
                               np.array([[0.02, 0.03, 0.]])))
        self.assertTrue(np.array_equal(haz_2.event_id, np.array([1])))
        self.assertTrue(np.array_equal(haz_2.event_name, ['ev1']))
        self.assertTrue(np.array_equal(haz_2.orig, [True]))
        self.assertEqual(haz_2.tag.description, 'Description 1')

        """Test error for projection"""
        lat3, lon3 = np.array([0.5, 3]), np.array([-0.5, 3])
        on_land3 = np.array([True, True, False])
        cent3 = Centroids(lat=lat3, lon=lon3, on_land=on_land3)

        with self.assertRaises(ValueError) as cm:
            haz_1.change_centroids(cent3, threshold=100)
        self.assertIn('two hazard centroids are mapped to the same centroids', str(cm.exception))


    def test_change_centroids_raster(self):
        """Set new centroids for hazard"""
        lat, lon = np.array([0, 1]), np.array([0, -1])
        on_land = np.array([True, True])
        cent1 = Centroids(lat=lat, lon=lon, on_land=on_land)

        haz_1 = Hazard('TC',
                       file_name='file1.mat',
                       description='Description 1',
                       centroids=cent1,
                       event_id=np.array([1]),
                       event_name=['ev1'],
                       date=np.array([1]),
                       orig=np.array([True]),
                       frequency=np.array([1.0]),
                       frequency_unit='1/week',
                       fraction=sparse.csr_matrix([[0.02, 0.03]]),
                       intensity=sparse.csr_matrix([[0.2, 0.3]]),
                       units='m/s',)


        """Test with raster centroids"""
        cent4 = Centroids.from_pnt_bounds(points_bounds=(-1, 0, 0, 1), res=1)
        cent4.lat, cent1.lon = np.array([0, 1]), np.array([0, -1])
        cent4.on_land = np.array([True, True])

        haz_4 = haz_1.change_centroids(cent4)

        self.assertTrue(np.array_equal(haz_4.intensity.toarray(),
                               np.array([[0.3, 0.0, 0.0, 0.2]])))
        self.assertTrue(np.array_equal(haz_4.fraction.toarray(),
                               np.array([[0.03, 0.0, 0.0, 0.02]])))
        self.assertTrue(np.array_equal(haz_4.event_id, np.array([1])))
        self.assertTrue(np.array_equal(haz_4.event_name, ['ev1']))
        self.assertTrue(np.array_equal(haz_4.orig, [True]))
        self.assertEqual(haz_4.tag.description, 'Description 1')


class TestStats(unittest.TestCase):
    """Test return period statistics"""

    def test_degenerate_pass(self):
        """Test degenerate call."""
        haz = Hazard.from_hdf5(HAZ_TEST_TC)
        return_period = np.array([25, 50, 100, 250])
        haz.intensity = sparse.csr.csr_matrix(np.zeros(haz.intensity.shape))
        inten_stats = haz.local_exceedance_inten(return_period)
        self.assertTrue(np.array_equal(inten_stats, np.zeros((4, 100))))

    def test_ref_all_pass(self):
        """Compare against reference."""
        haz = Hazard.from_hdf5(HAZ_TEST_TC)
        return_period = np.array([25, 50, 100, 250])
        inten_stats = haz.local_exceedance_inten(return_period)

        self.assertAlmostEqual(inten_stats[0][0], 55.424015590131290)
        self.assertAlmostEqual(inten_stats[1][0], 67.221687644669998)
        self.assertAlmostEqual(inten_stats[2][0], 79.019359699208721)
        self.assertAlmostEqual(inten_stats[3][0], 94.615033842370963)

        self.assertAlmostEqual(inten_stats[1][66], 70.608592953031405)
        self.assertAlmostEqual(inten_stats[3][33], 88.510983305123631)
        self.assertAlmostEqual(inten_stats[2][99], 79.717518054203623)

class TestYearset(unittest.TestCase):
    """Test return period statistics"""

    def test_ref_pass(self):
        """Test against reference."""
        haz = Hazard.from_hdf5(HAZ_TEST_TC)
        orig_year_set = haz.calc_year_set()

        self.assertTrue(np.array_equal(np.array(list(orig_year_set.keys())),
                                       np.arange(1851, 2012)))
        self.assertTrue(np.array_equal(orig_year_set[1851],
                                       np.array([1, 11, 21, 31])))
        self.assertTrue(np.array_equal(orig_year_set[1958],
                                       np.array([8421, 8431, 8441, 8451, 8461, 8471, 8481,
                                                 8491, 8501, 8511])))
        self.assertTrue(np.array_equal(orig_year_set[1986],
                                       np.array([11101, 11111, 11121, 11131, 11141, 11151])))
        self.assertTrue(np.array_equal(orig_year_set[1997],
                                       np.array([12221, 12231, 12241, 12251, 12261, 12271,
                                                 12281, 12291])))
        self.assertTrue(np.array_equal(orig_year_set[2006],
                                       np.array([13571, 13581, 13591, 13601, 13611, 13621,
                                                 13631, 13641, 13651, 13661])))
        self.assertTrue(np.array_equal(orig_year_set[2010],
                                       np.array([14071, 14081, 14091, 14101, 14111, 14121,
                                                 14131, 14141, 14151, 14161, 14171, 14181,
                                                 14191, 14201, 14211, 14221, 14231, 14241,
                                                 14251])))

class TestReaderExcel(unittest.TestCase):
    """Test reader functionality of the Hazard class"""

    def test_hazard_pass(self):
        """Read an hazard excel file correctly."""

        # Read demo excel file
        description = 'One single file.'
        hazard = Hazard.from_excel(HAZ_TEMPLATE_XLS, description=description, haz_type='TC')

        # Check results
        n_events = 100
        n_centroids = 45

        self.assertEqual(hazard.units, '')

        self.assertEqual(hazard.centroids.coord.shape, (n_centroids, 2))
        self.assertEqual(hazard.centroids.coord[0][0], -25.95)
        self.assertEqual(hazard.centroids.coord[0][1], 32.57)
        self.assertEqual(hazard.centroids.coord[n_centroids - 1][0], -24.7)
        self.assertEqual(hazard.centroids.coord[n_centroids - 1][1], 33.88)

        self.assertEqual(len(hazard.event_name), 100)
        self.assertEqual(hazard.event_name[12], 'event013')

        self.assertEqual(hazard.event_id.dtype, int)
        self.assertEqual(hazard.event_id.shape, (n_events,))
        self.assertEqual(hazard.event_id[0], 1)
        self.assertEqual(hazard.event_id[n_events - 1], 100)

        self.assertEqual(hazard.date.dtype, int)
        self.assertEqual(hazard.date.shape, (n_events,))
        self.assertEqual(hazard.date[0], 675874)
        self.assertEqual(hazard.date[n_events - 1], 676329)

        self.assertEqual(hazard.event_name[0], 'event001')
        self.assertEqual(hazard.event_name[50], 'event051')
        self.assertEqual(hazard.event_name[-1], 'event100')

        self.assertEqual(hazard.frequency.dtype, float)
        self.assertEqual(hazard.frequency.shape, (n_events,))
        self.assertEqual(hazard.frequency[0], 0.01)
        self.assertEqual(hazard.frequency[n_events - 2], 0.001)

        self.assertEqual(hazard.frequency_unit, DEF_FREQ_UNIT)

        self.assertEqual(hazard.intensity.dtype, float)
        self.assertEqual(hazard.intensity.shape, (n_events, n_centroids))

        self.assertEqual(hazard.fraction.dtype, float)
        self.assertEqual(hazard.fraction.shape, (n_events, n_centroids))
        self.assertEqual(hazard.fraction[0, 0], 1)
        self.assertEqual(hazard.fraction[10, 19], 1)
        self.assertEqual(hazard.fraction[n_events - 1, n_centroids - 1], 1)

        self.assertTrue(np.all(hazard.orig))

        # tag hazard
        self.assertEqual(hazard.tag.file_name, HAZ_TEMPLATE_XLS)
        self.assertEqual(hazard.tag.description, description)
        self.assertEqual(hazard.tag.haz_type, 'TC')

class TestReaderMat(unittest.TestCase):
    """Test reader functionality of the ExposuresExcel class"""

    def test_hazard_pass(self):
        """Read a hazard mat file correctly."""
        # Read demo excel file
        hazard = Hazard.from_mat(HAZ_TEST_MAT)

        # Check results
        n_events = 14450
        n_centroids = 100

        self.assertEqual(hazard.units, 'm/s')

        self.assertEqual(hazard.centroids.coord.shape, (n_centroids, 2))

        self.assertEqual(hazard.event_id.dtype, int)
        self.assertEqual(hazard.event_id.shape, (n_events,))

        self.assertEqual(hazard.frequency.dtype, float)
        self.assertEqual(hazard.frequency.shape, (n_events,))

        self.assertEqual(hazard.frequency_unit, DEF_FREQ_UNIT)

        self.assertEqual(hazard.intensity.dtype, float)
        self.assertEqual(hazard.intensity.shape, (n_events, n_centroids))
        self.assertEqual(hazard.intensity[12, 46], 12.071393519949979)
        self.assertEqual(hazard.intensity[13676, 49], 17.228323602220616)

        self.assertEqual(hazard.fraction.dtype, float)
        self.assertEqual(hazard.fraction.shape, (n_events, n_centroids))
        self.assertEqual(hazard.fraction[8454, 98], 1)
        self.assertEqual(hazard.fraction[85, 54], 0)

        self.assertEqual(len(hazard.event_name), n_events)
        self.assertEqual(hazard.event_name[124], 125)

        self.assertEqual(len(hazard.date), n_events)
        self.assertEqual(dt.datetime.fromordinal(hazard.date[0]).year, 1851)
        self.assertEqual(dt.datetime.fromordinal(hazard.date[0]).month, 6)
        self.assertEqual(dt.datetime.fromordinal(hazard.date[0]).day, 25)
        self.assertEqual(dt.datetime.fromordinal(hazard.date[78]).year, 1852)
        self.assertEqual(dt.datetime.fromordinal(hazard.date[78]).month, 9)
        self.assertEqual(dt.datetime.fromordinal(hazard.date[78]).day, 22)
        self.assertEqual(dt.datetime.fromordinal(hazard.date[-1]).year, 2011)
        self.assertEqual(dt.datetime.fromordinal(hazard.date[-1]).month, 11)
        self.assertEqual(dt.datetime.fromordinal(hazard.date[-1]).day, 6)

        self.assertTrue(hazard.orig[0])
        self.assertTrue(hazard.orig[11580])
        self.assertTrue(hazard.orig[4940])
        self.assertFalse(hazard.orig[3551])
        self.assertFalse(hazard.orig[10651])
        self.assertFalse(hazard.orig[4818])

        # tag hazard
        self.assertEqual(hazard.tag.file_name, str(HAZ_TEST_MAT))
        self.assertEqual(hazard.tag.description,
                         ' TC hazard event set, generated 14-Nov-2017 10:09:05')
        self.assertEqual(hazard.tag.haz_type, 'TC')

class TestHDF5(unittest.TestCase):
    """Test reader functionality of the ExposuresExcel class"""

    def test_write_read_pass(self):
        """Read a hazard mat file correctly."""
        file_name = str(DATA_DIR.joinpath('test_haz.h5'))

        # Read demo matlab file
        hazard = Hazard.from_mat(HAZ_TEST_MAT)
        hazard.event_name = list(map(str, hazard.event_name))
        for todense_flag in [False, True]:
            if todense_flag:
                hazard.write_hdf5(file_name, todense=todense_flag)
            else:
                hazard.write_hdf5(file_name)

            haz_read = Hazard.from_hdf5(file_name)

            self.assertEqual(str(hazard.tag.file_name), haz_read.tag.file_name)
            self.assertIsInstance(haz_read.tag.file_name, str)
            self.assertEqual(hazard.tag.haz_type, haz_read.tag.haz_type)
            self.assertIsInstance(haz_read.tag.haz_type, str)
            self.assertEqual(hazard.tag.description, haz_read.tag.description)
            self.assertIsInstance(haz_read.tag.description, str)
            self.assertEqual(hazard.units, haz_read.units)
            self.assertIsInstance(haz_read.units, str)
            self.assertTrue(np.array_equal(hazard.centroids.coord, haz_read.centroids.coord))
            self.assertTrue(u_coord.equal_crs(hazard.centroids.crs, haz_read.centroids.crs))
            self.assertTrue(np.array_equal(hazard.event_id, haz_read.event_id))
            self.assertTrue(np.array_equal(hazard.frequency, haz_read.frequency))
            self.assertEqual(hazard.frequency_unit, haz_read.frequency_unit)
            self.assertIsInstance(haz_read.frequency_unit, str)
            self.assertTrue(np.array_equal(hazard.event_name, haz_read.event_name))
            self.assertIsInstance(haz_read.event_name, list)
            self.assertIsInstance(haz_read.event_name[0], str)
            self.assertTrue(np.array_equal(hazard.date, haz_read.date))
            self.assertTrue(np.array_equal(hazard.orig, haz_read.orig))
            self.assertTrue(np.array_equal(hazard.intensity.toarray(),
                                           haz_read.intensity.toarray()))
            self.assertIsInstance(haz_read.intensity, sparse.csr_matrix)
            self.assertTrue(np.array_equal(hazard.fraction.toarray(), haz_read.fraction.toarray()))
            self.assertIsInstance(haz_read.fraction, sparse.csr_matrix)

    def test_write_read_unsupported_type(self):
        """Check if the write command correctly handles unsupported types"""
        file_name = str(DATA_DIR.joinpath('test_unsupported.h5'))

        # Define an unsupported type
        class CustomID:
            id = 1

        # Create a hazard with unsupported type as attribute
        hazard = dummy_hazard()
        hazard.event_id = CustomID()

        # Write the hazard and check the logs for the correct warning
        with self.assertLogs(logger="climada.hazard.base", level="WARN") as cm:
            hazard.write_hdf5(file_name)
        self.assertIn("write_hdf5: the class member event_id is skipped", cm.output[0])

        # Load the file again and compare to previous instance
        hazard_read = Hazard.from_hdf5(file_name)
        self.assertEqual(hazard.tag.description, hazard_read.tag.description)
        self.assertTrue(np.array_equal(hazard.date, hazard_read.date))
        self.assertTrue(np.array_equal(hazard_read.event_id, np.array([])))  # Empty array


class TestCentroids(unittest.TestCase):
    """Test return period statistics"""

    def test_reproject_raster_pass(self):
        """Test reproject_raster reference."""
        haz_fl = Hazard.from_raster([HAZ_DEMO_FL])
        haz_fl.check()

        haz_fl.reproject_raster(dst_crs='epsg:2202')

        self.assertEqual(haz_fl.intensity.shape, (1, 1046408))
        self.assertIsInstance(haz_fl.intensity, sparse.csr_matrix)
        self.assertIsInstance(haz_fl.fraction, sparse.csr_matrix)
        self.assertEqual(haz_fl.fraction.shape, (1, 1046408))
        self.assertTrue(u_coord.equal_crs(haz_fl.centroids.meta['crs'], 'epsg:2202'))
        self.assertEqual(haz_fl.centroids.meta['width'], 968)
        self.assertEqual(haz_fl.centroids.meta['height'], 1081)
        self.assertEqual(haz_fl.fraction.min(), 0)
        self.assertEqual(haz_fl.fraction.max(), 1)
        self.assertEqual(haz_fl.intensity.min(), -9999)
        self.assertTrue(haz_fl.intensity.max() < 4.7)

    def test_raster_to_vector_pass(self):
        """Test raster_to_vector method"""
        haz_fl = Hazard.from_raster([HAZ_DEMO_FL], haz_type='FL')
        haz_fl.check()
        meta_orig = haz_fl.centroids.meta
        inten_orig = haz_fl.intensity
        fract_orig = haz_fl.fraction

        haz_fl.raster_to_vector()

        self.assertEqual(haz_fl.centroids.meta, dict())
        self.assertAlmostEqual(haz_fl.centroids.lat.min(),
                               meta_orig['transform'][5]
                               + meta_orig['height'] * meta_orig['transform'][4]
                               - meta_orig['transform'][4] / 2)
        self.assertAlmostEqual(haz_fl.centroids.lat.max(),
                               meta_orig['transform'][5] + meta_orig['transform'][4] / 2)
        self.assertAlmostEqual(haz_fl.centroids.lon.max(),
                               meta_orig['transform'][2]
                               + meta_orig['width'] * meta_orig['transform'][0]
                               - meta_orig['transform'][0] / 2)
        self.assertAlmostEqual(haz_fl.centroids.lon.min(),
                               meta_orig['transform'][2] + meta_orig['transform'][0] / 2)
        self.assertTrue(u_coord.equal_crs(haz_fl.centroids.crs, meta_orig['crs']))
        self.assertTrue(np.allclose(haz_fl.intensity.data, inten_orig.data))
        self.assertTrue(np.allclose(haz_fl.fraction.data, fract_orig.data))

    def test_reproject_vector_pass(self):
        """Test reproject_vector"""
        haz_fl = Hazard('FL',
                        event_id=np.array([1]),
                        date=np.array([1]),
                        frequency=np.array([1]),
                        orig=np.array([1]),
                        event_name=['1'],
                        intensity=sparse.csr_matrix(np.array([0.5, 0.2, 0.1])),
                        fraction=sparse.csr_matrix(np.array([0.5, 0.2, 0.1]) / 2),
                        centroids=Centroids.from_lat_lon(
                            np.array([1, 2, 3]), np.array([1, 2, 3])),)
        haz_fl.check()

        haz_fl.reproject_vector(dst_crs='epsg:2202')
        self.assertTrue(np.allclose(haz_fl.centroids.lat,
                                    np.array([331585.4099637291, 696803.88, 1098649.44])))
        self.assertTrue(np.allclose(haz_fl.centroids.lon,
                                    np.array([11625664.37925186, 11939560.43, 12244857.13])))
        self.assertTrue(u_coord.equal_crs(haz_fl.centroids.crs, 'epsg:2202'))
        self.assertTrue(np.allclose(haz_fl.intensity.toarray(), np.array([0.5, 0.2, 0.1])))
        self.assertTrue(np.allclose(haz_fl.fraction.toarray(), np.array([0.5, 0.2, 0.1]) / 2))

    def test_vector_to_raster_pass(self):
        """Test vector_to_raster"""
        haz_fl = Hazard('FL',
                        event_id=np.array([1]),
                        date=np.array([1]),
                        frequency=np.array([1]),
                        orig=np.array([1]),
                        event_name=['1'],
                        intensity=sparse.csr_matrix(np.array([0.5, 0.2, 0.1])),
                        fraction=sparse.csr_matrix(np.array([0.5, 0.2, 0.1]) / 2),
                        centroids=Centroids.from_lat_lon(
                            np.array([1, 2, 3]), np.array([1, 2, 3])),)
        haz_fl.check()

        haz_fl.vector_to_raster()
        self.assertTrue(u_coord.equal_crs(haz_fl.centroids.meta['crs'], 'epsg:4326'))
        self.assertAlmostEqual(haz_fl.centroids.meta['transform'][0], 1.0)
        self.assertAlmostEqual(haz_fl.centroids.meta['transform'][1], 0)
        self.assertAlmostEqual(haz_fl.centroids.meta['transform'][2], 0.5)
        self.assertAlmostEqual(haz_fl.centroids.meta['transform'][3], 0)
        self.assertAlmostEqual(haz_fl.centroids.meta['transform'][4], -1.0)
        self.assertAlmostEqual(haz_fl.centroids.meta['transform'][5], 3.5)
        self.assertEqual(haz_fl.centroids.meta['height'], 3)
        self.assertEqual(haz_fl.centroids.meta['width'], 3)
        self.assertEqual(haz_fl.centroids.lat.size, 0)
        self.assertEqual(haz_fl.centroids.lon.size, 0)
        self.assertTrue(haz_fl.intensity.min() >= 0)
        self.assertTrue(haz_fl.intensity.max() <= 0.5)
        self.assertTrue(haz_fl.fraction.min() >= 0)
        self.assertTrue(haz_fl.fraction.max() <= 0.5 / 2)


class TestClear(unittest.TestCase):
    """Test clear method"""

    def test_clear(self):
        """Clear method clears everything"""
        haz1 = Hazard.from_excel(HAZ_TEMPLATE_XLS, haz_type='TC')
        haz1.units = "m"
        haz1.frequency_unit = "1/m"
        haz1.foo = np.arange(10)
        haz1.clear()
        self.assertEqual(list(vars(haz1.tag).values()), ['', '', ''])
        self.assertEqual(haz1.units, '')
        self.assertEqual(haz1.frequency_unit, DEF_FREQ_UNIT)
        self.assertEqual(haz1.centroids.size, 0)
        self.assertEqual(len(haz1.event_name), 0)
        for attr in vars(haz1).keys():
            if attr not in ['tag', 'units', 'event_name', 'pool', 'frequency_unit']:
                self.assertEqual(getattr(haz1, attr).size, 0)
        self.assertIsNone(haz1.pool)

    def test_clear_pool(self):
        """Clear method should not clear a process pool"""
        haz1 = Hazard.from_excel(HAZ_TEMPLATE_XLS, haz_type='TC')
        pool = Pool(nodes=2)
        haz1.pool = pool
        haz1.check()
        haz1.clear()
        self.assertEqual(haz1.pool, pool)
        pool.close()
        pool.join()
        pool.clear()

def dummy_step_impf(haz):
    from climada.entity import ImpactFunc
    intensity = (0, 1, haz.intensity.max())
    impf = ImpactFunc.from_step_impf(intensity)
    return impf

class TestImpactFuncs(unittest.TestCase):
    """Test methods mainly for computing impacts"""
    def test_haz_type(self):
        """Test haz_type property"""
        haz = dummy_hazard()
        self.assertEqual(haz.haz_type, 'TC')
        haz.tag.haz_type = 'random'
        self.assertEqual(haz.haz_type, 'random')

    def test_cent_exp_col(self):
        """Test return of centroid exposures column"""
        haz = dummy_hazard()
        self.assertEqual(haz.centr_exp_col, 'centr_TC')
        haz.tag.haz_type = 'random'
        self.assertEqual(haz.centr_exp_col, 'centr_random')
        haz = Hazard()
        self.assertEqual(haz.centr_exp_col, 'centr_')

    def test_get_mdr(self):
        haz = dummy_hazard()
        impf = dummy_step_impf(haz)

        #single index
        for idx in range(3):
            cent_idx = np.array([idx])
            mdr = haz.get_mdr(cent_idx, impf)
            true_mdr = np.digitize(haz.intensity[:, idx].toarray(), [0, 1]) - 1
            np.testing.assert_array_almost_equal(mdr.toarray(), true_mdr)

        #repeated index
        cent_idx = np.array([0, 0, 1])
        mdr = haz.get_mdr(cent_idx, impf)
        true_mdr = np.digitize(haz.intensity[:, cent_idx].toarray(), [0, 1]) - 1
        np.testing.assert_array_almost_equal(mdr.toarray(), true_mdr)

        #mdr is not zero at 0
        impf.mdd += 1
        #single index
        for idx in range(3):
            cent_idx = np.array([idx])
            mdr = haz.get_mdr(cent_idx, impf)
            true_mdr = np.digitize(haz.intensity[:, idx].toarray(), [0, 1])
            np.testing.assert_array_almost_equal(mdr.toarray(), true_mdr)

    def test_get_paa(self):
        haz = dummy_hazard()
        impf = dummy_step_impf(haz)

        idx = [0, 1]
        cent_idx = np.array(idx)
        paa = haz.get_paa(cent_idx, impf)
        true_paa = np.ones(haz.intensity[:, idx].shape)
        np.testing.assert_array_almost_equal(paa.toarray(), true_paa)

        #repeated index
        idx = [0, 0]
        cent_idx = np.array(idx)
        paa = haz.get_paa(cent_idx, impf)
        true_paa = np.ones(haz.intensity[:, idx].shape)
        np.testing.assert_array_almost_equal(paa.toarray(), true_paa)

        #paa is not zero at 0
        impf.paa += 1
        #repeated index
        idx = [0, 0, 1]
        cent_idx = np.array(idx)
        paa = haz.get_paa(cent_idx, impf)
        true_paa = np.ones(haz.intensity[:, idx].shape) + 1
        np.testing.assert_array_almost_equal(paa.toarray(), true_paa)

    def test_get_fraction(self):
        haz = dummy_hazard()

        #standard index
        idx = [0, 1]
        cent_idx = np.array(idx)
        frac = haz._get_fraction(cent_idx)
        true_frac = haz.fraction[:, idx]
        np.testing.assert_array_equal(frac.toarray(), true_frac.toarray())

        #repeated index
        idx = [0, 0]
        cent_idx = np.array(idx)
        frac = haz._get_fraction(cent_idx)
        true_frac = haz.fraction[:, idx]
        np.testing.assert_array_equal(frac.toarray(), true_frac.toarray())

        #index is None
        cent_idx = None
        frac = haz._get_fraction(cent_idx)
        true_frac = haz.fraction
        np.testing.assert_array_equal(frac.toarray(), true_frac.toarray())

        #test empty fraction
        haz.fraction = sparse.csr_matrix(haz.fraction.shape)
        frac = haz._get_fraction()
        self.assertIsNone(frac)

        frac = haz._get_fraction(np.array([0, 1]))
        self.assertIsNone(frac)


# Execute Tests
if __name__ == "__main__":
    TESTS = unittest.TestLoader().loadTestsFromTestCase(TestLoader)
    TESTS.addTests(unittest.TestLoader().loadTestsFromTestCase(TestHDF5))
    TESTS.addTests(unittest.TestLoader().loadTestsFromTestCase(TestReaderExcel))
    TESTS.addTests(unittest.TestLoader().loadTestsFromTestCase(TestReaderMat))
    TESTS.addTests(unittest.TestLoader().loadTestsFromTestCase(TestRemoveDupl))
    TESTS.addTests(unittest.TestLoader().loadTestsFromTestCase(TestSelect))
    TESTS.addTests(unittest.TestLoader().loadTestsFromTestCase(TestStats))
    TESTS.addTests(unittest.TestLoader().loadTestsFromTestCase(TestYearset))
    TESTS.addTests(unittest.TestLoader().loadTestsFromTestCase(TestAppend))
    TESTS.addTests(unittest.TestLoader().loadTestsFromTestCase(TestCentroids))
    TESTS.addTests(unittest.TestLoader().loadTestsFromTestCase(TestClear))
    TESTS.addTests(unittest.TestLoader().loadTestsFromTestCase(TestImpactFuncs))
    unittest.TextTestRunner(verbosity=2).run(TESTS)<|MERGE_RESOLUTION|>--- conflicted
+++ resolved
@@ -53,7 +53,6 @@
 
 
 def dummy_hazard():
-<<<<<<< HEAD
     fraction = sparse.csr_matrix([[0.02, 0.03, 0.04],
                                   [0.01, 0.01, 0.01],
                                   [0.3, 0.1, 0.0],
@@ -79,33 +78,10 @@
         file_name="file1.mat",
         description="Description 1",
     )
-=======
-    hazard = Hazard('TC')
-    hazard.tag.file_name = 'file1.mat'
-    hazard.tag.description = 'Description 1'
-    hazard.centroids = Centroids.from_lat_lon(np.array([1, 3, 5]), np.array([2, 4, 6]))
-    hazard.event_id = np.array([1, 2, 3, 4])
-    hazard.event_name = ['ev1', 'ev2', 'ev3', 'ev4']
-    hazard.date = np.array([1, 2, 3, 4])
-    hazard.orig = np.array([True, False, False, True])
-    hazard.frequency = np.array([0.1, 0.5, 0.5, 0.2])
-    hazard.frequency_unit = '1/week'
-    hazard.fraction = sparse.csr_matrix([[0.02, 0.03, 0.04],
-                                         [0.01, 0.01, 0.01],
-                                         [0.3, 0.1, 0.0],
-                                         [0.3, 0.2, 0.0]])
-    hazard.intensity = sparse.csr_matrix([[0.2, 0.3, 0.4],
-                                          [0.1, 0.1, 0.01],
-                                          [4.3, 2.1, 1.0],
-                                          [5.3, 0.2, 0.0]])
-    hazard.units = 'm/s'
-    return hazard
->>>>>>> c52d6ffe
 
 class TestLoader(unittest.TestCase):
     """Test loading funcions from the Hazard class"""
 
-<<<<<<< HEAD
     def setUp(self):
         """Test fixure: Build a valid hazard"""
         centroids = Centroids.from_lat_lon(np.array([1, 3]), np.array([2, 3]))
@@ -120,27 +96,11 @@
             intensity=sparse.csr_matrix([[1, 2], [1, 2], [1, 2]]),
             fraction=sparse.csr_matrix([[1, 2], [1, 2], [1, 2]]),
         )
-=======
-    @staticmethod
-    def good_hazard():
-        """Define well a hazard"""
-        haz = Hazard('TC')
-        haz.centroids = Centroids.from_lat_lon(np.array([1, 3]), np.array([2, 3]))
-        haz.centroids.region_id = np.array([1, 2])
-        haz.event_id = np.array([1, 2, 3])
-        haz.event_name = ['A', 'B', 'C']
-        haz.frequency = np.array([1, 2, 3])
-        # events x centroids
-        haz.intensity = sparse.csr_matrix([[1, 2], [1, 2], [1, 2]])
-        haz.fraction = sparse.csr_matrix([[1, 2], [1, 2], [1, 2]])
-        return haz
->>>>>>> c52d6ffe
 
     def test_check_empty_fraction(self):
         """Test empty fraction"""
-        haz = self.good_hazard()
-        haz.fraction = sparse.csr_matrix(haz.intensity.shape)
-        haz.check()
+        self.hazard.fraction = sparse.csr_matrix(self.hazard.intensity.shape)
+        self.hazard.check()
 
     def test_check_wrongCentroids_fail(self):
         """Wrong hazard definition"""

--- conflicted
+++ resolved
@@ -382,13 +382,8 @@
         Note: Only frequency changes are applied as suggested by Jewson 2022
         (https://doi.org/10.1007/s00477-021-02142-6). Applying only frequency anyway
         changes mean intensities and most importantly avoids possible inconsistencies
-<<<<<<< HEAD
-        (including possible counting) that may arise from the application of both
-        frequency and intensity changes, as the relatioship between these two is non
-=======
         (including possible double-counting) that may arise from the application of both
         frequency and intensity changes, as the relationship between these two is non
->>>>>>> aa0615f5
         trivial to resolve.
 
         Parameters
@@ -425,15 +420,12 @@
             modified.
         """
 
-<<<<<<< HEAD
-=======
         if self.category.size == 0:
             LOGGER.warning("Tropical cyclone categories are missing and"
                            "no effect of climate change can be modelled."
                            "The original event set is returned")
             return self
 
->>>>>>> aa0615f5
         tc_cc = copy.deepcopy(self)
 
         sel_cat05 = np.isin(tc_cc.category, [0, 1, 2, 3, 4, 5])

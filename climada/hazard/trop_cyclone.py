"""
This file is part of CLIMADA.

Copyright (C) 2017 ETH Zurich, CLIMADA contributors listed in AUTHORS.

CLIMADA is free software: you can redistribute it and/or modify it under the
terms of the GNU General Public License as published by the Free
Software Foundation, version 3.

CLIMADA is distributed in the hope that it will be useful, but WITHOUT ANY
WARRANTY; without even the implied warranty of MERCHANTABILITY or FITNESS FOR A
PARTICULAR PURPOSE.  See the GNU General Public License for more details.

You should have received a copy of the GNU General Public License along
with CLIMADA. If not, see <https://www.gnu.org/licenses/>.

---

Define TC wind hazard (TropCyclone class).
"""

__all__ = ['TropCyclone']

import copy
import datetime as dt
import itertools
import logging
import time
from typing import Optional, Tuple, List, Union

import numpy as np
from scipy import sparse
import matplotlib.animation as animation
from tqdm import tqdm
import pathos.pools
import xarray as xr

from climada.hazard.base import Hazard
from climada.hazard.tc_tracks import TCTracks, estimate_rmw
from climada.hazard.tc_clim_change import get_knutson_criterion, calc_scale_knutson
from climada.hazard.centroids.centr import Centroids
from climada.util import ureg
import climada.util.constants as u_const
import climada.util.coordinates as u_coord
import climada.util.plot as u_plot

LOGGER = logging.getLogger(__name__)

HAZ_TYPE = 'TC'
"""Hazard type acronym for Tropical Cyclone"""

DEF_MAX_DIST_EYE_KM = 300
"""Default value for the maximum distance (in km) of a centroid to the TC center at which wind
speed calculations are done."""

DEF_INTENSITY_THRES = 17.5
"""Default value for the threshold below which wind speeds (in m/s) are stored as 0."""

DEF_MAX_MEMORY_GB = 8
"""Default value of the memory limit (in GB) for windfield computations (in each thread)."""

MODEL_VANG = {'H08': 0, 'H1980': 1, 'H10': 2, 'ER11': 3}
"""Enumerate different symmetric wind field models."""

DEF_RHO_AIR = 1.15
"""Default value for air density (in kg/m³), following Holland 1980."""

DEF_GRADIENT_TO_SURFACE_WINDS = 0.9
"""Default gradient-to-surface wind reduction factor, following the 90%-rule mentioned in:

Franklin, J.L., Black, M.L., Valde, K. (2003): GPS Dropwindsonde Wind Profiles in Hurricanes and
Their Operational Implications. Weather and Forecasting 18(1): 32–44.
https://doi.org/10.1175/1520-0434(2003)018<0032:GDWPIH>2.0.CO;2

According to Table 2, this is a reasonable factor for the 750 hPa level in the eyewall region. For
other regions and levels, values of 0.8 or even 0.75 might be justified.
"""

KMH_TO_MS = (1.0 * ureg.km / ureg.hour).to(ureg.meter / ureg.second).magnitude
KN_TO_MS = (1.0 * ureg.knot).to(ureg.meter / ureg.second).magnitude
NM_TO_KM = (1.0 * ureg.nautical_mile).to(ureg.kilometer).magnitude
KM_TO_M = (1.0 * ureg.kilometer).to(ureg.meter).magnitude
H_TO_S = (1.0 * ureg.hours).to(ureg.seconds).magnitude
MBAR_TO_PA = (1.0 * ureg.millibar).to(ureg.pascal).magnitude
"""Unit conversion factors for JIT functions that can't use ureg"""

T_ICE_K = 273.16
"""Freezing temperatur of water (in K), for conversion between K and °C"""

V_ANG_EARTH = 7.29e-5
"""Earth angular velocity (in radians per second)"""

class TropCyclone(Hazard):
    """
    Contains tropical cyclone events.

    Attributes
    ----------
    category : np.ndarray of ints
        for every event, the TC category using the Saffir-Simpson scale:

        * -1 tropical depression
        *  0 tropical storm
        *  1 Hurrican category 1
        *  2 Hurrican category 2
        *  3 Hurrican category 3
        *  4 Hurrican category 4
        *  5 Hurrican category 5
    basin : list of str
        Basin where every event starts:

        * 'NA' North Atlantic
        * 'EP' Eastern North Pacific
        * 'WP' Western North Pacific
        * 'NI' North Indian
        * 'SI' South Indian
        * 'SP' Southern Pacific
        * 'SA' South Atlantic
    windfields : list of csr_matrix
        For each event, the full velocity vectors at each centroid and track position in a sparse
        matrix of shape (npositions, ncentroids * 2) that can be reshaped to a full ndarray of
        shape (npositions, ncentroids, 2).
    """
    intensity_thres = DEF_INTENSITY_THRES
    """intensity threshold for storage in m/s"""

    vars_opt = Hazard.vars_opt.union({'category'})
    """Name of the variables that are not needed to compute the impact."""

    def __init__(
        self,
        category: Optional[np.ndarray] = None,
        basin: Optional[List] = None,
        windfields: Optional[List[sparse.csr_matrix]] = None,
        **kwargs,
    ):
        """Initialize values.

        Parameters
        ----------
        category : np.ndarray of int, optional
            For every event, the TC category using the Saffir-Simpson scale:
                -1 tropical depression
                0 tropical storm
                1 Hurrican category 1
                2 Hurrican category 2
                3 Hurrican category 3
                4 Hurrican category 4
                5 Hurrican category 5
        basin : list of str, optional
            Basin where every event starts:
                'NA' North Atlantic
                'EP' Eastern North Pacific
                'WP' Western North Pacific
                'NI' North Indian
                'SI' South Indian
                'SP' Southern Pacific
                'SA' South Atlantic
        windfields : list of csr_matrix, optional
            For each event, the full velocity vectors at each centroid and track position in a
            sparse matrix of shape (npositions,  ncentroids * 2) that can be reshaped to a full
            ndarray of shape (npositions, ncentroids, 2).
        **kwargs : Hazard properties, optional
            All other keyword arguments are passed to the Hazard constructor.
        """
        kwargs.setdefault('haz_type', HAZ_TYPE)
        Hazard.__init__(self, **kwargs)
        self.category = category if category is not None else np.array([], int)
        self.basin = basin if basin is not None else []
        self.windfields = windfields if windfields is not None else []

    def set_from_tracks(self, *args, **kwargs):
        """This function is deprecated, use TropCyclone.from_tracks instead."""
        LOGGER.warning("The use of TropCyclone.set_from_tracks is deprecated."
                       "Use TropCyclone.from_tracks instead.")
        if "intensity_thres" not in kwargs:
            # some users modify the threshold attribute before calling `set_from_tracks`
            kwargs["intensity_thres"] = self.intensity_thres
        if self.pool is not None and 'pool' not in kwargs:
            kwargs['pool'] = self.pool
        self.__dict__ = TropCyclone.from_tracks(*args, **kwargs).__dict__

    @classmethod
    def from_tracks(
        cls,
        tracks: TCTracks,
        centroids: Centroids,
        pool: Optional[pathos.pools.ProcessPool] = None,
        model: str = 'H08',
        model_kwargs: Optional[dict] = None,
        ignore_distance_to_coast: bool = False,
        store_windfields: bool = False,
        metric: str = "equirect",
        intensity_thres: float = DEF_INTENSITY_THRES,
        max_latitude: float = 61,
        max_dist_inland_km: float = 1000,
        max_dist_eye_km: float = DEF_MAX_DIST_EYE_KM,
        max_memory_gb: float = DEF_MAX_MEMORY_GB,
    ):
        """
        Create new TropCyclone instance that contains windfields from the specified tracks.

        This function sets the ``intensity`` attribute to contain, for each centroid,
        the maximum wind speed (1-minute sustained winds at 10 meters above ground) experienced
        over the whole period of each TC event in m/s. The wind speed is set to 0 if it doesn't
        exceed the threshold ``intensity_thres``.

        The ``category`` attribute is set to the value of the ``category``-attribute
        of each of the given track data sets.

        The ``basin`` attribute is set to the genesis basin for each event, which
        is the first value of the ``basin``-variable in each of the given track data sets.

        Optionally, the time dependent, vectorial winds can be stored using the
        ``store_windfields`` function parameter (see below).

        Parameters
        ----------
        tracks : climada.hazard.TCTracks
            Tracks of storm events.
        centroids : Centroids, optional
            Centroids where to model TC. Default: global centroids at 360 arc-seconds resolution.
        pool : pathos.pool, optional
            Pool that will be used for parallel computation of wind fields. Default: None
        description : str, optional
            Description of the event set. Default: "".
        model : str, optional
            Parametric wind field model to use: one of "H1980" (the prominent Holland 1980 model),
            "H08" (Holland 1980 with b-value from Holland 2008), "H10" (Holland et al. 2010), or
            "ER11" (Emanuel and Rotunno 2011).
            Default: "H08".
        model_kwargs : dict, optional
            If given, forward these kwargs to the selected wind model. None of the parameters is
            currently supported by the ER11 model. The Holland models support the following
            parameters, in alphabetical order:

            gradient_to_surface_winds : float, optional
                The gradient-to-surface wind reduction factor to use. In H1980, the wind profile is
                computed on the gradient level, and wind speeds are converted to the surface level
                using this factor. In H08 and H10, the wind profile is computed on the surface
                level, but the clipping interval of the B-value depends on this factor.
                Default: 0.9
            rho_air_const : float or None, optional
                The constant value for air density (in kg/m³) to assume in the formulas from
                Holland 1980. By default, the constant value suggested in Holland 1980 is used. If
                set to None, the air density is computed from pressure following equation (9) in
                Holland et al. 2010. Default: 1.15
            vmax_from_cen : boolean, optional
                Only used in H10. If True, replace the recorded value of vmax along the track by
                an estimate from pressure, following equation (8) in Holland et al. 2010.
                Default: True
            vmax_in_brackets : bool, optional
                Only used in H10. Specifies which of the two formulas in equation (6) of Holland et
                al. 2010 to use. If False, the formula with vmax outside of the brackets is used.
                Note that, a side-effect of the formula with vmax inside of the brackets is that
                the wind speed maximum is attained a bit farther away from the center than
                according to the recorded radius of maximum winds (RMW). Default: False

            Default: None
        ignore_distance_to_coast : boolean, optional
            If True, centroids far from coast are not ignored.
            If False, the centroids' distances to the coast are calculated with the
            `Centroids.get_dist_coast()` method (unless there is "dist_coast" column in the
            centroids' GeoDataFrame) and centroids far from coast are ignored.
            Default: False.
        store_windfields : boolean, optional
            If True, the Hazard object gets a list ``windfields`` of sparse matrices. For each
            track, the full velocity vectors at each centroid and track position are stored in a
            sparse matrix of shape (npositions,  ncentroids * 2) that can be reshaped to a full
            ndarray of shape (npositions, ncentroids, 2). Default: False.
        metric : str, optional
            Specify an approximation method to use for earth distances:

            * "equirect": Distance according to sinusoidal projection. Fast, but inaccurate for
              large distances and high latitudes.
            * "geosphere": Exact spherical distance. Much more accurate at all distances, but slow.

            Default: "equirect".
        intensity_thres : float, optional
            Wind speeds (in m/s) below this threshold are stored as 0. Default: 17.5
        max_latitude : float, optional
            No wind speed calculation is done for centroids with latitude larger than this
            parameter. Default: 61
        max_dist_inland_km : float, optional
            No wind speed calculation is done for centroids with a distance (in km) to the coast
            larger than this parameter. Default: 1000
        max_dist_eye_km : float, optional
            No wind speed calculation is done for centroids with a distance (in km) to the TC
            center ("eye") larger than this parameter. Default: 300
        max_memory_gb : float, optional
            To avoid memory issues, the computation is done for chunks of the track sequentially.
            The chunk size is determined depending on the available memory (in GB). Note that this
            limit applies to each thread separately if a ``pool`` is used. Default: 8

        Raises
        ------
        ValueError

        Returns
        -------
        TropCyclone
        """
        num_tracks = tracks.size

        if ignore_distance_to_coast:
            # Select centroids with lat <= max_latitude
            [idx_centr_filter] = (np.abs(centroids.lat) <= max_latitude).nonzero()
        else:
            # Select centroids which are inside max_dist_inland_km and lat <= max_latitude
            if 'dist_coast' not in centroids.gdf.columns:
                dist_coast = centroids.get_dist_coast()
            else:
                dist_coast = centroids.gdf.dist_coast.values
            [idx_centr_filter] = (
                (dist_coast <= max_dist_inland_km * 1000)
                & (np.abs(centroids.lat) <= max_latitude)
            ).nonzero()

        # Filter early with a larger threshold, but inaccurate (lat/lon) distances.
        # Later, there will be another filtering step with more accurate distances in km.
        max_dist_eye_deg = max_dist_eye_km / (
            u_const.ONE_LAT_KM * np.cos(np.radians(max_latitude))
        )

        # Restrict to coastal centroids within reach of any of the tracks
        t_lon_min, t_lat_min, t_lon_max, t_lat_max = tracks.get_bounds(deg_buffer=max_dist_eye_deg)
        t_mid_lon = 0.5 * (t_lon_min + t_lon_max)
        filtered_centroids = centroids.coord[idx_centr_filter]
        u_coord.lon_normalize(filtered_centroids[:, 1], center=t_mid_lon)
        idx_centr_filter = idx_centr_filter[
            (t_lon_min <= filtered_centroids[:, 1])
            & (filtered_centroids[:, 1] <= t_lon_max)
            & (t_lat_min <= filtered_centroids[:, 0])
            & (filtered_centroids[:, 0] <= t_lat_max)
        ]

        # prepare keyword arguments to pass to `from_single_track`
        kwargs_from_single_track = dict(
            centroids=centroids,
            idx_centr_filter=idx_centr_filter,
            model=model,
            model_kwargs=model_kwargs,
            store_windfields=store_windfields,
            metric=metric,
            intensity_thres=intensity_thres,
            max_dist_eye_km=max_dist_eye_km,
            max_memory_gb=max_memory_gb,
        )

        LOGGER.info(
            'Mapping %d tracks to %d coastal centroids.', num_tracks, idx_centr_filter.size,
        )
        if pool:
            chunksize = max(min(num_tracks // pool.ncpus, 1000), 1)
            kwargs_repeated = [
                itertools.repeat(val, num_tracks)
                for val in kwargs_from_single_track.values()
            ]
            tc_haz_list = pool.map(
                cls.from_single_track,
                tracks.data,
                *kwargs_repeated,
                chunksize=chunksize,
            )
        else:
            last_perc = 0
            tc_haz_list = []
            for track in tracks.data:
                perc = 100 * len(tc_haz_list) / len(tracks.data)
                if perc - last_perc >= 10:
                    LOGGER.info("Progress: %d%%", perc)
                    last_perc = perc
                tc_haz_list.append(
                    cls.from_single_track(track, **kwargs_from_single_track)
                )
            if last_perc < 100:
                LOGGER.info("Progress: 100%")

        LOGGER.debug('Concatenate events.')
        haz = cls.concat(tc_haz_list)
        haz.pool = pool
        haz.intensity_thres = intensity_thres
        LOGGER.debug('Compute frequency.')
        haz.frequency_from_tracks(tracks.data)
        return haz

    def apply_climate_scenario_knu(
        self,
        ref_year: int = 2050,
        rcp_scenario: int = 45
    ):
        """
        From current TC hazard instance, return new hazard set with
        future events for a given RCP scenario and year based on the
        parametrized values derived from Table 3 in Knutson et al 2015.
        https://doi.org/10.1175/JCLI-D-15-0129.1 . The scaling for different
        years and RCP scenarios is obtained by linear interpolation.

        Note: The parametrized values are derived from the overall changes
        in statistical ensemble of tracks. Hence, this method should only be
        applied to sufficiently large tropical cyclone event sets that
        approximate the reference years 1981 - 2008 used in Knutson et. al.

        The frequency and intensity changes are applied independently from
        one another. The mean intensity factors can thus slightly deviate
        from the Knutson value (deviation was found to be less than 1%
        for default IBTrACS event sets 1980-2020 for each basin).

        Parameters
        ----------
        ref_year : int
            year between 2000 ad 2100. Default: 2050
        rcp_scenario : int
            26 for RCP 2.6, 45 for RCP 4.5, 60 for RCP 6.0 and 85 for RCP 8.5.
            The default is 45.

        Returns
        -------
        haz_cc : climada.hazard.TropCyclone
            Tropical cyclone with frequencies and intensity scaled according
            to the Knutson criterion for the given year and RCP. Returns
            a new instance of climada.hazard.TropCyclone, self is not
            modified.
        """
        chg_int_freq = get_knutson_criterion()
        scale_rcp_year  = calc_scale_knutson(ref_year, rcp_scenario)
        haz_cc = self._apply_knutson_criterion(chg_int_freq, scale_rcp_year)
        return haz_cc

    def set_climate_scenario_knu(self, *args, **kwargs):
        """This function is deprecated, use TropCyclone.apply_climate_scenario_knu instead."""
        LOGGER.warning("The use of TropCyclone.set_climate_scenario_knu is deprecated."
                       "Use TropCyclone.apply_climate_scenario_knu instead.")
        return self.apply_climate_scenario_knu(*args, **kwargs)

    @classmethod
    def video_intensity(
        cls,
        track_name: str,
        tracks: TCTracks,
        centroids: Centroids,
        file_name: Optional[str] = None,
        writer: animation = animation.PillowWriter(bitrate=500),
        figsize: Tuple[float, float] = (9, 13),
        adapt_fontsize: bool = True,
        **kwargs
    ):
        """
        Generate video of TC wind fields node by node and returns its
        corresponding TropCyclone instances and track pieces.

        Parameters
        ----------
        track_name : str
            name of the track contained in tracks to record
        tracks : climada.hazard.TCTracks
            tropical cyclone tracks
        centroids : climada.hazard.Centroids
            centroids where wind fields are mapped
        file_name : str, optional
            file name to save video (including full path and file extension)
        writer : matplotlib.animation.*, optional
            video writer. Default is pillow with bitrate=500
        figsize : tuple, optional
            figure size for plt.subplots
        adapt_fontsize : bool, optional
            If set to true, the size of the fonts will be adapted to the size of the figure.
            Otherwise the default matplotlib font size is used. Default is True.
        kwargs : optional
            arguments for pcolormesh matplotlib function used in event plots

        Returns
        -------
        tc_list, tc_coord : list(TropCyclone), list(np.ndarray)

        Raises
        ------
        ValueError

        """
        # initialization
        track = tracks.get_track(track_name)
        if not track:
            raise ValueError(f'{track_name} not found in track data.')
        idx_plt = np.argwhere(
            (track.lon.values < centroids.total_bounds[2] + 1)
            & (centroids.total_bounds[0] - 1 < track.lon.values)
            & (track.lat.values < centroids.total_bounds[3] + 1)
            & (centroids.total_bounds[1] - 1 < track.lat.values)
        ).reshape(-1)

        tc_list = []
        tr_coord = {'lat': [], 'lon': []}
        for node in range(idx_plt.size - 2):
            tr_piece = track.sel(
                time=slice(track.time.values[idx_plt[node]],
                           track.time.values[idx_plt[node + 2]]))
            tr_piece.attrs['n_nodes'] = 2  # plot only one node
            tr_sel = TCTracks()
            tr_sel.append(tr_piece)
            tr_coord['lat'].append(tr_sel.data[0].lat.values[:-1])
            tr_coord['lon'].append(tr_sel.data[0].lon.values[:-1])

            tc_tmp = cls.from_tracks(tr_sel, centroids=centroids)
            tc_tmp.event_name = [
                track.name + ' ' + time.strftime(
                    "%d %h %Y %H:%M",
                    time.gmtime(tr_sel.data[0].time[1].values.astype(int)
                                / 1000000000)
                )
            ]
            tc_list.append(tc_tmp)

        if 'cmap' not in kwargs:
            kwargs['cmap'] = 'Greys'
        if 'vmin' not in kwargs:
            kwargs['vmin'] = np.array([tc_.intensity.min() for tc_ in tc_list]).min()
        if 'vmax' not in kwargs:
            kwargs['vmax'] = np.array([tc_.intensity.max() for tc_ in tc_list]).max()

        def run(node):
            tc_list[node].plot_intensity(1, axis=axis, **kwargs)
            axis.plot(tr_coord['lon'][node], tr_coord['lat'][node], 'k')
            axis.set_title(tc_list[node].event_name[0])
            pbar.update()

        if file_name:
            LOGGER.info('Generating video %s', file_name)
            fig, axis, _fontsize = u_plot.make_map(figsize=figsize, adapt_fontsize=adapt_fontsize)
            pbar = tqdm(total=idx_plt.size - 2)
            ani = animation.FuncAnimation(fig, run, frames=idx_plt.size - 2,
                                          interval=500, blit=False)
            fig.tight_layout()
            ani.save(file_name, writer=writer)
            pbar.close()
        return tc_list, tr_coord

    def frequency_from_tracks(self, tracks: List):
        """
        Set hazard frequency from tracks data.

        Parameters
        ----------
        tracks : list of xarray.Dataset
        """
        if not tracks:
            return
        year_max = np.amax([t.time.dt.year.values.max() for t in tracks])
        year_min = np.amin([t.time.dt.year.values.min() for t in tracks])
        year_delta = year_max - year_min + 1
        num_orig = np.count_nonzero(self.orig)
        ens_size = (self.event_id.size / num_orig) if num_orig > 0 else 1
        self.frequency = np.ones(self.event_id.size) / (year_delta * ens_size)

    @classmethod
    def from_single_track(
        cls,
        track: xr.Dataset,
        centroids: Centroids,
        idx_centr_filter: np.ndarray,
        model: str = 'H08',
        model_kwargs: Optional[dict] = None,
        store_windfields: bool = False,
        metric: str = "equirect",
        intensity_thres: float = DEF_INTENSITY_THRES,
        max_dist_eye_km: float = DEF_MAX_DIST_EYE_KM,
        max_memory_gb: float = DEF_MAX_MEMORY_GB,
    ):
        """
        Generate windfield hazard from a single track dataset

        Parameters
        ----------
        track : xr.Dataset
            Single tropical cyclone track.
        centroids : Centroids
            Centroids instance.
        idx_centr_filter : np.ndarray
            Indices of centroids to restrict to (e.g. sufficiently close to coast).
        model : str, optional
            Parametric wind field model, one of "H1980" (the prominent Holland 1980 model),
            "H08" (Holland 1980 with b-value from Holland 2008), "H10" (Holland et al. 2010), or
            "ER11" (Emanuel and Rotunno 2011).
            Default: "H08".
        model_kwargs: dict, optional
            If given, forward these kwargs to the selected model. Default: None
        store_windfields : boolean, optional
            If True, store windfields. Default: False.
        metric : str, optional
            Specify an approximation method to use for earth distances: "equirect" (faster) or
            "geosphere" (more accurate). See ``dist_approx`` function in
            ``climada.util.coordinates``.
            Default: "equirect".
        intensity_thres : float, optional
            Wind speeds (in m/s) below this threshold are stored as 0. Default: 17.5
        max_dist_eye_km : float, optional
            No wind speed calculation is done for centroids with a distance (in km) to the TC
            center ("eye") larger than this parameter. Default: 300
        max_memory_gb : float, optional
            To avoid memory issues, the computation is done for chunks of the track sequentially.
            The chunk size is determined depending on the available memory (in GB). Default: 8

        Raises
        ------
        ValueError, KeyError

        Returns
        -------
        haz : TropCyclone
        """
        intensity_sparse, windfields_sparse = _compute_windfields_sparse(
            track=track,
            centroids=centroids,
            idx_centr_filter=idx_centr_filter,
            model=model,
            model_kwargs=model_kwargs,
            store_windfields=store_windfields,
            metric=metric,
            intensity_thres=intensity_thres,
            max_dist_eye_km=max_dist_eye_km,
            max_memory_gb=max_memory_gb,
        )

        new_haz = cls(haz_type=HAZ_TYPE)
        new_haz.intensity_thres = intensity_thres
        new_haz.intensity = intensity_sparse
        if store_windfields:
            new_haz.windfields = [windfields_sparse]
        new_haz.units = 'm/s'
        new_haz.centroids = centroids
        new_haz.event_id = np.array([1])
        new_haz.frequency = np.array([1])
        new_haz.event_name = [track.sid]
        new_haz.fraction = sparse.csr_matrix(new_haz.intensity.shape)
        # store first day of track as date
        new_haz.date = np.array([
            dt.datetime(track.time.dt.year.values[0],
                        track.time.dt.month.values[0],
                        track.time.dt.day.values[0]).toordinal()
        ])
        new_haz.orig = np.array([track.orig_event_flag])
        new_haz.category = np.array([track.category])
        # users that pickle TCTracks objects might still have data with the legacy basin attribute,
        # so we have to deal with it here
        new_haz.basin = [track.basin if isinstance(track.basin, str)
                         else str(track.basin.values[0])]
        return new_haz

    def _apply_knutson_criterion(
        self,
        chg_int_freq: List,
        scaling_rcp_year: float
    ):
        """
        Apply changes to intensities and cumulative frequencies.

        Parameters
        ----------
        chg_int_freq : list(dict))
            list of criteria from climada.hazard.tc_clim_change
        scaling_rcp_year : float
            scale parameter because of chosen year and RCP

        Returns
        -------
        tc_cc : climada.hazard.TropCyclone
            Tropical cyclone with frequency and intensity scaled inspired by
            the Knutson criterion. Returns a new instance of TropCyclone.
        """

        tc_cc = copy.deepcopy(self)

        # Criterion per basin
        for basin in np.unique(tc_cc.basin):

            bas_sel = np.array(tc_cc.basin) == basin

            # Apply intensity change
            inten_chg = [chg
                         for chg in chg_int_freq
                         if (chg['variable'] == 'intensity' and
                             chg['basin'] == basin)
                         ]
            for chg in inten_chg:
                sel_cat_chg = np.isin(tc_cc.category, chg['category']) & bas_sel
                inten_scaling = 1 + (chg['change'] - 1) * scaling_rcp_year
                tc_cc.intensity = sparse.diags(
                    np.where(sel_cat_chg, inten_scaling, 1)
                    ).dot(tc_cc.intensity)

            # Apply frequency change
            freq_chg = [chg
                        for chg in chg_int_freq
                        if (chg['variable'] == 'frequency' and
                            chg['basin'] == basin)
                        ]
            freq_chg.sort(reverse=False, key=lambda x: len(x['category']))

            # Scale frequencies by category
            cat_larger_list = []
            for chg in freq_chg:
                cat_chg_list = [cat
                                for cat in chg['category']
                                if cat not in cat_larger_list
                                ]
                sel_cat_chg = np.isin(tc_cc.category, cat_chg_list) & bas_sel
                if sel_cat_chg.any():
                    freq_scaling = 1 + (chg['change'] - 1) * scaling_rcp_year
                    tc_cc.frequency[sel_cat_chg] *= freq_scaling
                cat_larger_list += cat_chg_list

        if (tc_cc.frequency < 0).any():
            raise ValueError("The application of the given climate scenario"
                             "resulted in at least one negative frequency.")

        return tc_cc

def _compute_windfields_sparse(
    track: xr.Dataset,
    centroids: Centroids,
    idx_centr_filter: np.ndarray,
    model: str = 'H08',
    model_kwargs: Optional[dict] = None,
    store_windfields: bool = False,
    metric: str = "equirect",
    intensity_thres: float = DEF_INTENSITY_THRES,
    max_dist_eye_km: float = DEF_MAX_DIST_EYE_KM,
    max_memory_gb: float = DEF_MAX_MEMORY_GB,
) -> Tuple[sparse.csr_matrix, Optional[sparse.csr_matrix]]:
    """Version of ``compute_windfields`` that returns sparse matrices and limits memory usage

    Parameters
    ----------
    track : xr.Dataset
        Single tropical cyclone track.
    centroids : Centroids
        Centroids instance.
    idx_centr_filter : np.ndarray
        Indices of centroids to restrict to (e.g. sufficiently close to coast).
    model : str, optional
        Parametric wind field model, one of "H1980" (the prominent Holland 1980 model),
        "H08" (Holland 1980 with b-value from Holland 2008), "H10" (Holland et al. 2010), or
        "ER11" (Emanuel and Rotunno 2011).
        Default: "H08".
    model_kwargs: dict, optional
        If given, forward these kwargs to the selected model. Default: None
    store_windfields : boolean, optional
        If True, store windfields. Default: False.
    metric : str, optional
        Specify an approximation method to use for earth distances: "equirect" (faster) or
        "geosphere" (more accurate). See ``dist_approx`` function in ``climada.util.coordinates``.
        Default: "equirect".
    intensity_thres : float, optional
        Wind speeds (in m/s) below this threshold are stored as 0. Default: 17.5
    max_dist_eye_km : float, optional
        No wind speed calculation is done for centroids with a distance (in km) to the TC
        center ("eye") larger than this parameter. Default: 300
    max_memory_gb : float, optional
        To avoid memory issues, the computation is done for chunks of the track sequentially.
        The chunk size is determined depending on the available memory (in GB). Default: 8

    Raises
    ------
    ValueError

    Returns
    -------
    intensity : csr_matrix
        Maximum wind speed in each centroid over the whole storm life time.
    windfields : csr_matrix or None
        If store_windfields is True, the full velocity vectors at each centroid and track position
        are stored in a sparse matrix of shape (npositions,  ncentroids * 2) that can be reshaped
        to a full ndarray of shape (npositions, ncentroids, 2).
        If store_windfields is False, None is returned.
    """
    try:
        mod_id = MODEL_VANG[model]
    except KeyError as err:
        raise ValueError(f'Model not implemented: {model}.') from err

    ncentroids = centroids.coord.shape[0]
    npositions = track.sizes["time"]
    windfields_shape = (npositions, ncentroids * 2)
    intensity_shape = (1, ncentroids)

    # initialise arrays for the assumption that no centroids are within reach
    windfields_sparse = (
        sparse.csr_matrix(([], ([], [])), shape=windfields_shape)
        if store_windfields else None
    )
    intensity_sparse = sparse.csr_matrix(([], ([], [])), shape=intensity_shape)

    # The wind field model requires at least two track positions because translational speed
    # as well as the change in pressure (in case of H08) are required.
    if npositions < 2:
        return intensity_sparse, windfields_sparse

    # convert track variables to SI units
    si_track = tctrack_to_si(track, metric=metric)

    # When done properly, finding and storing the close centroids is not a memory bottle neck and
    # can be done before chunking. Note that the longitudinal coordinates of `centroids_close` as
    # returned by `get_close_centroids` are normalized to be consistent with the coordinates in
    # `si_track`.
    centroids_close, mask_centr, mask_centr_alongtrack = get_close_centroids(
        si_track, centroids.coord[idx_centr_filter], max_dist_eye_km, metric=metric,
    )
    idx_centr_filter = idx_centr_filter[mask_centr]
    n_centr_close = centroids_close.shape[0]
    if n_centr_close == 0:
        return intensity_sparse, windfields_sparse

    # the total memory requirement in GB if we compute everything without chunking:
    # 8 Bytes per entry (float64), 10 arrays
    total_memory_gb = npositions * n_centr_close * 8 * 10 / 1e9
    if total_memory_gb > max_memory_gb and npositions > 2:
        # If the number of positions is down to 2 already, we cannot split any further. In that
        # case, we just take the risk and try to do the computation anyway. It might still work
        # since we have only computed an upper bound for the number of affected centroids.

        # Split the track into chunks, compute the result for each chunk, and combine:
        return _compute_windfields_sparse_chunked(
            mask_centr_alongtrack,
            track,
            centroids,
            idx_centr_filter,
            model=model,
            model_kwargs=model_kwargs,
            store_windfields=store_windfields,
            metric=metric,
            intensity_thres=intensity_thres,
            max_dist_eye_km=max_dist_eye_km,
            max_memory_gb=max_memory_gb,
        )

    windfields, idx_centr_reachable = _compute_windfields(
        si_track,
        centroids_close,
        mod_id,
        model_kwargs=model_kwargs,
        metric=metric,
        max_dist_eye_km=max_dist_eye_km,
    )
    idx_centr_filter = idx_centr_filter[idx_centr_reachable]
    npositions = windfields.shape[0]

    intensity = np.linalg.norm(windfields, axis=-1).max(axis=0)
    intensity[intensity < intensity_thres] = 0
    intensity_sparse = sparse.csr_matrix(
        (intensity, idx_centr_filter, [0, intensity.size]),
        shape=intensity_shape)
    intensity_sparse.eliminate_zeros()

    windfields_sparse = None
    if store_windfields:
        n_centr_filter = idx_centr_filter.size
        indices = np.zeros((npositions, n_centr_filter, 2), dtype=np.int64)
        indices[:, :, 0] = 2 * idx_centr_filter[None]
        indices[:, :, 1] = 2 * idx_centr_filter[None] + 1
        indices = indices.ravel()
        indptr = np.arange(npositions + 1) * n_centr_filter * 2
        windfields_sparse = sparse.csr_matrix((windfields.ravel(), indices, indptr),
                                              shape=windfields_shape)
        windfields_sparse.eliminate_zeros()

    return intensity_sparse, windfields_sparse

def _compute_windfields_sparse_chunked(
    mask_centr_alongtrack: np.ndarray,
    track: xr.Dataset,
    *args,
    max_memory_gb: float = DEF_MAX_MEMORY_GB,
    **kwargs,
) -> Tuple[sparse.csr_matrix, Optional[sparse.csr_matrix]]:
    """Call ``_compute_windfields_sparse`` for chunks of the track and re-assemble the results

    Parameters
    ----------
    mask_centr_alongtrack : np.ndarray of shape (npositions, ncentroids)
        Each row is a mask that indicates the centroids within reach for one track position.
    track : xr.Dataset
        Single tropical cyclone track.
    max_memory_gb : float, optional
        Maximum memory requirements (in GB) for the computation of a single chunk of the track.
        Default: 8
    args, kwargs :
        The remaining arguments are passed on to ``_compute_windfields_sparse``.

    Returns
    -------
    intensity, windfields :
        See ``_compute_windfields_sparse`` for a description of the return values.
    """
    npositions = track.sizes["time"]
    # The memory requirements for each track position are estimated for the case of 10 arrays
    # containing `nreachable` float64 (8 Byte) values each. The chunking is only relevant in
    # extreme cases with a very high temporal and/or spatial resolution.
    max_nreachable = max_memory_gb * 1e9 / (8 * 10 * npositions)
    split_pos = [0]
    chunk_size = 2
    while split_pos[-1] + chunk_size < npositions:
        chunk_size += 1
        # create overlap between consecutive chunks
        chunk_start = max(0, split_pos[-1] - 1)
        chunk_end = chunk_start + chunk_size
        nreachable = mask_centr_alongtrack[chunk_start:chunk_end].any(axis=0).sum()
        if nreachable > max_nreachable:
            split_pos.append(chunk_end - 1)
            chunk_size = 2
    split_pos.append(npositions)

    intensity = []
    windfields = []
    for prev_chunk_end, chunk_end in zip(split_pos[:-1], split_pos[1:]):
        chunk_start = max(0, prev_chunk_end - 1)
        inten, win = _compute_windfields_sparse(
            track.isel(time=slice(chunk_start, chunk_end)), *args,
            max_memory_gb=max_memory_gb, **kwargs,
        )
        intensity.append(inten)
        windfields.append(win)

    intensity = sparse.csr_matrix(sparse.vstack(intensity).max(axis=0))
    if windfields[0] is not None:
        # eliminate the overlap between consecutive chunks
        windfields = [windfields[0]] + [win[1:, :] for win in windfields[1:]]
        windfields = sparse.vstack(windfields, format="csr")
    return intensity, windfields

def _compute_windfields(
    si_track: xr.Dataset,
    centroids: np.ndarray,
    model: int,
    model_kwargs: Optional[dict] = None,
    metric: str = "equirect",
    max_dist_eye_km: float = DEF_MAX_DIST_EYE_KM,
) -> Tuple[np.ndarray, np.ndarray]:
    """Compute 1-minute sustained winds (in m/s) at 10 meters above ground

    In a first step, centroids within reach of the track are determined so that wind fields will
    only be computed and returned for those centroids. Still, since computing the distance of
    the storm center to the centroids is computationally expensive, make sure to pre-filter the
    centroids and call this function only for those centroids that are potentially affected.

    Parameters
    ----------
    si_track : xr.Dataset
        Output of ``tctrack_to_si``. Which data variables are used in the computation of the wind
        speeds depends on the selected model.
    centroids : np.ndarray with two dimensions
        Each row is a centroid [lat, lon]. Centroids that are not within reach of the track are
        ignored. Longitudinal coordinates are assumed to be normalized consistently with the
        longitudinal coordinates in ``si_track``.
    model : int
        Wind profile model selection according to MODEL_VANG.
    model_kwargs: dict, optional
        If given, forward these kwargs to the selected model. Default: None
    metric : str, optional
        Specify an approximation method to use for earth distances: "equirect" (faster) or
        "geosphere" (more accurate). See ``dist_approx`` function in ``climada.util.coordinates``.
        Default: "equirect".
    max_dist_eye_km : float, optional
        No wind speed calculation is done for centroids with a distance (in km) to the TC center
        ("eye") larger than this parameter. Default: 300

    Returns
    -------
    windfields : np.ndarray of shape (npositions, nreachable, 2)
        Directional wind fields for each track position on those centroids within reach
        of the TC track. Note that the wind speeds at the first position are all zero because
        the discrete time derivatives involved in the process are implemented using backward
        differences. However, the first position is usually not relevant for impact calculations
        since it is far off shore.
    idx_centr_reachable : np.ndarray of shape (nreachable,)
        List of indices of input centroids within reach of the TC track.
    """
    # start with the assumption that no centroids are within reach
    npositions = si_track.sizes["time"]
    idx_centr_reachable = np.zeros((0,), dtype=np.int64)
    windfields = np.zeros((npositions, 0, 2), dtype=np.float64)

    # compute distances (in m) and vectors to all centroids
    [d_centr], [v_centr_normed] = u_coord.dist_approx(
        si_track["lat"].values[None], si_track["lon"].values[None],
        centroids[None, :, 0], centroids[None, :, 1],
        log=True, normalize=False, method=metric, units="m")

    # exclude centroids that are too far from or too close to the eye
    mask_centr_close = (d_centr <= max_dist_eye_km * KM_TO_M) & (d_centr > 1)
    if not np.any(mask_centr_close):
        return windfields, idx_centr_reachable

    # restrict to the centroids that are within reach of any of the positions
    mask_centr_close_any = mask_centr_close.any(axis=0)
    mask_centr_close = mask_centr_close[:, mask_centr_close_any]
    d_centr = d_centr[:, mask_centr_close_any]
    v_centr_normed = v_centr_normed[:, mask_centr_close_any, :]

    # normalize the vectors pointing from the eye to the centroids
    v_centr_normed[~mask_centr_close] = 0
    v_centr_normed[mask_centr_close] /= d_centr[mask_centr_close, None]

    # derive (absolute) angular velocity from parametric wind profile
    v_ang_norm = compute_angular_windspeeds(
        si_track, d_centr, mask_centr_close, model, model_kwargs=model_kwargs, cyclostrophic=False,
    )

    # Influence of translational speed decreases with distance from eye.
    # The "absorbing factor" is according to the following paper (see Fig. 7):
    #
    #   Mouton, F. & Nordbeck, O. (2005). Cyclone Database Manager. A tool
    #   for converting point data from cyclone observations into tracks and
    #   wind speed profiles in a GIS. UNED/GRID-Geneva.
    #   https://unepgrid.ch/en/resource/19B7D302
    #
    t_rad_bc = np.broadcast_to(si_track["rad"].values[:, None], d_centr.shape)
    v_trans_corr = np.zeros_like(d_centr)
    v_trans_corr[mask_centr_close] = np.fmin(
        1, t_rad_bc[mask_centr_close] / d_centr[mask_centr_close])

    if model in [MODEL_VANG['H08'], MODEL_VANG['H10']]:
        # In these models, v_ang_norm already contains vtrans_norm, so subtract it first, before
        # converting to vectors and then adding (vectorial) vtrans again. Make sure to apply the
        # "absorbing factor" in both steps:
        vtrans_norm_bc = np.broadcast_to(si_track["vtrans_norm"].values[:, None], d_centr.shape)
        v_ang_norm[mask_centr_close] -= (
                vtrans_norm_bc[mask_centr_close] * v_trans_corr[mask_centr_close]
        )

    # vectorial angular velocity
    windfields = (
            si_track.attrs["latsign"] * np.array([1.0, -1.0])[..., :] * v_centr_normed[:, :, ::-1]
    )
    windfields[mask_centr_close] *= v_ang_norm[mask_centr_close, None]

    # add angular and corrected translational velocity vectors
    windfields[1:] += si_track["vtrans"].values[1:, None, :] * v_trans_corr[1:, :, None]
    windfields[np.isnan(windfields)] = 0
    windfields[0, :, :] = 0
    [idx_centr_reachable] = mask_centr_close_any.nonzero()
    return windfields, idx_centr_reachable

def tctrack_to_si(
    track: xr.Dataset,
    metric: str = "equirect",
) -> xr.Dataset:
    """Convert track variables to SI units and prepare for wind field computation

    In addition to unit conversion, the variable names are shortened, the longitudinal coordinates
    are normalized and additional variables are defined:

    * cp (coriolis parameter)
    * pdelta (difference between environmental and central pressure, always strictly positive)
    * vtrans (translational velocity vectors)
    * vtrans_norm (absolute value of translational speed)

    Furthermore, some scalar variables are stored as attributes:

    * latsign (1.0 if the track is located on the northern and -1.0 if on southern hemisphere)
    * mid_lon (the central longitude that was used to normalize the longitudinal coordinates)

    Finally, some corrections are applied to variables:

    * clip central pressure values so that environmental pressure values are never exceeded
    * extrapolate radius of max wind from pressure if missing

    Parameters
    ----------
    track : xr.Dataset
        Track information.
    metric : str, optional
        Specify an approximation method to use for earth distances: "equirect" (faster) or
        "geosphere" (more accurate). See ``dist_approx`` function in ``climada.util.coordinates``.
        Default: "equirect".

    Returns
    -------
    xr.Dataset
    """
    si_track = track[["lat", "lon", "time"]].copy()
    si_track["tstep"] = track["time_step"] * H_TO_S
    si_track["env"] = track["environmental_pressure"] * MBAR_TO_PA

    # we support some non-standard unit names
    unit_replace = {"mb": "mbar", "kn": "knots"}
    configs = [
        ("central_pressure", "cen", "Pa"),
        ("max_sustained_wind", "vmax", "m/s"),
    ]
    for long_name, var_name, si_unit in configs:
        unit = track.attrs[f"{long_name}_unit"]
        unit = unit_replace.get(unit, unit)
        try:
            conv_factor = ureg(unit).to(si_unit).magnitude
        except Exception as ex:
            raise ValueError(
                f"The {long_name}_unit '{unit}' in the provided track is not supported."
             ) from ex
        si_track[var_name] = track[long_name] * conv_factor

    # normalize longitudinal coordinates
    si_track.attrs["mid_lon"] = 0.5 * sum(u_coord.lon_bounds(si_track["lon"].values))
    u_coord.lon_normalize(si_track["lon"].values, center=si_track.attrs["mid_lon"])

    # make sure that central pressure never exceeds environmental pressure
    pres_exceed_msk = (si_track["cen"] > si_track["env"]).values
    si_track["cen"].values[pres_exceed_msk] = si_track["env"].values[pres_exceed_msk]

    # extrapolate radius of max wind from pressure if not given
    si_track["rad"] = track["radius_max_wind"].copy()
    si_track["rad"].values[:] = estimate_rmw(
        si_track["rad"].values, si_track["cen"].values / MBAR_TO_PA,
    )
    si_track["rad"] *= NM_TO_KM * KM_TO_M

    hemisphere = 'N'
    if np.count_nonzero(si_track["lat"] < 0) > np.count_nonzero(si_track["lat"] > 0):
        hemisphere = 'S'
    si_track.attrs["latsign"] = 1.0 if hemisphere == 'N' else -1.0

    # add translational speed of track at every node (in m/s)
    _vtrans(si_track, metric=metric)

    # add Coriolis parameter
    si_track["cp"] = ("time", _coriolis_parameter(si_track["lat"].values))

    # add pressure drop
    si_track["pdelta"] = np.fmax(np.spacing(1), si_track["env"] - si_track["cen"])

    return si_track

def _vgrad(si_track, gradient_to_surface_winds):
    """Gradient wind speeds (in m/s) without translational influence at each track node

    The track dataset is modified in place, with the "vgrad" data variable added.

    Parameters
    ----------
    si_track : xr.Dataset
        Track information as returned by `tctrack_to_si`. The data variables used by this function
        are "vmax" and "vtrans_norm". The result is stored in place as new data variable "vgrad".
    gradient_to_surface_winds : float
        The gradient-to-surface wind reduction factor to use.
    """
    si_track["vgrad"] = (
        np.fmax(0, si_track["vmax"] - si_track["vtrans_norm"]) / gradient_to_surface_winds
    )

def compute_angular_windspeeds(
    si_track: xr.Dataset,
    d_centr: np.ndarray,
    mask_centr_close: np.ndarray,
    model: int,
    model_kwargs: Optional[dict] = None,
    cyclostrophic: bool = False,
):
    """Compute (absolute) angular wind speeds according to a parametric wind profile

    Parameters
    ----------
    si_track : xr.Dataset
        Output of ``tctrack_to_si``. Which data variables are used in the computation of the wind
        profile depends on the selected model.
    d_centr : np.ndarray of shape (npositions, ncentroids)
        Distance (in m) between centroids and track positions.
    mask_centr_close : np.ndarray of shape (npositions, ncentroids)
        For each track position one row indicating which centroids are within reach.
    model : int
        Wind profile model selection according to MODEL_VANG.
    model_kwargs: dict, optional
        If given, forward these kwargs to the selected model. Default: None
    cyclostrophic : bool, optional
        If True, do not apply the influence of the Coriolis force (set the Coriolis terms to 0).
        Default: False

    Returns
    -------
    ndarray of shape (npositions, ncentroids)
    """
    model_kwargs = {} if model_kwargs is None else model_kwargs
    compute_funs = {
        MODEL_VANG['H1980']: _compute_angular_windspeeds_h1980,
        MODEL_VANG['H08']: _compute_angular_windspeeds_h08,
        MODEL_VANG['H10']: _compute_angular_windspeeds_h10,
        MODEL_VANG['ER11']: _stat_er_2011,
    }
    if model not in compute_funs:
        raise NotImplementedError(f"The specified wind model is not supported: {model}")
    result = compute_funs[model](
        si_track,
        d_centr,
        mask_centr_close,
        cyclostrophic=cyclostrophic,
        **model_kwargs,
    )
    result[0, :] *= 0
    return result

def _compute_angular_windspeeds_h1980(
    si_track: xr.Dataset,
    d_centr: np.ndarray,
    close_centr_msk: np.ndarray,
    cyclostrophic: bool = False,
    gradient_to_surface_winds: float = DEF_GRADIENT_TO_SURFACE_WINDS,
    rho_air_const: float = DEF_RHO_AIR,
):
    """Compute (absolute) angular wind speeds according to the Holland 1980 model

    Parameters
    ----------
    si_track : xr.Dataset
        Output of `tctrack_to_si`. Which data variables are used in the computation of the wind
        profile depends on the selected model.
    d_centr : np.ndarray of shape (npositions, ncentroids)
        Distance (in m) between centroids and track positions.
    close_centr_msk : np.ndarray of shape (npositions, ncentroids)
        For each track position one row indicating which centroids are within reach.
    cyclostrophic : bool, optional
        If True, don't apply the influence of the Coriolis force (set the Coriolis terms to 0).
        Default: False
    gradient_to_surface_winds : float, optional
        The gradient-to-surface wind reduction factor to use. The wind profile is computed on the
        gradient level, and wind speeds are converted to the surface level using this factor.
        Default: 0.9
    rho_air_const : float or None, optional
        The constant value for air density (in kg/m³) to assume in the formulas from Holland 1980.
        By default, the constant value suggested in Holland 1980 is used. If set to None, the air
        density is computed from pressure following equation (9) in Holland et al. 2010.
        Default: 1.15

    Returns
    -------
    ndarray of shape (npositions, ncentroids)
    """
    _vgrad(si_track, gradient_to_surface_winds)
    _rho_air(si_track, rho_air_const)
    _B_holland_1980(si_track)
    result = _stat_holland_1980(si_track, d_centr, close_centr_msk, cyclostrophic=cyclostrophic)
    result *= gradient_to_surface_winds
    return result

def _compute_angular_windspeeds_h08(
    si_track: xr.Dataset,
    d_centr: np.ndarray,
    close_centr_msk: np.ndarray,
    cyclostrophic: bool = False,
    gradient_to_surface_winds: float = DEF_GRADIENT_TO_SURFACE_WINDS,
    rho_air_const: float = DEF_RHO_AIR,
):
    """Compute (absolute) angular wind speeds according to the Holland 2008 model

    Parameters
    ----------
    si_track : xr.Dataset
        Output of `tctrack_to_si`. Which data variables are used in the computation of the wind
        profile depends on the selected model.
    d_centr : np.ndarray of shape (npositions, ncentroids)
        Distance (in m) between centroids and track positions.
    close_centr_msk : np.ndarray of shape (npositions, ncentroids)
        For each track position one row indicating which centroids are within reach.
    cyclostrophic : bool, optional
        If True, don't apply the influence of the Coriolis force (set the Coriolis terms to 0).
        Default: False
    gradient_to_surface_winds : float, optional
        The gradient-to-surface wind reduction factor to use. The wind profile is computed on the
        surface level, but the clipping interval of the B-value depends on this factor.
        Default: 0.9
    rho_air_const : float or None, optional
        The constant value for air density (in kg/m³) to assume in the formula from Holland 1980.
        By default, the constant value suggested in Holland 1980 is used. If set to None, the air
        density is computed from pressure following equation (9) in Holland et al. 2010.
        Default: 1.15

    Returns
    -------
    ndarray of shape (npositions, ncentroids)
    """
    _rho_air(si_track, rho_air_const)
    _bs_holland_2008(si_track, gradient_to_surface_winds=gradient_to_surface_winds)
    return _stat_holland_1980(si_track, d_centr, close_centr_msk, cyclostrophic=cyclostrophic)

def _compute_angular_windspeeds_h10(
    si_track: xr.Dataset,
    d_centr: np.ndarray,
    close_centr_msk: np.ndarray,
    cyclostrophic: bool = False,
    gradient_to_surface_winds: float = DEF_GRADIENT_TO_SURFACE_WINDS,
    rho_air_const: float = DEF_RHO_AIR,
    vmax_from_cen: bool = True,
    vmax_in_brackets: bool = False,
):
    """Compute (absolute) angular wind speeds according to the Holland et al. 2010 model

    Note that this model is always cyclostrophic, the parameter setting is ignored.

    Parameters
    ----------
    si_track : xr.Dataset
        Output of `tctrack_to_si`. Which data variables are used in the computation of the wind
        profile depends on the selected model.
    d_centr : np.ndarray of shape (npositions, ncentroids)
        Distance (in m) between centroids and track positions.
    close_centr_msk : np.ndarray of shape (npositions, ncentroids)
        For each track position one row indicating which centroids are within reach.
    cyclostrophic : bool, optional
        This parameter is ignored because this model is always cyclostrophic. Default: False
    gradient_to_surface_winds : float, optional
        The gradient-to-surface wind reduction factor to use. the wind profile is computed on the
        surface level, but the clipping interval of the B-value depends on this factor.
        Default: 0.9
    rho_air_const : float or None, optional
        The constant value for air density (in kg/m³) to assume in the formula for the B-value. By
        default, the value suggested in Holland 1980 is used. If set to None, the air density is
        computed from pressure following equation (9) in Holland et al. 2010. Default: 1.15
    vmax_from_cen : boolean, optional
        If True, replace the recorded value of vmax along the track by an estimate from pressure,
        following equation (8) in Holland et al. 2010. Default: True
    vmax_in_brackets : bool, optional
        Specifies which of the two formulas in equation (6) of Holland et al. 2010 to use. If
        False, the formula with vmax outside of the brackets is used. Note that, a side-effect of
        the formula with vmax inside of the brackets is that the wind speed maximum is attained a
        bit farther away from the center than according to the recorded radius of maximum
        winds (RMW). Default: False

    Returns
    -------
    ndarray of shape (npositions, ncentroids)
    """
    _rho_air(si_track, rho_air_const)
    if vmax_from_cen:
        _bs_holland_2008(si_track, gradient_to_surface_winds=gradient_to_surface_winds)
        _v_max_s_holland_2008(si_track)
    else:
        _B_holland_1980(si_track, gradient_to_surface_winds=gradient_to_surface_winds)
    hol_x = _x_holland_2010(si_track, d_centr, close_centr_msk, vmax_in_brackets=vmax_in_brackets)
    return _stat_holland_2010(
        si_track, d_centr, close_centr_msk, hol_x, vmax_in_brackets=vmax_in_brackets,
    )

def get_close_centroids(
    si_track: xr.Dataset,
    centroids: np.ndarray,
    buffer_km: float,
    metric: str = "equirect",
) -> np.ndarray:
    """Check whether centroids lay within a buffer around track positions

    Note that, hypothetically, a problem occurs when a TC track is travelling so far in longitude
    that adding a buffer exceeds 360 degrees (i.e. crosses the antimeridian), which is physically
    impossible, but might happen with synthetical or test data.

    Parameters
    ----------
    si_track : xr.Dataset with dimension "time"
        Track information as returned by ``tctrack_to_si``. Hence, longitudinal coordinates are
        normalized around the central longitude stored in the "mid_lon" attribute. This makes sure
        that the buffered bounding box around the track does not cross the antimeridian. The data
        variables used by this function are "lat", and "lon".
    centroids : np.ndarray of shape (ncentroids, 2)
        Coordinates of centroids, each row is a pair [lat, lon]. The longitudinal coordinates are
        normalized within this function to be consistent with the track coordinates.
    buffer_km : float
        Size of the buffer (in km). The buffer is converted to a lat/lon buffer, rescaled in
        longitudinal direction according to the t_lat coordinates.
    metric : str, optional
        Specify an approximation method to use for earth distances: "equirect" (faster) or
        "geosphere" (more accurate). See ``dist_approx`` function in ``climada.util.coordinates``.
        Default: "equirect".

    Returns
    -------
    centroids_close_normalized : np.ndarray of shape (nclose, 2)
        Coordinates of close centroids, each row is a pair [lat, lon]. The normalization of
        longitudinal coordinates is consistent with the track coordinates.
    mask_centr : np.ndarray of shape (ncentroids,)
        Mask that is True for close centroids and False for other centroids.
    mask_centr_alongtrack : np.ndarray of shape (npositions, nclose)
        Each row is a mask that indicates the centroids within reach for one track position. Note
        that these masks refer only to the "close centroids" to reduce memory requirements. The
        number of positions ``npositions`` corresponds to the size of the "time" dimension of
        ``si_track``.
    """
    npositions = si_track.sizes["time"]
    ncentroids = centroids.shape[0]
    t_lat, t_lon = si_track["lat"].values, si_track["lon"].values
    centr_lat, centr_lon = centroids[:, 0].copy(), centroids[:, 1].copy()

    # Normalize longitudinal coordinates of centroids.
    u_coord.lon_normalize(centr_lon, center=si_track.attrs["mid_lon"])

    # Restrict to the bounding box of the whole track first (this can already reduce the number of
    # centroids that are considered by a factor larger than 30).
    buffer_lat = buffer_km / u_const.ONE_LAT_KM
    buffer_lon = buffer_km / (
        u_const.ONE_LAT_KM * np.cos(np.radians(
            np.fmin(89.999, np.abs(centr_lat) + buffer_lat)
        ))
    )
    [idx_close] = (
        (t_lat.min() - centr_lat <= buffer_lat)
        & (centr_lat - t_lat.max() <= buffer_lat)
        & (t_lon.min() - centr_lon <= buffer_lon)
        & (centr_lon - t_lon.max() <= buffer_lon)
    ).nonzero()
    centr_lat = centr_lat[idx_close]
    centr_lon = centr_lon[idx_close]

    # Restrict to bounding boxes of each track position.
    buffer_lat = buffer_km / u_const.ONE_LAT_KM
    buffer_lon = buffer_km / (u_const.ONE_LAT_KM * np.cos(np.radians(
        np.fmin(89.999, np.abs(t_lat[:, None]) + buffer_lat)
    )))
    [idx_close_sub] = (
        (t_lat[:, None] - buffer_lat <= centr_lat[None])
        & (t_lat[:, None] + buffer_lat >= centr_lat[None])
        & (t_lon[:, None] - buffer_lon <= centr_lon[None])
        & (t_lon[:, None] + buffer_lon >= centr_lon[None])
    ).any(axis=0).nonzero()
    idx_close = idx_close[idx_close_sub]
    centr_lat = centr_lat[idx_close_sub]
    centr_lon = centr_lon[idx_close_sub]

    # Restrict to metric distance radius around each track position.
    #
    # We do the distance computation for chunks of the track since computing the distance requires
    # npositions*ncentroids*8*3 Bytes of memory. For example, Hurricane FAITH's life time was more
    # than 500 hours. At 0.5-hourly resolution and 1,000,000 centroids, that's 24 GB of memory for
    # FAITH. With a chunk size of 10, this figure is down to 240 MB. The final along-track mask
    # will require 1.0 GB of memory.
    chunk_size = 10
    chunks = np.split(np.arange(npositions), np.arange(chunk_size, npositions, chunk_size))
    mask_centr_alongtrack = np.concatenate([
        (
            u_coord.dist_approx(
                t_lat[None, chunk], t_lon[None, chunk],
                centr_lat[None], centr_lon[None],
                normalize=False, method=metric, units="km",
            )[0] <= buffer_km
        ) for chunk in chunks
    ], axis=0)
    [idx_close_sub] = mask_centr_alongtrack.any(axis=0).nonzero()
    idx_close = idx_close[idx_close_sub]
    centr_lat = centr_lat[idx_close_sub]
    centr_lon = centr_lon[idx_close_sub]
    mask_centr_alongtrack = mask_centr_alongtrack[:, idx_close_sub]

    # Derive mask from index.
    mask_centr = np.zeros((ncentroids,), dtype=bool)
    mask_centr[idx_close] = True

    centroids_close_normalized = np.stack([centr_lat, centr_lon], axis=1)
    return centroids_close_normalized, mask_centr, mask_centr_alongtrack

def _vtrans(si_track: xr.Dataset, metric: str = "equirect"):
    """Translational vector and velocity (in m/s) at each track node.

    The track dataset is modified in place, with the following variables added:

    * vtrans (directional vectors of velocity, in meters per second)
    * vtrans_norm (absolute velocity in meters per second; the first velocity is always 0)

    The meridional component (v) of the vectors is listed first.

    Parameters
    ----------
    si_track : xr.Dataset
        Track information as returned by ``tctrack_to_si``. The data variables used by this function
        are "lat", "lon", and "tstep". The results are stored in place as new data
        variables "vtrans" and "vtrans_norm".
    metric : str, optional
        Specify an approximation method to use for earth distances: "equirect" (faster) or
        "geosphere" (more accurate). See ``dist_approx`` function in ``climada.util.coordinates``.
        Default: "equirect".
    """
    npositions = si_track.sizes["time"]
    si_track["vtrans_norm"] = (["time"], np.zeros((npositions,)))
    si_track["vtrans"] = (["time", "component"], np.zeros((npositions, 2)))
    si_track["component"] = ("component", ["v", "u"])

    t_lat, t_lon = si_track["lat"].values, si_track["lon"].values
    norm, vec = u_coord.dist_approx(t_lat[:-1, None], t_lon[:-1, None],
                                    t_lat[1:, None], t_lon[1:, None],
                                    log=True, normalize=False, method=metric, units="m")
    si_track["vtrans"].values[1:, :] = vec[:, 0, 0] / si_track["tstep"].values[1:, None]
    si_track["vtrans_norm"].values[1:] = norm[:, 0, 0] / si_track["tstep"].values[1:]

    # limit to 30 nautical miles per hour
    msk = si_track["vtrans_norm"].values > 30 * KN_TO_MS
    fact = 30 * KN_TO_MS / si_track["vtrans_norm"].values[msk]
    si_track["vtrans"].values[msk, :] *= fact[:, None]
    si_track["vtrans_norm"].values[msk] *= fact

def _coriolis_parameter(lat: np.ndarray) -> np.ndarray:
    """Compute the Coriolis parameter from latitude.

    Parameters
    ----------
    lat : np.ndarray
        Latitude (degrees).

    Returns
    -------
    cp : np.ndarray of same shape as input
        Coriolis parameter.
    """
    return 2 * V_ANG_EARTH * np.sin(np.radians(np.abs(lat)))

def _rho_air(si_track: xr.Dataset, const: Optional[float]):
    """Eyewall density of air (in kg/m³) at each track node.

    The track dataset is modified in place, with the "rho_air" data variable added.

    Parameters
    ----------
    si_track : xr.Dataset
        Track information as returned by `tctrack_to_si`. The data variables used by this function
        are "lat", "cen", and "pdelta". The result is stored in place as new data
        variable "rho_air".
    const : float or None
        A constant value for air density (in kg/m³) to assume. If None, the air density is
        estimated from eyewall pressure following equation (9) in Holland et al. 2010.
    """
    if const is not None:
        si_track["rho_air"] = xr.full_like(si_track["time"], const, dtype=float)
        return

    # surface relative humidity (unitless), assumed constant following Holland et al. 2010
    surface_relative_humidity = 0.9

    # surface temperature (in °C), following equation (9) in Holland 2008
    temp_s = 28.0 - 3.0 * (si_track["lat"] - 10.0) / 20.0

    # eyewall surface pressure (in Pa), following equation (6) in Holland 2008
    pres_eyewall = si_track["cen"] + si_track["pdelta"] / np.exp(1)

    # mixing ratio (in kg/kg), estimated from temperature, using formula for saturation vapor
    # pressure in Bolton 1980 (multiplied by the ratio of molar masses of water vapor and dry air)
    # We multiply by 100, since the formula by Bolton is in hPa (mbar), and we use Pa.
    r_mix = 100 * 3.802 / pres_eyewall * np.exp(17.67 * temp_s / (243.5 + temp_s))

    # virtual surface temperature (in K)
    temp_vs = (T_ICE_K + temp_s) * (1 + 0.81 * surface_relative_humidity * r_mix)

    # specific gas constant of dry air (in J/kgK)
    r_dry_air = 286.9

    # density of air (in kg/m³); when checking the units, note that J/Pa = m³
    si_track["rho_air"] =  pres_eyewall / (r_dry_air * temp_vs)

def _bs_holland_2008(
    si_track: xr.Dataset,
    gradient_to_surface_winds: float = DEF_GRADIENT_TO_SURFACE_WINDS,
):
    """Holland's 2008 b-value estimate for sustained surface winds.
    (This is also one option of how to estimate the b-value in Holland 2010,
    for the other option consult '_bs_holland_2010_v2'.)

    The result is stored in place as a new data variable "hol_b".

    Unlike the original 1980 formula (see ``_B_holland_1980``), this approach does not require any
    wind speed measurements, but is based on the more reliable pressure information.

    The parameter applies to 1-minute sustained winds at 10 meters above ground.
    It is taken from equation (11) in the following paper:

    Holland, G. (2008). A revised hurricane pressure-wind model. Monthly
    Weather Review, 136(9), 3432–3445. https://doi.org/10.1175/2008MWR2395.1

    For reference, it reads

    b_s = -4.4 * 1e-5 * (penv - pcen)^2 + 0.01 * (penv - pcen)
          + 0.03 * (dp/dt) - 0.014 * |lat| + 0.15 * (v_trans)^hol_xx + 1.0

    where ``dp/dt`` is the time derivative of central pressure and ``hol_xx`` is Holland's x
    parameter: hol_xx = 0.6 * (1 - (penv - pcen) / 215)

    The equation for b_s has been fitted statistically using hurricane best track records for
    central pressure and maximum wind. It therefore performs best in the North Atlantic.

    Furthermore, b_s has been fitted under the assumption of a "cyclostrophic" wind field which
    means that the influence from Coriolis forces is assumed to be small. This is reasonable close
    to the radius of maximum wind where the Coriolis term (r*f/2) is small compared to the rest
    (see ``_stat_holland_1980``). More precisely: At the radius of maximum wind speeds, the typical
    order of the Coriolis term is 1 while wind speed is 50 (which changes away from the
    radius of maximum winds and as the TC moves away from the equator).

    Parameters
    ----------
    si_track : xr.Dataset
        Output of ``tctrack_to_si``. The data variables used by this function are "lat", "tstep",
        "vtrans_norm", "cen", and "pdelta". The result is stored in place as a new data
        variable "hol_b".
    gradient_to_surface_winds : float, optional
        The gradient-to-surface wind reduction factor to use when determining the clipping
        interval. Default: 0.9
    """
    # adjust pressure at previous track point
    prev_cen = np.zeros_like(si_track["cen"].values)
    prev_cen[1:] = si_track["cen"].values[:-1].copy()
    msk = prev_cen < 850 * MBAR_TO_PA
    prev_cen[msk] = si_track["cen"].values[msk]

    # The formula assumes that pressure values are in millibar (hPa) instead of SI units (Pa),
    # and time steps are in hours instead of seconds, but translational wind speed is still
    # expected to be in m/s.
    pdelta = si_track["pdelta"] / MBAR_TO_PA
    hol_xx = 0.6 * (1. - pdelta / 215)
    si_track["hol_b"] = (
        -4.4e-5 * pdelta**2 + 0.01 * pdelta
        + 0.03 * (si_track["cen"] - prev_cen) / si_track["tstep"] * (H_TO_S / MBAR_TO_PA)
        - 0.014 * abs(si_track["lat"])
        + 0.15 * si_track["vtrans_norm"]**hol_xx + 1.0
    )
    clip_interval = _b_holland_clip_interval(gradient_to_surface_winds)
    si_track["hol_b"] = np.clip(si_track["hol_b"], *clip_interval)

def _v_max_s_holland_2008(si_track: xr.Dataset):
    """Compute maximum surface winds from pressure according to Holland 2008.

    The result is stored in place as a data variable "vmax". If a variable of that name already
    exists, its values are overwritten.

    This function implements equation (11) in the following paper:

    Holland, G. (2008). A revised hurricane pressure-wind model. Monthly
    Weather Review, 136(9), 3432–3445. https://doi.org/10.1175/2008MWR2395.1

    For reference, it reads

    v_ms = [b_s / (rho * e) * (penv - pcen)]^0.5

    where ``b_s`` is Holland b-value (see ``_bs_holland_2008``), e is Euler's number, rho is the
    density of air, ``penv`` is environmental, and ``pcen`` is central pressure.

    Parameters
    ----------
    si_track : xr.Dataset
        Output of ``tctrack_to_si`` with "hol_b" (see _bs_holland_2008) and "rho_air" (see
        _rho_air) variables. The data variables used by this function are "pdelta", "hol_b",
        and "rho_air". The results are stored in place as a new data variable "vmax". If a variable
        of that name already exists, its values are overwritten.
    """
    si_track["vmax"] = np.sqrt(
        si_track["hol_b"] / (si_track["rho_air"] * np.exp(1)) * si_track["pdelta"]
    )

def _B_holland_1980(  # pylint: disable=invalid-name
    si_track: xr.Dataset,
    gradient_to_surface_winds: Optional[float] = None,
):
    """Holland's 1980 B-value computation for gradient-level winds.

    The result is stored in place as a new data variable "hol_b".

    The parameter applies to gradient-level winds (about 1000 metres above the earth's surface).
    The formula for B is derived from equations (5) and (6) in the following paper:

    Holland, G.J. (1980): An Analytic Model of the Wind and Pressure Profiles
    in Hurricanes. Monthly Weather Review 108(8): 1212–1218.
    https://doi.org/10.1175/1520-0493(1980)108<1212:AAMOTW>2.0.CO;2

    For reference, inserting (6) into (5) and solving for B at r = RMW yields:

    B = v^2 * e * rho / (penv - pcen)

    where v are maximum gradient-level winds ``gradient_winds``, e is Euler's number, rho is the
    density of air, ``penv`` is environmental, and ``pcen`` is central pressure.

    Parameters
    ----------
    si_track : xr.Dataset
        Output of ``tctrack_to_si`` with "rho_air" variable (see _rho_air). The data variables
        used by this function are "vgrad" (or "vmax" if gradient_to_surface_winds is different from
        1.0), "pdelta", and "rho_air". The results are stored in place as a new data
        variable "hol_b".
    gradient_to_surface_winds : float, optional
        The gradient-to-surface wind reduction factor to use when determining the clipping
        interval. By default, the gradient level values are assumed. Default: None
    """
    windvar = "vgrad" if gradient_to_surface_winds is None else "vmax"

    si_track["hol_b"] = (
        si_track[windvar]**2 * np.exp(1) * si_track["rho_air"] / si_track["pdelta"]
    )

    clip_interval = _b_holland_clip_interval(gradient_to_surface_winds)
    si_track["hol_b"] = np.clip(si_track["hol_b"], *clip_interval)

def _b_holland_clip_interval(gradient_to_surface_winds):
    """The clip interval to use for the Holland B-value

    The default clip interval for gradient level B-values is taken to be (1.0, 2.5), following
    Holland 1980.

    Parameters
    ----------
    gradient_to_surface_winds : float or None
        The gradient-to-surface wind reduction factor to use when rescaling the gradient-level
        clip interval (1.0, 2.5) proposed in Holland 1980. If None, no rescaling is applied.

    Returns
    -------
    b_min, b_max : float
        Minimum and maximum value of the clip interval.
    """
    clip_interval = (1.0, 2.5)
    if gradient_to_surface_winds is not None:
        fact = gradient_to_surface_winds**2
        clip_interval = tuple(c * fact for c in clip_interval)
    return clip_interval

def _x_holland_2010(
    si_track: xr.Dataset,
    d_centr: np.ndarray,
    mask_centr_close: np.ndarray,
    v_n: Union[float, np.ndarray] = 17.0,
    r_n_km: Union[float, np.ndarray] = 300.0,
    vmax_in_brackets: bool = False,
) -> np.ndarray:
    """Compute exponent for wind model according to Holland et al. 2010.

    This function implements equation (10) from the following paper:

    Holland et al. (2010): A Revised Model for Radial Profiles of Hurricane Winds. Monthly
    Weather Review 138(12): 4393–4401. https://doi.org/10.1175/2010MWR3317.1

    For reference, it reads

    x = 0.5  [for r < r_max]
    x = 0.5 + (r - r_max) * (x_n - 0.5) / (r_n - r_max)  [for r >= r_max]

    The peripheral exponent x_n is adjusted to fit the peripheral observation of wind speeds ``v_n``
    at radius ``r_n``.

    Parameters
    ----------
    si_track : xr.Dataset
        Output of ``tctrack_to_si`` with "hol_b" variable (see _bs_holland_2008). The data variables
        used by this function are "rad", "vmax", and "hol_b".
    d_centr : np.ndarray of shape (nnodes, ncentroids)
        Distance (in m) between centroids and track nodes.
    mask_centr_close : np.ndarray of shape (nnodes, ncentroids)
        Mask indicating for each track node which centroids are within reach of the windfield.
    v_n : np.ndarray of shape (nnodes,) or float, optional
        Peripheral wind speeds (in m/s) at radius ``r_n`` outside of radius of maximum winds
        ``r_max``. In absence of a second wind speed measurement, this value defaults to 17 m/s
        following Holland et al. 2010 (at a radius of 300 km).
    r_n_km : np.ndarray of shape (nnodes,) or float, optional
        Radius (in km) where the peripheral wind speed ``v_n`` is measured (or assumed).
        In absence of a second wind speed measurement, this value defaults to 300 km following
        Holland et al. 2010.
    vmax_in_brackets : bool, optional
        If True, use the alternative formula in equation (6) to solve for the peripheral exponent
        x_n from the second measurement. Note that, a side-effect of the formula with vmax inside
        of the brackets is that the wind speed maximum is attained a bit farther away from the
        center than according to the recorded radius of maximum winds (RMW). Default: False

    Returns
    -------
    hol_x : np.ndarray of shape (nnodes, ncentroids)
        Exponents according to Holland et al. 2010.
    """
    hol_x = np.zeros_like(d_centr)
    r_max, v_max_s, hol_b, d_centr, v_n, r_n = [
        np.broadcast_to(ar, d_centr.shape)[mask_centr_close]
        for ar in [
            si_track["rad"].values[:, None],
            si_track["vmax"].values[:, None],
            si_track["hol_b"].values[:, None],
            d_centr,
            np.atleast_1d(v_n)[:, None],
            np.atleast_1d(r_n_km)[:, None],
        ]
    ]

    # convert to SI units
    r_n *= KM_TO_M

    # compute peripheral exponent from second measurement
    # (equation (6) from Holland et al. 2010 solved for x)
    r_max_norm = (r_max / r_n)**hol_b
    if vmax_in_brackets:
        x_n = np.log(v_n) / np.log(v_max_s**2 * r_max_norm * np.exp(1 - r_max_norm))

        # With `vmax_in_brackets`, the maximum is shifted away from the recorded RMW. We truncate
        # here to avoid an exaggerated shift. The value 1.0 has been found to be reasonable by
        # manual testing of thresholds. Note that the truncation means that the peripheral wind
        # speed v_n is not exactly attained in some cases.
        x_n = np.fmin(x_n, 1.0)
    else:
        x_n = np.log(v_n / v_max_s) / np.log(r_max_norm * np.exp(1 - r_max_norm))

    # linearly interpolate between max exponent and peripheral exponent
    x_max = 0.5
    hol_x[mask_centr_close] = x_max + np.fmax(0, d_centr - r_max) * (x_n - x_max) / (r_n - r_max)

    # Truncate to prevent wind speed from increasing again towards the peripheral radius (which is
    # unphysical). A value of 0.4 has been found to be reasonable by manual testing of thresholds.
    # Note that this means that the peripheral wind speed v_n is not exactly attained sometimes.
    hol_x[mask_centr_close] = np.fmax(hol_x[mask_centr_close], 0.4)

    return hol_x

def _stat_holland_2010(
    si_track: xr.Dataset,
    d_centr: np.ndarray,
    mask_centr_close: np.ndarray,
    hol_x: Union[float, np.ndarray],
    vmax_in_brackets: bool = False,
) -> np.ndarray:
    """Symmetric and static surface wind fields (in m/s) according to Holland et al. 2010

    This function applies the cyclostrophic surface wind model expressed in equation (6) from

    Holland et al. (2010): A Revised Model for Radial Profiles of Hurricane Winds. Monthly
    Weather Review 138(12): 4393–4401. https://doi.org/10.1175/2010MWR3317.1

    More precisely, this function implements the following equation:

    V(r) = v_max_s * [(r_max / r)^b_s * e^(1 - (r_max / r)^b_s)]^x

    In terms of this function's arguments, b_s is ``hol_b`` and r is ``d_centr``.

    If `vmax_in_brackets` is True, the alternative formula in (6) is used:

    V(r) = [v_max_s^2 * (r_max / r)^b_s * e^(1 - (r_max / r)^b_s)]^x

    Parameters
    ----------
    si_track : xr.Dataset
        Output of ``tctrack_to_si`` with "hol_b" (see _bs_holland_2008) data variables. The data
        variables used by this function are "vmax", "rad", and "hol_b".
    d_centr : np.ndarray of shape (nnodes, ncentroids)
        Distance (in m) between centroids and track nodes.
    mask_centr_close : np.ndarray of shape (nnodes, ncentroids)
        Mask indicating for each track node which centroids are within reach of the windfield.
    hol_x : np.ndarray of shape (nnodes, ncentroids) or float
        The exponent according to ``_x_holland_2010``.
    vmax_in_brackets : bool, optional
        If True, use the alternative formula in equation (6). Note that, a side-effect of the
        formula with vmax inside of the brackets is that the wind speed maximum is attained a bit
        farther away from the center than according to the recorded radius of maximum
        winds (RMW). Default: False

    Returns
    -------
    v_ang : np.ndarray (nnodes, ncentroids)
        Absolute values of wind speeds (in m/s) in angular direction.
    """
    v_ang = np.zeros_like(d_centr)
    v_max_s, r_max, hol_b, d_centr, hol_x = [
        np.broadcast_to(ar, d_centr.shape)[mask_centr_close]
        for ar in [
            si_track["vmax"].values[:, None],
            si_track["rad"].values[:, None],
            si_track["hol_b"].values[:, None],
            d_centr,
            hol_x,
        ]
    ]

    r_max_norm = (r_max / np.fmax(1, d_centr))**hol_b
    if vmax_in_brackets:
        v_ang[mask_centr_close] = (v_max_s**2 * r_max_norm * np.exp(1 - r_max_norm))**hol_x
    else:
        v_ang[mask_centr_close] = v_max_s * (r_max_norm * np.exp(1 - r_max_norm))**hol_x
    return v_ang

def _stat_holland_1980(
    si_track: xr.Dataset,
    d_centr: np.ndarray,
    mask_centr_close: np.ndarray,
    cyclostrophic: bool = False
) -> np.ndarray:
    """Symmetric and static wind fields (in m/s) according to Holland 1980.

    This function applies the gradient wind model expressed in equation (4) (combined with
    equation (6)) from

    Holland, G.J. (1980): An Analytic Model of the Wind and Pressure Profiles in Hurricanes.
    Monthly Weather Review 108(8): 1212–1218.

    More precisely, this function implements the following equation:

    V(r) = [(B/rho) * (r_max/r)^B * (penv - pcen) * e^(-(r_max/r)^B) + (r*f/2)^2]^0.5 - (r*f/2)

    In terms of this function's arguments, B is ``hol_b`` and r is ``d_centr``. The air density
    rho and the Coriolis parameter f are taken from ``si_track``.

    Even though the equation has been derived originally for gradient winds (when combined with the
    output of ``_B_holland_1980``), it can be used for surface winds by adjusting the parameter
    ``hol_b`` (see function ``_bs_holland_2008``).

    Parameters
    ----------
    si_track : xr.Dataset
<<<<<<< HEAD
        Output of ``tctrack_to_si`` with "hol_b" (see, e.g., _B_holland_1980) and
        "rho_air" (see _rho_air) data variable. The data variables used by this function are "lat",
        "cp", "rad", "pdelta", "hol_b", and "rho_air".
=======
        Output of ``tctrack_to_si`` with "hol_b" (see, e.g., _B_holland_1980) data variable. The
        data variables used by this function are "lat", "cp", "rad", "cen", "env", and "hol_b".
>>>>>>> f0852a45
    d_centr : np.ndarray of shape (nnodes, ncentroids)
        Distance (in m) between centroids and track nodes.
    mask_centr_close : np.ndarray of shape (nnodes, ncentroids)
        Mask indicating for each track node which centroids are within reach of the windfield.
    cyclostrophic : bool, optional
        If True, do not apply the influence of the Coriolis force (set the Coriolis terms to 0).
        Default: False

    Returns
    -------
    v_ang : np.ndarray (nnodes, ncentroids)
        Absolute values of wind speeds (m/s) in angular direction.
    """
    v_ang = np.zeros_like(d_centr)
    r_max, hol_b, pdelta, coriolis_p, rho_air, d_centr = [
        np.broadcast_to(ar, d_centr.shape)[mask_centr_close]
        for ar in [
            si_track["rad"].values[:, None],
            si_track["hol_b"].values[:, None],
            si_track["pdelta"].values[:, None],
            si_track["cp"].values[:, None],
            si_track["rho_air"].values[:, None],
            d_centr,
        ]
    ]

    r_coriolis = 0
    if not cyclostrophic:
        r_coriolis = 0.5 * d_centr * coriolis_p

    r_max_norm = (r_max / np.fmax(1, d_centr))**hol_b
    sqrt_term = hol_b / rho_air * r_max_norm * pdelta * np.exp(-r_max_norm) + r_coriolis**2
    v_ang[mask_centr_close] = np.sqrt(np.fmax(0, sqrt_term)) - r_coriolis
    return v_ang

def _stat_er_2011(
    si_track: xr.Dataset,
    d_centr: np.ndarray,
    mask_centr_close: np.ndarray,
    cyclostrophic: bool = False,
) -> np.ndarray:
    """Symmetric and static wind fields (in m/s) according to Emanuel and Rotunno 2011

    Emanuel, K., Rotunno, R. (2011): Self-Stratification of Tropical Cyclone Outflow. Part I:
    Implications for Storm Structure. Journal of the Atmospheric Sciences 68(10): 2236–2249.
    https://dx.doi.org/10.1175/JAS-D-10-05024.1

    The wind speeds ``v_ang`` are extracted from the momentum via the relationship M = v_ang * r,
    where r corresponds to ``d_centr``. On the other hand, the momentum is derived from the momentum
    at the peak wind position using equation (36) from Emanuel and Rotunno 2011 with Ck == Cd:

    M = M_max * [2 * (r / r_max)^2 / (1 + (r / r_max)^2)].

    The momentum at the peak wind position is

    M_max = r_max * v_max + 0.5 * f * r_max**2,

    where the Coriolis parameter f is computed from the latitude ``lat`` using the constant rotation
    rate of the earth.

    Parameters
    ----------
    si_track : xr.Dataset
        Output of ``tctrack_to_si``. The data variables used by this function are "lat", "cp",
        "rad", and "vmax".
    d_centr : np.ndarray of shape (nnodes, ncentroids)
        Distance (in m) between centroids and track nodes.
    mask_centr_close : np.ndarray of shape (nnodes, ncentroids)
        Mask indicating for each track node which centroids are within reach of the windfield.
    cyclostrophic : bool, optional
        If True, do not apply the influence of the Coriolis force (set the Coriolis terms to 0) in
        the computation of M_max. Default: False

    Returns
    -------
    v_ang : np.ndarray (nnodes, ncentroids)
        Absolute values of wind speeds (m/s) in angular direction.
    """
    v_ang = np.zeros_like(d_centr)
    r_max, v_max, coriolis_p, d_centr = [
        np.broadcast_to(ar, d_centr.shape)[mask_centr_close]
        for ar in [
            si_track["rad"].values[:, None],
            si_track["vmax"].values[:, None],
            si_track["cp"].values[:, None],
            d_centr,
        ]
    ]

    # compute the momentum at the maximum
    momentum_max = r_max * v_max

    if not cyclostrophic:
        # add the influence of the Coriolis force
        momentum_max += 0.5 * coriolis_p * r_max**2

    # rescale the momentum using formula (36) in Emanuel and Rotunno 2011 with Ck == Cd
    r_max_norm = (d_centr / r_max)**2
    momentum = momentum_max * 2 * r_max_norm / (1 + r_max_norm)

    # extract the velocity from the rescaled momentum through division by r
    v_ang[mask_centr_close] = np.fmax(0, momentum / (d_centr + 1e-11))
    return v_ang<|MERGE_RESOLUTION|>--- conflicted
+++ resolved
@@ -1894,14 +1894,9 @@
     Parameters
     ----------
     si_track : xr.Dataset
-<<<<<<< HEAD
         Output of ``tctrack_to_si`` with "hol_b" (see, e.g., _B_holland_1980) and
-        "rho_air" (see _rho_air) data variable. The data variables used by this function are "lat",
-        "cp", "rad", "pdelta", "hol_b", and "rho_air".
-=======
-        Output of ``tctrack_to_si`` with "hol_b" (see, e.g., _B_holland_1980) data variable. The
-        data variables used by this function are "lat", "cp", "rad", "cen", "env", and "hol_b".
->>>>>>> f0852a45
+        "rho_air" (see _rho_air) data variable. The data variables used by this function
+        are "lat", "cp", "rad", "pdelta", "hol_b", and "rho_air".
     d_centr : np.ndarray of shape (nnodes, ncentroids)
         Distance (in m) between centroids and track nodes.
     mask_centr_close : np.ndarray of shape (nnodes, ncentroids)

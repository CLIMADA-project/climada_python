--- conflicted
+++ resolved
@@ -28,11 +28,9 @@
 import re
 import shutil
 import warnings
-<<<<<<< HEAD
-=======
+
 from collections import defaultdict
 from enum import Enum
->>>>>>> 4b93d1dd
 from pathlib import Path
 from typing import List, Optional
 

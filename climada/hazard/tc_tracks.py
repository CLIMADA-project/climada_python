--- conflicted
+++ resolved
@@ -759,16 +759,10 @@
         """
         data = []
         for path in get_file_names(file_names):
-<<<<<<< HEAD
-            tr.data.extend(_read_file_emanuel(
+            data.extend(_read_file_emanuel(
                 path, subset=subset, hemisphere=hemisphere,
                 rmw_corr=Path(path).name in EMANUEL_RMW_CORR_FILES))
-        return tr
-=======
-            data.extend(_read_file_emanuel(path, hemisphere=hemisphere,
-                        rmw_corr=Path(path).name in EMANUEL_RMW_CORR_FILES))
         return cls(data)
->>>>>>> eaefbefa
 
     def read_one_gettelman(self, nc_data, i_track):
         """This function is deprecated, use TCTracks.from_gettelman instead."""

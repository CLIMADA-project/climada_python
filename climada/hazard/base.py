"""
This file is part of CLIMADA.

Copyright (C) 2017 ETH Zurich, CLIMADA contributors listed in AUTHORS.

CLIMADA is free software: you can redistribute it and/or modify it under the
terms of the GNU General Public License as published by the Free
Software Foundation, version 3.

CLIMADA is distributed in the hope that it will be useful, but WITHOUT ANY
WARRANTY; without even the implied warranty of MERCHANTABILITY or FITNESS FOR A
PARTICULAR PURPOSE.  See the GNU General Public License for more details.

You should have received a copy of the GNU General Public License along
with CLIMADA. If not, see <https://www.gnu.org/licenses/>.

---

Define Hazard.
"""

__all__ = ['Hazard']

import copy
import datetime as dt
import itertools
import logging
import pathlib
import warnings
from typing import Union, Optional, Callable, Dict, Any, List

import geopandas as gpd
import h5py
import matplotlib.pyplot as plt
import numpy as np
import pandas as pd
from pathos.pools import ProcessPool as Pool
import rasterio
from rasterio.features import rasterize
from rasterio.warp import reproject, Resampling, calculate_default_transform
from scipy import sparse
import xarray as xr

from climada.hazard.tag import Tag as TagHazard
from climada.hazard.centroids.centr import Centroids
import climada.util.plot as u_plot
import climada.util.checker as u_check
import climada.util.dates_times as u_dt
from climada import CONFIG
import climada.util.hdf5_handler as u_hdf5
import climada.util.coordinates as u_coord
from climada.util.constants import ONE_LAT_KM, DEF_CRS, DEF_FREQ_UNIT
from climada.util.coordinates import NEAREST_NEIGHBOR_THRESHOLD

LOGGER = logging.getLogger(__name__)

DEF_VAR_EXCEL = {'sheet_name': {'inten': 'hazard_intensity',
                                'freq': 'hazard_frequency'
                                },
                 'col_name': {'cen_id': 'centroid_id/event_id',
                              'even_id': 'event_id',
                              'even_dt': 'event_date',
                              'even_name': 'event_name',
                              'freq': 'frequency',
                              'orig': 'orig_event_flag'
                              },
                 'col_centroids': {'sheet_name': 'centroids',
                                   'col_name': {'cen_id': 'centroid_id',
                                                'lat': 'latitude',
                                                'lon': 'longitude'
                                                }
                                   }
                 }
"""Excel variable names"""

DEF_VAR_MAT = {'field_name': 'hazard',
               'var_name': {'per_id': 'peril_ID',
                            'even_id': 'event_ID',
                            'ev_name': 'name',
                            'freq': 'frequency',
                            'inten': 'intensity',
                            'unit': 'units',
                            'frac': 'fraction',
                            'comment': 'comment',
                            'datenum': 'datenum',
                            'orig': 'orig_event_flag'
                            },
               'var_cent': {'field_names': ['centroids', 'hazard'],
                            'var_name': {'cen_id': 'centroid_ID',
                                         'lat': 'lat',
                                         'lon': 'lon'
                                         }
                            }
               }
"""MATLAB variable names"""

DEF_COORDS = dict(event="time", longitude="longitude", latitude="latitude")
"""Default coordinates when reading Hazard data from an xarray Dataset"""

DEF_DATA_VARS = ["fraction", "frequency", "event_id", "event_name", "date"]
"""Default keys for optional Hazard attributes when reading from an xarray Dataset"""

class Hazard():
    """
    Contains events of some hazard type defined at centroids. Loads from
    files with format defined in FILE_EXT.

    Attributes
    ----------
    tag : TagHazard
        information about the source
    units : str
        units of the intensity
    centroids : Centroids
        centroids of the events
    event_id : np.array
        id (>0) of each event
    event_name : list(str)
        name of each event (default: event_id)
    date : np.array
        integer date corresponding to the proleptic
        Gregorian ordinal, where January 1 of year 1 has ordinal 1
        (ordinal format of datetime library)
    orig : np.array
        flags indicating historical events (True)
        or probabilistic (False)
    frequency : np.array
        frequency of each event
    frequency_unit : str
        unit of the frequency (default: "1/year")
    intensity : sparse.csr_matrix
        intensity of the events at centroids
    fraction : sparse.csr_matrix
        fraction of affected exposures for each event at each centroid.
        If empty (all 0), it is ignored in the impact computations
        (i.e., is equivalent to fraction is 1 everywhere).
    """
    intensity_thres = 10
    """Intensity threshold per hazard used to filter lower intensities. To be
    set for every hazard type"""

    vars_oblig = {'tag',
                  'units',
                  'centroids',
                  'event_id',
                  'frequency',
                  'intensity',
                  'fraction'
                  }
    """Name of the variables needed to compute the impact. Types: scalar, str,
    list, 1dim np.array of size num_events, scipy.sparse matrix of shape
    num_events x num_centroids, Centroids and Tag."""

    vars_def = {'date',
                'orig',
                'event_name',
                'frequency_unit'
                }
    """Name of the variables used in impact calculation whose value is
    descriptive and can therefore be set with default values. Types: scalar,
    string, list, 1dim np.array of size num_events.
    """

    vars_opt = set()
    """Name of the variables that aren't need to compute the impact. Types:
    scalar, string, list, 1dim np.array of size num_events."""

    def __init__(self,
                 haz_type: str = "",
                 pool: Optional[Pool] = None,
                 units: str = "",
                 centroids: Optional[Centroids] = None,
                 event_id: Optional[np.ndarray] = None,
                 frequency: Optional[np.ndarray] = None,
                 frequency_unit: str = DEF_FREQ_UNIT,
                 event_name: Optional[List[str]] = None,
                 date: Optional[np.ndarray] = None,
                 orig: Optional[np.ndarray] = None,
                 intensity: Optional[sparse.csr_matrix] = None,
                 fraction: Optional[sparse.csr_matrix] = None,
                 **tag_kwargs):
        """
        Initialize values.

        Parameters
        ----------
        haz_type : str, optional
            acronym of the hazard type (e.g. 'TC').
        pool : pathos.pool, optional
            Pool that will be used for parallel computation when applicable. Default: None
        units : str, optional
            units of the intensity. Defaults to empty array.
        centroids : Centroids, optional
            centroids of the events. Defaults to empty Centroids object.
        event_id : np.array, optional
            id (>0) of each event. Defaults to empty array.
        event_name : list(str), optional
            name of each event (default: event_id). Defaults to empty list.
        date : np.array, optional
            integer date corresponding to the proleptic
            Gregorian ordinal, where January 1 of year 1 has ordinal 1
            (ordinal format of datetime library). Defaults to empty array.
        orig : np.array, optional
            flags indicating historical events (True)
            or probabilistic (False). Defaults to empty array.
        frequency : np.array, optional
            frequency of each event. Defaults to empty array.
        frequency_unit : str, optional
            unit of the frequency (default: "1/year").
        intensity : sparse.csr_matrix, optional
            intensity of the events at centroids. Defaults to empty matrix.
        fraction : sparse.csr_matrix, optional
            fraction of affected exposures for each event at each centroid. Defaults to
            empty matrix.
        tag_kwargs
            Keyword-arguments for creating the HazardTag. ``haz_type`` is also passed
            to the Tag constructor.

        Examples
        --------
        Initialize using keyword arguments:

        >>> haz = Hazard('TC', intensity=sparse.csr_matrix(np.zeros((2, 2))))

        Take hazard values from file:

        >>> haz = Hazard.from_mat(HAZ_DEMO_MAT, 'demo')

        """
<<<<<<< HEAD
        self.tag = TagHazard(haz_type, **tag_kwargs)
        self.units = units
        self.centroids = centroids if centroids is not None else Centroids()
=======
        self.tag = TagHazard(haz_type=haz_type)
        self.units = ''
        self.centroids = Centroids()
>>>>>>> c52d6ffe
        # following values are defined for each event
        self.event_id = event_id if event_id is not None else np.array([], int)
        self.frequency = frequency if frequency is not None else np.array(
            [], float)
        self.frequency_unit = frequency_unit
        self.event_name = event_name if event_name is not None else list()
        self.date = date if date is not None else np.array([], int)
        self.orig = orig if orig is not None else np.array([], bool)
        # following values are defined for each event and centroid
        self.intensity = intensity if intensity is not None else sparse.csr_matrix(
            np.empty((0, 0)))  # events x centroids
        self.fraction = fraction if fraction is not None else sparse.csr_matrix(
            self.intensity.shape)  # events x centroids

        self.pool = pool
        if self.pool:
            LOGGER.info('Using %s CPUs.', self.pool.ncpus)

    @classmethod
    def get_default(cls, attribute):
        """Get the Hazard type default for a given attribute.

        Parameters
        ----------
        attribute : str
            attribute name

        Returns
        ------
        Any
        """
        return {
            'frequency_unit': DEF_FREQ_UNIT,
        }.get(attribute)

    def clear(self):
        """Reinitialize attributes (except the process Pool)."""
        for (var_name, var_val) in self.__dict__.items():
            if isinstance(var_val, np.ndarray) and var_val.ndim == 1:
                setattr(self, var_name, np.array([], dtype=var_val.dtype))
            elif isinstance(var_val, sparse.csr_matrix):
                setattr(self, var_name, sparse.csr_matrix(np.empty((0, 0))))
            elif not isinstance(var_val, Pool):
                setattr(self, var_name, self.get_default(var_name) or var_val.__class__())

    def check(self):
        """Check dimension of attributes.

        Raises
        ------
        ValueError
        """
        self.centroids.check()
        self._check_events()

    @classmethod
    def from_raster(cls, files_intensity, files_fraction=None, attrs=None,
                    band=None, haz_type=None, pool=None, src_crs=None, window=False,
                    geometry=False, dst_crs=False, transform=None, width=None,
                    height=None, resampling=Resampling.nearest):
        """Create Hazard with intensity and fraction values from raster files

        If raster files are masked, the masked values are set to 0.

        Files can be partially read using either window or geometry. Additionally, the data is
        reprojected when custom dst_crs and/or transform, width and height are specified.

        Parameters
        ----------
        files_intensity : list(str)
            file names containing intensity
        files_fraction : list(str)
            file names containing fraction
        attrs : dict, optional
            name of Hazard attributes and their values
        band : list(int), optional
            bands to read (starting at 1), default [1]
        haz_type : str, optional
            acronym of the hazard type (e.g. 'TC').
            Default: None, which will use the class default ('' for vanilla
            `Hazard` objects, and hard coded in some subclasses)
        pool : pathos.pool, optional
            Pool that will be used for parallel computation when applicable.
            Default: None
        src_crs : crs, optional
            source CRS. Provide it if error without it.
        window : rasterio.windows.Windows, optional
            window where data is
            extracted
        geometry : shapely.geometry, optional
            consider pixels only in shape
        dst_crs : crs, optional
            reproject to given crs
        transform : rasterio.Affine
            affine transformation to apply
        wdith : float, optional
            number of lons for transform
        height : float, optional
            number of lats for transform
        resampling : rasterio.warp.Resampling, optional
            resampling function used for reprojection to dst_crs

        Returns
        -------
        Hazard
        """
        if isinstance(files_intensity, (str, pathlib.Path)):
            files_intensity = [files_intensity]
        if isinstance(files_fraction, (str, pathlib.Path)):
            files_fraction = [files_fraction]
        if not attrs:
            attrs = {}
        if not band:
            band = [1]
        if files_fraction is not None and len(files_intensity) != len(files_fraction):
            raise ValueError('Number of intensity files differs from fraction files:'
                             f'{len(files_intensity)} != {len(files_fraction)}')

        # List all parameters for initialization here (missing ones will be default)
        hazard_kwargs = dict()
        if haz_type is not None:
            hazard_kwargs["haz_type"] = haz_type
        hazard_kwargs["file_name"] = str(files_intensity) + ' ; ' + str(files_fraction)

        centroids = Centroids.from_raster_file(
            files_intensity[0], src_crs=src_crs, window=window, geometry=geometry, dst_crs=dst_crs,
            transform=transform, width=width, height=height, resampling=resampling)
        if pool:
            chunksize = min(len(files_intensity) // pool.ncpus, 1000)
            inten_list = pool.map(
                centroids.values_from_raster_files,
                [[f] for f in files_intensity],
                itertools.repeat(band), itertools.repeat(src_crs),
                itertools.repeat(window), itertools.repeat(geometry),
                itertools.repeat(dst_crs), itertools.repeat(transform),
                itertools.repeat(width), itertools.repeat(height),
                itertools.repeat(resampling), chunksize=chunksize)
            intensity = sparse.vstack(inten_list, format='csr')
            if files_fraction is not None:
                fract_list = pool.map(
                    centroids.values_from_raster_files,
                    [[f] for f in files_fraction],
                    itertools.repeat(band), itertools.repeat(src_crs),
                    itertools.repeat(window), itertools.repeat(geometry),
                    itertools.repeat(dst_crs), itertools.repeat(transform),
                    itertools.repeat(width), itertools.repeat(height),
                    itertools.repeat(resampling), chunksize=chunksize)
                fraction = sparse.vstack(fract_list, format='csr')
        else:
            intensity = centroids.values_from_raster_files(
                files_intensity, band=band, src_crs=src_crs, window=window, geometry=geometry,
                dst_crs=dst_crs, transform=transform, width=width, height=height,
                resampling=resampling)
            if files_fraction is not None:
                fraction = centroids.values_from_raster_files(
                    files_fraction, band=band, src_crs=src_crs, window=window, geometry=geometry,
                    dst_crs=dst_crs, transform=transform, width=width, height=height,
                    resampling=resampling)

        if files_fraction is None:
            fraction = intensity.copy()
            fraction.data.fill(1)

        hazard_kwargs.update(cls._attrs_to_kwargs(attrs, num_events=intensity.shape[0]))
        return cls(centroids=centroids, intensity=intensity, fraction=fraction, **hazard_kwargs)

    def set_raster(self, *args, **kwargs):
        """This function is deprecated, use Hazard.from_raster."""
        LOGGER.warning("The use of Hazard.set_raster is deprecated."
                       "Use Hazard.from_raster instead.")
        self.__dict__ = Hazard.from_raster(*args, **kwargs).__dict__

    def set_vector(self, *args, **kwargs):
        """This function is deprecated, use Hazard.from_vector."""
        LOGGER.warning("The use of Hazard.set_vector is deprecated."
                       "Use Hazard.from_vector instead.")
        self.__dict__ = Hazard.from_vector(*args, **kwargs).__dict__

    @classmethod
    def from_raster_xarray(
        cls,
        data: Union[xr.Dataset, str],
        hazard_type: str,
        intensity_unit: str,
        *,
        intensity: str = "intensity",
        coordinate_vars: Optional[Dict[str, str]] = None,
        data_vars: Optional[Dict[str, str]] = None,
        crs: str = DEF_CRS,
    ):
        """Read raster-like data from an xarray Dataset or a raster data file

        This method reads data that can be interpreted using three coordinates for event,
        latitude, and longitude. The data and the coordinates themselves may be organized
        in arbitrary dimensions in the Dataset (e.g. three dimensions 'year', 'month',
        'day' for the coordinate 'event'). The three coordinates to be read can be
        specified via the ``coordinate_vars`` parameter. See Notes and Examples if you
        want to load single-event data that does not contain an event dimension.

        The only required data is the intensity. For all other data, this method can
        supply sensible default values. By default, this method will try to find these
        "optional" data in the Dataset and read it, or use the default values otherwise.
        Users may specify the variables in the Dataset to be read for certain Hazard
        object entries, or may indicate that the default values should be used although
        the Dataset contains appropriate data. This behavior is controlled via the
        ``data_vars`` parameter.

        If this method succeeds, it will always return a "consistent" Hazard object,
        meaning that the object can be used in all CLIMADA operations without throwing
        an error due to missing data or faulty data types.

        Notes
        -----
        * Single-valued coordinates given by ``coordinate_vars``, that are not proper
          dimensions of the data, are promoted to dimensions automatically. If one of the
          three coordinates does not exist, use ``Dataset.expand_dims`` (see
          https://docs.xarray.dev/en/stable/generated/xarray.Dataset.expand_dims.html
          and Examples) before loading the Dataset as Hazard.
        * To avoid confusion in the call signature, several parameters are keyword-only
          arguments.
        * The attributes ``Hazard.tag.haz_type`` and ``Hazard.unit`` currently cannot be
          read from the Dataset. Use the method parameters to set these attributes.
        * This method does not read coordinate system metadata. Use the ``crs`` parameter
          to set a custom coordinate system identifier.
        * This method **does not** read lazily. Single data arrays must fit into memory.

        Parameters
        ----------
        data : xarray.Dataset or str
            The data to read from. May be a opened dataset or a path to a raster data
            file, in which case the file is opened first. Works with any file format
            supported by ``xarray``.
        hazard_type : str
            The type identifier of the hazard. Will be stored directly in the hazard
            object.
        intensity_unit : str
            The physical units of the intensity. Will be stored in the ``hazard.tag``.
        intensity : str, optional
            Identifier of the `xarray.DataArray` containing the hazard intensity data.
        coordinate_vars : dict(str, str), optional
            Mapping from default coordinate names to coordinate names used in the data
            to read. The default is
            ``dict(event="time", longitude="longitude", latitude="latitude")``
        data_vars : dict(str, str), optional
            Mapping from default variable names to variable names used in the data
            to read. The default names are ``fraction``, ``hazard_type``, ``frequency``,
            ``event_name``, and ``event_id``. If these values are not set, the method
            tries to load data from the default names. If this fails, the method uses
            default values for each entry. If the values are set to empty strings
            (``""``), no data is loaded and the default values are used exclusively. See
            examples for details.

            Default values are:
            * ``fraction``: 1.0 where intensity is not zero, else zero
            * ``hazard_type``: Empty string
            * ``frequency``: 1.0 for every event
            * ``event_name``: String representation of the event time
            * ``event_id``: Consecutive integers starting at 1 and increasing with time
        crs : str, optional
            Identifier for the coordinate reference system of the coordinates. Defaults
            to ``EPSG:4326`` (WGS 84), defined by ``climada.util.constants.DEF_CRS``.
            See https://pyproj4.github.io/pyproj/dev/api/crs/crs.html#pyproj.crs.CRS.from_user_input
            for further information on how to specify the coordinate system.

        Returns
        -------
        hazard : climada.Hazard
            A hazard object created from the input data

        Examples
        --------
        The use of this method is straightforward if the Dataset contains the data with
        expected names.
        >>> dset = xr.Dataset(
        >>>     dict(
        >>>         intensity=(
        >>>             ["time", "latitude", "longitude"],
        >>>             [[[0, 1, 2], [3, 4, 5]]],
        >>>         )
        >>>     ),
        >>>     dict(
        >>>         time=[datetime.datetime(2000, 1, 1)],
        >>>         latitude=[0, 1],
        >>>         longitude=[0, 1, 2],
        >>>     ),
        >>> )
        >>> hazard = Hazard.from_raster_xarray(dset, "", "")

        For non-default coordinate names, use the ``coordinate_vars`` argument.
        >>> dset = xr.Dataset(
        >>>     dict(
        >>>         intensity=(
        >>>             ["day", "lat", "longitude"],
        >>>             [[[0, 1, 2], [3, 4, 5]]],
        >>>         )
        >>>     ),
        >>>     dict(
        >>>         day=[datetime.datetime(2000, 1, 1)],
        >>>         lat=[0, 1],
        >>>         longitude=[0, 1, 2],
        >>>     ),
        >>> )
        >>> hazard = Hazard.from_raster_xarray(
        >>>     dset, "", "", coordinate_vars=dict(event="day", latitude="lat")
        >>> )

        Coordinates can be different from the actual dataset dimensions. The following
        loads the data with coordinates ``longitude`` and ``latitude`` (default names):
        >>> dset = xr.Dataset(
        >>>     dict(intensity=(["time", "y", "x"], [[[0, 1, 2], [3, 4, 5]]])),
        >>>     dict(
        >>>         time=[datetime.datetime(2000, 1, 1)],
        >>>         y=[0, 1],
        >>>         x=[0, 1, 2],
        >>>         longitude=(["y", "x"], [[0.0, 0.1, 0.2], [0.0, 0.1, 0.2]]),
        >>>         latitude=(["y", "x"], [[0.0, 0.0, 0.0], [0.1, 0.1, 0.1]]),
        >>>     ),
        >>> )
        >>> hazard = Hazard.from_raster_xarray(dset, "", "")

        Optional data is read from the dataset if the default keys are found. Users can
        specify custom variables in the data, or that the default keys should be ignored,
        with the ``data_vars`` argument.
        >>> dset = xr.Dataset(
        >>>     dict(
        >>>         intensity=(
        >>>             ["time", "latitude", "longitude"],
        >>>             [[[0, 1, 2], [3, 4, 5]]],
        >>>         ),
        >>>         fraction=(
        >>>             ["time", "latitude", "longitude"],
        >>>             [[[0.0, 0.1, 0.2], [0.3, 0.4, 0.5]]],
        >>>         ),
        >>>         freq=(["time"], [0.4]),
        >>>         event_id=(["time"], [4]),
        >>>     ),
        >>>     dict(
        >>>         time=[datetime.datetime(2000, 1, 1)],
        >>>         latitude=[0, 1],
        >>>         longitude=[0, 1, 2],
        >>>     ),
        >>> )
        >>> hazard = Hazard.from_raster_xarray(
        >>>     dset,
        >>>     "",
        >>>     "",
        >>>     data_vars=dict(
        >>>         # Load frequency from 'freq' array
        >>>         frequency="freq",
        >>>         # Ignore 'event_id' array and use default instead
        >>>         event_id="",
        >>>         # 'fraction' array is loaded because it has the default name
        >>>     ),
        >>> )
        >>> np.array_equal(hazard.frequency, [0.4]) and np.array_equal(
        >>>     hazard.event_id, [1]
        >>> )
        True

        If your read single-event data your dataset probably will not have a time
        dimension. As long as a time *coordinate* exists, however, this method will
        automatically promote it to a dataset dimension and load the data:
        >>> dset = xr.Dataset(
        >>>     dict(
        >>>         intensity=(
        >>>             ["latitude", "longitude"],
        >>>             [[0, 1, 2], [3, 4, 5]],
        >>>         )
        >>>     ),
        >>>     dict(
        >>>         time=[datetime.datetime(2000, 1, 1)],
        >>>         latitude=[0, 1],
        >>>         longitude=[0, 1, 2],
        >>>     ),
        >>> )
        >>> hazard = Hazard.from_raster_xarray(dset, "", "")  # Same as first example

        If one coordinate is missing altogehter, you must add it or expand the dimensions
        before loading the dataset:
        >>> dset = xr.Dataset(
        >>>     dict(
        >>>         intensity=(
        >>>             ["latitude", "longitude"],
        >>>             [[0, 1, 2], [3, 4, 5]],
        >>>         )
        >>>     ),
        >>>     dict(
        >>>         latitude=[0, 1],
        >>>         longitude=[0, 1, 2],
        >>>     ),
        >>> )
        >>> dset = dset.expand_dims(time=[numpy.datetime64("2000-01-01")])
        >>> hazard = Hazard.from_raster_xarray(dset, "", "")
        """
        # If the data is a string, open the respective file
        if not isinstance(data, xr.Dataset):
            LOGGER.info("Loading Hazard from file: %s", data)
            data = xr.open_dataset(data)
        else:
            LOGGER.info("Loading Hazard from xarray Dataset")

        # Initialize Hazard object
        hazard_kwargs = dict(haz_type=hazard_type, units=intensity_unit)

        # Update coordinate identifiers
        coords = copy.deepcopy(DEF_COORDS)
        coordinate_vars = coordinate_vars if coordinate_vars is not None else {}
        unknown_coords = [co for co in coordinate_vars if co not in coords]
        if unknown_coords:
            raise ValueError(
                f"Unknown coordinates passed: '{unknown_coords}'. Supported "
                f"coordinates are {list(coords.keys())}."
            )
        coords.update(coordinate_vars)

        # Retrieve dimensions of coordinates
        try:
            dims = dict(
                event=data[coords["event"]].dims,
                longitude=data[coords["longitude"]].dims,
                latitude=data[coords["latitude"]].dims,
            )
        # Handle KeyError for better error message
        except KeyError as err:
            key = err.args[0]
            raise RuntimeError(
                f"Dataset is missing dimension/coordinate: {key}. Dataset dimensions: "
                f"{list(data.dims.keys())}"
            ) from err

        # Try promoting single-value coordinates to dimensions
        for key, val in dims.items():
            if not val:
                coord = coords[key]
                LOGGER.debug("Promoting Dataset coordinate '%s' to dimension", coord)
                data = data.expand_dims(coord)
                dims[key] = data[coord].dims

        # Stack (vectorize) the entire dataset into 2D (time, lat/lon)
        # NOTE: We want the set union of the dimensions, but Python 'set' does not
        #       preserve order. However, we want longitude to run faster than latitude.
        #       So we use 'dict' without values, as 'dict' preserves insertion order
        #       (dict keys behave like a set).
        data = data.stack(
            event=dims["event"],
            lat_lon=dict.fromkeys(dims["latitude"] + dims["longitude"]),
        )

        # Transform coordinates into centroids
        centroids = Centroids.from_lat_lon(
            data[coords["latitude"]].values, data[coords["longitude"]].values, crs=crs,
        )

        def to_csr_matrix(array: np.ndarray) -> sparse.csr_matrix:
            """Store a numpy array as sparse matrix, optimizing storage space

            The CSR matrix stores NaNs explicitly, so we set them to zero.
            """
            return sparse.csr_matrix(np.where(np.isnan(array), 0, array))

        # Read the intensity data
        LOGGER.debug("Loading Hazard intensity from DataArray '%s'", intensity)
        intensity_matrix = to_csr_matrix(data[intensity])

        # Define accessors for xarray DataArrays
        def default_accessor(array: xr.DataArray) -> np.ndarray:
            """Take a DataArray and return its numpy representation"""
            return array.values

        def strict_positive_int_accessor(array: xr.DataArray) -> np.ndarray:
            """Take a positive int DataArray and return its numpy representation

            Raises
            ------
            TypeError
                If the underlying data type is not integer
            ValueError
                If any value is zero or less
            """
            if not np.issubdtype(array.dtype, np.integer):
                raise TypeError(f"'{array.name}' data array must be integers")
            if not (array > 0).all():
                raise ValueError(f"'{array.name}' data must be larger than zero")
            return array.values

        # Create a DataFrame storing access information for each of data_vars
        # NOTE: Each row will be passed as arguments to
        #       `load_from_xarray_or_return_default`, see its docstring for further
        #       explanation of the DataFrame columns / keywords.
        num_events = data.sizes["event"]
        data_ident = pd.DataFrame(
            data=dict(
                # The attribute of the Hazard class where the data will be stored
                hazard_attr=DEF_DATA_VARS,
                # The identifier and default key used in this method
                default_key=DEF_DATA_VARS,
                # The key assigned by the user
                user_key=None,
                # The default value for each attribute
                default_value=[
                    to_csr_matrix(
                        xr.apply_ufunc(
                            lambda x: np.where(x != 0, 1, 0), data[intensity]
                        ).values
                    ),
                    np.ones(num_events),
                    np.array(range(num_events), dtype=int) + 1,
                    list(data[coords["event"]].values),
                    np.array(u_dt.datetime64_to_ordinal(data[coords["event"]].values)),
                ],
                # The accessor for the data in the Dataset
                accessor=[
                    lambda x: to_csr_matrix(default_accessor(x)),
                    default_accessor,
                    strict_positive_int_accessor,
                    lambda x: list(default_accessor(x).flat),  # list, not np.array
                    strict_positive_int_accessor,
                ],
            )
        )

        # Check for unexpected keys
        data_vars = data_vars if data_vars is not None else {}
        default_keys = data_ident["default_key"]
        unknown_keys = [
            key for key in data_vars.keys() if not default_keys.str.contains(key).any()
        ]
        if unknown_keys:
            raise ValueError(
                f"Unknown data variables passed: '{unknown_keys}'. Supported "
                f"data variables are {list(default_keys)}."
            )

        # Update with keys provided by the user
        # NOTE: Keys in 'default_keys' missing from 'data_vars' will be set to 'None'
        #       (which is exactly what we want) and the result is written into
        #       'user_key'. 'default_keys' is not modified.
        data_ident["user_key"] = default_keys.map(data_vars)

        def load_from_xarray_or_return_default(
            user_key: Optional[str],
            default_key: str,
            hazard_attr: str,
            accessor: Callable[[xr.DataArray], Any],
            default_value: Any,
        ) -> Any:
            """Load data for a single Hazard attribute or return the default value

            Does the following based on the ``user_key``:
            * If the key is an empty string, return the default value
            * If the key is a non-empty string, load the data for that key and return it.
            * If the key is ``None``, look for the``default_key`` in the data. If it
              exists, return that data. If not, return the default value.

            Parameters
            ----------
            user_key : str or None
                The key set by the user to identify the DataArray to read data from.
            default_key : str
                The default key identifying the DataArray to read data from.
            hazard_attr : str
                The name of the attribute of ``Hazard`` where the data will be stored in.
            accessor : Callable
                A callable that takes the DataArray as argument and returns the data
                structure that is required by the ``Hazard`` attribute.
            default_value
                The default value/array to return in case the data could not be found.

            Returns
            -------
            The object that will be stored in the ``Hazard`` attribute ``hazard_attr``.

            Raises
            ------
            KeyError
                If ``user_key`` was a non-empty string but no such key was found in the
                data
            RuntimeError
                If the data structure loaded has a different shape than the default data
                structure
            """
            # User does not want to read data
            if user_key == "":
                LOGGER.debug(
                    "Using default values for Hazard.%s per user request", hazard_attr
                )
                return default_value

            if not pd.isna(user_key):
                # Read key exclusively
                LOGGER.debug(
                    "Reading data for Hazard.%s from DataArray '%s'",
                    hazard_attr,
                    user_key,
                )
                val = accessor(data[user_key])
            else:
                # Try default key
                try:
                    val = accessor(data[default_key])
                    LOGGER.debug(
                        "Reading data for Hazard.%s from DataArray '%s'",
                        hazard_attr,
                        default_key,
                    )
                except KeyError:
                    LOGGER.debug(
                        "Using default values for Hazard.%s. No data found", hazard_attr
                    )
                    return default_value

            def vshape(array):
                """Return a shape tuple for any array-like type we use"""
                if isinstance(array, list):
                    return len(array)
                if isinstance(array, sparse.csr_matrix):
                    return array.get_shape()
                return array.shape

            # Check size for read data
            if not np.array_equal(vshape(val), vshape(default_value)):
                raise RuntimeError(
                    f"'{user_key if user_key else default_key}' must have shape "
                    f"{vshape(default_value)}, but shape is {vshape(val)}"
                )

            # Return the data
            return val

        # Set the Hazard attributes
        for _, ident in data_ident.iterrows():
            hazard_kwargs[ident["hazard_attr"]
                          ] = load_from_xarray_or_return_default(**ident)

        # Done!
        LOGGER.debug("Hazard successfully loaded. Number of events: %i", num_events)
        return cls(centroids=centroids, intensity=intensity_matrix, **hazard_kwargs)

    @classmethod
    def from_vector(cls, files_intensity, files_fraction=None, attrs=None,
                    inten_name=None, frac_name=None, dst_crs=None, haz_type=None):
        """Read vector files format supported by fiona. Each intensity name is
        considered an event.

        Parameters
        ----------
        files_intensity : list(str)
            file names containing intensity, default: ['intensity']
        files_fraction : (list(str))
            file names containing fraction,
            default: ['fraction']
        attrs : dict, optional
            name of Hazard attributes and their values
        inten_name : list(str), optional
            name of variables containing the intensities of each event
        frac_name : list(str), optional
            name of variables containing
            the fractions of each event
        dst_crs : crs, optional
            reproject to given crs
        haz_type : str, optional
            acronym of the hazard type (e.g. 'TC').
            default: None, which will use the class default ('' for vanilla
            `Hazard` objects, hard coded in some subclasses)

        Returns
        -------
        haz : climada.hazard.Hazard
            Hazard from vector file
        """
        if not attrs:
            attrs = {}
        if not inten_name:
            inten_name = ['intensity']
        if not frac_name:
            inten_name = ['fraction']
        if files_fraction is not None and len(files_intensity) != len(files_fraction):
            raise ValueError('Number of intensity files differs from fraction files:'
                             f' {len(files_intensity)} != {len(files_fraction)}')

        hazard_kwargs = dict(
            file_name=str(files_intensity) + ' ; ' + str(files_fraction))
        if haz_type is not None:
            hazard_kwargs["haz_type"] = haz_type

        if len(files_intensity) > 0:
            centroids = Centroids.from_vector_file(files_intensity[0], dst_crs=dst_crs)
        elif files_fraction is not None and len(files_fraction) > 0:
            centroids = Centroids.from_vector_file(files_fraction[0], dst_crs=dst_crs)
        else:
            centroids = Centroids()

        intensity = centroids.values_from_vector_files(
            files_intensity, val_names=inten_name, dst_crs=dst_crs)
        if files_fraction is None:
            fraction = intensity.copy()
            fraction.data.fill(1)
        else:
            fraction = centroids.values_from_vector_files(
                files_fraction, val_names=frac_name, dst_crs=dst_crs)

        hazard_kwargs.update(cls._attrs_to_kwargs(attrs, num_events=intensity.shape[0]))
        return cls(
            centroids=centroids, intensity=intensity, fraction=fraction, **hazard_kwargs)

    @staticmethod
    def _attrs_to_kwargs(attrs: Dict[str, Any], num_events: int) -> Dict[str, Any]:
        """Transform attributes to init kwargs or use default values

        If attributes are missing from ``attrs``, this method will use a sensible default
        value.

        Parameters
        ----------
        attrs : dict
            Attributes for a new Hazard object
        num_events : int
            Number of events stored in a new Hazard object. Used for determining default
            values if Hazard object attributes are missing from ``attrs``.

        Returns
        -------
        kwargs : dict
            Keywords arguments to be passed to a Hazard constructor
        """

        kwargs = dict()

        if 'event_id' in attrs:
            kwargs["event_id"] = attrs['event_id']
        else:
            kwargs["event_id"] = np.arange(1, num_events + 1)
        if 'frequency' in attrs:
            kwargs["frequency"] = attrs['frequency']
        else:
            kwargs["frequency"] = np.ones(kwargs["event_id"].size)
        if 'frequency_unit' in attrs:
            kwargs["frequency_unit"] = attrs['frequency_unit']
        if 'event_name' in attrs:
            kwargs["event_name"] = attrs['event_name']
        else:
            kwargs["event_name"] = list(map(str, kwargs["event_id"]))
        if 'date' in attrs:
            kwargs["date"] = np.array([attrs['date']])
        else:
            kwargs["date"] = np.ones(kwargs["event_id"].size)
        if 'orig' in attrs:
            kwargs["orig"] = np.array([attrs['orig']])
        else:
            kwargs["orig"] = np.ones(kwargs["event_id"].size, bool)
        if 'unit' in attrs:
            kwargs["units"] = attrs['unit']

        return kwargs

    def reproject_raster(self, dst_crs=False, transform=None, width=None, height=None,
                         resampl_inten=Resampling.nearest, resampl_fract=Resampling.nearest):
        """Change current raster data to other CRS and/or transformation

        Parameters
        ----------
        dst_crs: crs, optional
            reproject to given crs
        transform: rasterio.Affine
            affine transformation to apply
        wdith: float
            number of lons for transform
        height: float
            number of lats for transform
        resampl_inten: rasterio.warp,.Resampling optional
            resampling function used for reprojection to dst_crs for intensity
        resampl_fract: rasterio.warp,.Resampling optional
            resampling function used for reprojection to dst_crs for fraction
        """
        if not self.centroids.meta:
            raise ValueError('Raster not set')
        if not dst_crs:
            dst_crs = self.centroids.meta['crs']
        if transform and not width or transform and not height:
            raise ValueError('Provide width and height to given transformation.')
        if not transform:
            transform, width, height = calculate_default_transform(
                self.centroids.meta['crs'], dst_crs, self.centroids.meta['width'],
                self.centroids.meta['height'], self.centroids.meta['transform'][2],
                (self.centroids.meta['transform'][5]
                 + self.centroids.meta['height'] * self.centroids.meta['transform'][4]),
                (self.centroids.meta['transform'][2]
                 + self.centroids.meta['width'] * self.centroids.meta['transform'][0]),
                self.centroids.meta['transform'][5])
        dst_meta = self.centroids.meta.copy()
        dst_meta.update({'crs': dst_crs, 'transform': transform,
                         'width': width, 'height': height
                         })
        intensity = np.zeros((self.size, dst_meta['height'], dst_meta['width']))
        fraction = np.zeros((self.size, dst_meta['height'], dst_meta['width']))
        kwargs = {'src_transform': self.centroids.meta['transform'],
                  'src_crs': self.centroids.meta['crs'],
                  'dst_transform': transform, 'dst_crs': dst_crs,
                  'resampling': resampl_inten}
        for idx_ev, inten in enumerate(self.intensity.toarray()):
            reproject(
                source=np.asarray(inten.reshape((self.centroids.meta['height'],
                                                 self.centroids.meta['width']))),
                destination=intensity[idx_ev, :, :],
                **kwargs)
        kwargs.update(resampling=resampl_fract)
        for idx_ev, fract in enumerate(self.fraction.toarray()):
            reproject(
                source=np.asarray(
                    fract.reshape((self.centroids.meta['height'],
                                   self.centroids.meta['width']))),
                destination=fraction[idx_ev, :, :],
                **kwargs)
        self.centroids.meta = dst_meta
        self.intensity = sparse.csr_matrix(
            intensity.reshape(self.size, dst_meta['height'] * dst_meta['width']))
        self.fraction = sparse.csr_matrix(
            fraction.reshape(self.size, dst_meta['height'] * dst_meta['width']))
        self.check()

    def reproject_vector(self, dst_crs, scheduler=None):
        """Change current point data to a a given projection

        Parameters
        ----------
        dst_crs : crs
            reproject to given crs
        scheduler : str, optional
            used for dask map_partitions. “threads”,
            “synchronous” or “processes”
        """
        self.centroids.set_geometry_points(scheduler)
        self.centroids.geometry = self.centroids.geometry.to_crs(dst_crs)
        self.centroids.lat = self.centroids.geometry[:].y
        self.centroids.lon = self.centroids.geometry[:].x
        self.check()

    def raster_to_vector(self):
        """Change current raster to points (center of the pixels)"""
        self.centroids.set_meta_to_lat_lon()
        self.centroids.meta = dict()
        self.check()

    def vector_to_raster(self, scheduler=None):
        """Change current point data to a raster with same resolution

        Parameters
        ----------
        scheduler : str, optional
            used for dask map_partitions. “threads”,
            “synchronous” or “processes”
        """
        points_df = gpd.GeoDataFrame()
        points_df['latitude'] = self.centroids.lat
        points_df['longitude'] = self.centroids.lon
        val_names = ['val' + str(i_ev) for i_ev in range(2 * self.size)]
        for i_ev, inten_name in enumerate(val_names):
            if i_ev < self.size:
                points_df[inten_name] = np.asarray(self.intensity[i_ev, :].toarray()).reshape(-1)
            else:
                points_df[inten_name] = np.asarray(self.fraction[i_ev - self.size, :].toarray()). \
                    reshape(-1)
        raster, meta = u_coord.points_to_raster(points_df, val_names,
                                                crs=self.centroids.geometry.crs,
                                                scheduler=scheduler)
        self.intensity = sparse.csr_matrix(raster[:self.size, :, :].reshape(self.size, -1))
        self.fraction = sparse.csr_matrix(raster[self.size:, :, :].reshape(self.size, -1))
        self.centroids = Centroids(meta=meta)
        self.check()

    def read_mat(self, *args, **kwargs):
        """This function is deprecated, use Hazard.from_mat."""
        LOGGER.warning("The use of Hazard.read_mat is deprecated."
                       "Use Hazard.from_mat instead.")
        self.__dict__ = Hazard.from_mat(*args, **kwargs).__dict__

    @classmethod
    def from_mat(cls, file_name, description='', var_names=None):
        """Read climada hazard generate with the MATLAB code in .mat format.

        Parameters
        ----------
        file_name : str
            absolute file name
        description : str, optional
            description of the data
        var_names : dict, optional
            name of the variables in the file,
            default: DEF_VAR_MAT constant

        Returns
        -------
        haz : climada.hazard.Hazard
            Hazard object from the provided MATLAB file

        Raises
        ------
        KeyError
        """
        # pylint: disable=protected-access
        if not var_names:
            var_names = DEF_VAR_MAT
        LOGGER.info('Reading %s', file_name)
        try:
            data = u_hdf5.read(file_name)
            try:
                data = data[var_names['field_name']]
            except KeyError:
                pass

            centroids = Centroids.from_mat(file_name, var_names=var_names['var_cent'])
            attrs = cls._read_att_mat(data, file_name, var_names, centroids, description)
            haz = cls(haz_type=u_hdf5.get_string(data[var_names['var_name']['per_id']]),
                      centroids=centroids,
                      file_name=str(file_name),
                      **attrs
                      )
        except KeyError as var_err:
            raise KeyError("Variable not in MAT file: " + str(var_err)) from var_err
        return haz

    def read_excel(self, *args, **kwargs):
        """This function is deprecated, use Hazard.from_excel."""
        LOGGER.warning("The use of Hazard.read_excel is deprecated."
                       "Use Hazard.from_excel instead.")
        self.__dict__ = Hazard.from_excel(*args, **kwargs).__dict__

    @classmethod
    def from_excel(cls, file_name, description='', var_names=None, haz_type=None):
        """Read climada hazard generated with the MATLAB code in Excel format.

        Parameters
        ----------
        file_name : str
            absolute file name
        description : str, optional
            description of the data
        var_names (dict, default): name of the variables in the file,
            default: DEF_VAR_EXCEL constant
        haz_type : str, optional
            acronym of the hazard type (e.g. 'TC').
            Default: None, which will use the class default ('' for vanilla `Hazard` objects, and
            hard coded in some subclasses)

        Returns
        -------
        haz : climada.hazard.Hazard
            Hazard object from the provided Excel file

        Raises
        ------
        KeyError
        """
        # pylint: disable=protected-access
        if not var_names:
            var_names = DEF_VAR_EXCEL
        LOGGER.info('Reading %s', file_name)
        hazard_kwargs = dict(file_name=file_name, description=description)
        if haz_type is not None:
            hazard_kwargs["haz_type"] = haz_type
        try:
            centroids = Centroids.from_excel(file_name, var_names=var_names['col_centroids'])
            hazard_kwargs.update(cls._read_att_excel(file_name, var_names, centroids))
        except KeyError as var_err:
            raise KeyError("Variable not in Excel file: " + str(var_err)) from var_err

        return cls(centroids=centroids, **hazard_kwargs)

    def select(self, event_names=None, event_id=None, date=None, orig=None,
               reg_id=None, extent=None, reset_frequency=False):
        """Select events matching provided criteria

        The frequency of events may need to be recomputed (see `reset_frequency`)!

        Parameters
        ----------
        event_names : list of str, optional
            Names of events.
        event_id : list of int, optional
            Id of events. Default is None.
        date : array-like of length 2 containing str or int, optional
            (initial date, final date) in string ISO format ('2011-01-02') or datetime
            ordinal integer.
        orig : bool, optional
            Select only historical (True) or only synthetic (False) events.
        reg_id : int, optional
            Region identifier of the centroids' region_id attibute.
        extent: tuple(float, float, float, float), optional
            Extent of centroids as (min_lon, max_lon, min_lat, max_lat).
            The default is None.
        reset_frequency : bool, optional
            Change frequency of events proportional to difference between first and last
            year (old and new). Default: False.

        Returns
        -------
        haz : Hazard or None
            If no event matching the specified criteria is found, None is returned.
        """
        # pylint: disable=unidiomatic-typecheck
        if type(self) is Hazard:
            haz = Hazard(self.tag.haz_type)
        else:
            haz = self.__class__()

        #filter events
        sel_ev = np.ones(self.event_id.size, dtype=bool)

        # filter events by date
        if date is not None:
            date_ini, date_end = date
            if isinstance(date_ini, str):
                date_ini = u_dt.str_to_date(date[0])
                date_end = u_dt.str_to_date(date[1])
            sel_ev &= (date_ini <= self.date) & (self.date <= date_end)
            if not np.any(sel_ev):
                LOGGER.info('No hazard in date range %s.', date)
                return None

        # filter events hist/synthetic
        if isinstance(orig, bool):
            sel_ev &= (self.orig.astype(bool) == orig)
            if not np.any(sel_ev):
                LOGGER.info('No hazard with %s original events.', str(orig))
                return None

        # filter events based on name
        sel_ev = np.argwhere(sel_ev).reshape(-1)
        if isinstance(event_names, list):
            filtered_events = [self.event_name[i] for i in sel_ev]
            try:
                new_sel = [filtered_events.index(n) for n in event_names]
            except ValueError as err:
                name = str(err).replace(" is not in list", "")
                LOGGER.info('No hazard with name %s', name)
                return None
            sel_ev = sel_ev[new_sel]

        # filter events based on id
        if isinstance(event_id, list):
            # preserves order of event_id
            sel_ev = np.array([
                np.argwhere(self.event_id == n)[0,0]
                for n in event_id
                if n in self.event_id[sel_ev]
                ])

        # filter centroids
        sel_cen = self.centroids.select_mask(reg_id=reg_id, extent=extent)
        if not np.any(sel_cen):
            LOGGER.info('No hazard centroids within extent and region')
            return None

        sel_cen = sel_cen.nonzero()[0]
        for (var_name, var_val) in self.__dict__.items():
            if isinstance(var_val, np.ndarray) and var_val.ndim == 1 \
                    and var_val.size > 0:
                setattr(haz, var_name, var_val[sel_ev])
            elif isinstance(var_val, sparse.csr_matrix):
                setattr(haz, var_name, var_val[sel_ev, :][:, sel_cen])
            elif isinstance(var_val, list) and var_val:
                setattr(haz, var_name, [var_val[idx] for idx in sel_ev])
            elif var_name == 'centroids':
                if reg_id is None and extent is None:
                    new_cent = var_val
                else:
                    new_cent = var_val.select(sel_cen=sel_cen)
                setattr(haz, var_name, new_cent)
            else:
                setattr(haz, var_name, var_val)

        # reset frequency if date span has changed (optional):
        if reset_frequency:
            if self.frequency_unit not in ['1/year', 'annual', '1/y', '1/a']:
                LOGGER.warning("Resetting the frequency is based on the calendar year of given"
                    " dates but the frequency unit here is %s. Consider setting the frequency"
                    " manually for the selection or changing the frequency unit to %s.",
                    self.frequency_unit, DEF_FREQ_UNIT)
            year_span_old = np.abs(dt.datetime.fromordinal(self.date.max()).year -
                                   dt.datetime.fromordinal(self.date.min()).year) + 1
            year_span_new = np.abs(dt.datetime.fromordinal(haz.date.max()).year -
                                   dt.datetime.fromordinal(haz.date.min()).year) + 1
            haz.frequency = haz.frequency * year_span_old / year_span_new

        haz.sanitize_event_ids()
        return haz

    def select_tight(self, buffer=NEAREST_NEIGHBOR_THRESHOLD/ONE_LAT_KM,
                     val='intensity'):
        """
        Reduce hazard to those centroids spanning a minimal box which
        contains all non-zero intensity or fraction points.

        Parameters
        ----------
        buffer : float, optional
            Buffer of box in the units of the centroids.
            The default is approximately equal to the default threshold
            from the assign_centroids method (works if centroids in
            lat/lon)
        val: string, optional
            Select tight by non-zero 'intensity' or 'fraction'. The
            default is 'intensity'.

        Returns
        -------
        Hazard
            Copy of the Hazard with centroids reduced to minimal box. All other
            hazard properties are carried over without changes.

        See also
        --------
        self.select: Method to select centroids by lat/lon extent
        util.coordinates.assign_coordinates: algorithm to match centroids.

        """

        if val == 'intensity':
            cent_nz = (self.intensity != 0).sum(axis=0).nonzero()[1]
        if val == 'fraction':
            cent_nz = (self.fraction != 0).sum(axis=0).nonzero()[1]
        lon_nz = self.centroids.lon[cent_nz]
        lat_nz = self.centroids.lat[cent_nz]
        return self.select(extent=u_coord.toggle_extent_bounds(
            u_coord.latlon_bounds(lat=lat_nz, lon=lon_nz, buffer=buffer)
        ))

    def local_exceedance_inten(self, return_periods=(25, 50, 100, 250)):
        """Compute exceedance intensity map for given return periods.

        Parameters
        ----------
        return_periods : np.array
            return periods to consider

        Returns
        -------
        inten_stats: np.array
        """
        # warn if return period is above return period of rarest event:
        for period in return_periods:
            if period > 1 / self.frequency.min():
                LOGGER.warning('Return period %1.1f exceeds max. event return period.', period)
        LOGGER.info('Computing exceedance intenstiy map for return periods: %s',
                    return_periods)
        num_cen = self.intensity.shape[1]
        inten_stats = np.zeros((len(return_periods), num_cen))
        cen_step = CONFIG.max_matrix_size.int() // self.intensity.shape[0]
        if not cen_step:
            raise ValueError('Increase max_matrix_size configuration parameter to >'
                             f' {self.intensity.shape[0]}')
        # separte in chunks
        chk = -1
        for chk in range(int(num_cen / cen_step)):
            self._loc_return_inten(
                np.array(return_periods),
                self.intensity[:, chk * cen_step:(chk + 1) * cen_step].toarray(),
                inten_stats[:, chk * cen_step:(chk + 1) * cen_step])
        self._loc_return_inten(
            np.array(return_periods),
            self.intensity[:, (chk + 1) * cen_step:].toarray(),
            inten_stats[:, (chk + 1) * cen_step:])
        # set values below 0 to zero if minimum of hazard.intensity >= 0:
        if np.min(inten_stats) < 0 <= self.intensity.min():
            LOGGER.warning('Exceedance intenstiy values below 0 are set to 0. \
                   Reason: no negative intensity values were found in hazard.')
            inten_stats[inten_stats < 0] = 0
        return inten_stats

    def plot_rp_intensity(self, return_periods=(25, 50, 100, 250),
                          smooth=True, axis=None, figsize=(9, 13), adapt_fontsize=True,
                          **kwargs):
        """Compute and plot hazard exceedance intensity maps for different
        return periods. Calls local_exceedance_inten.

        Parameters
        ----------
        return_periods: tuple(int), optional
            return periods to consider
        smooth: bool, optional
            smooth plot to plot.RESOLUTIONxplot.RESOLUTION
        axis: matplotlib.axes._subplots.AxesSubplot, optional
            axis to use
        figsize: tuple, optional
            figure size for plt.subplots
        kwargs: optional
            arguments for pcolormesh matplotlib function used in event plots

        Returns
        -------
        axis, inten_stats:  matplotlib.axes._subplots.AxesSubplot, np.ndarray
            intenstats is return_periods.size x num_centroids
        """
        self._set_coords_centroids()
        inten_stats = self.local_exceedance_inten(np.array(return_periods))
        colbar_name = 'Intensity (' + self.units + ')'
        title = list()
        for ret in return_periods:
            title.append('Return period: ' + str(ret) + ' years')
        axis = u_plot.geo_im_from_array(inten_stats, self.centroids.coord,
                                        colbar_name, title, smooth=smooth, axes=axis,
                                        figsize=figsize, adapt_fontsize=adapt_fontsize, **kwargs)
        return axis, inten_stats

    def plot_intensity(self, event=None, centr=None, smooth=True, axis=None, adapt_fontsize=True,
                       **kwargs):
        """Plot intensity values for a selected event or centroid.

        Parameters
        ----------
        event: int or str, optional
            If event > 0, plot intensities of
            event with id = event. If event = 0, plot maximum intensity in
            each centroid. If event < 0, plot abs(event)-largest event. If
            event is string, plot events with that name.
        centr: int or tuple, optional
            If centr > 0, plot intensity
            of all events at centroid with id = centr. If centr = 0,
            plot maximum intensity of each event. If centr < 0,
            plot abs(centr)-largest centroid where higher intensities
            are reached. If tuple with (lat, lon) plot intensity of nearest
            centroid.
        smooth: bool, optional
            Rescale data to RESOLUTIONxRESOLUTION pixels (see constant
            in module `climada.util.plot`)
        axis: matplotlib.axes._subplots.AxesSubplot, optional
            axis to use
        kwargs: optional
            arguments for pcolormesh matplotlib function
            used in event plots or for plot function used in centroids plots

        Returns
        -------
            matplotlib.axes._subplots.AxesSubplot

        Raises
        ------
            ValueError
        """
        self._set_coords_centroids()
        col_label = f'Intensity ({self.units})'
        crs_epsg, _ = u_plot.get_transformation(self.centroids.geometry.crs)
        if event is not None:
            if isinstance(event, str):
                event = self.get_event_id(event)
            return self._event_plot(event, self.intensity, col_label,
                                    smooth, crs_epsg, axis, adapt_fontsize=adapt_fontsize, **kwargs)
        if centr is not None:
            if isinstance(centr, tuple):
                _, _, centr = self.centroids.get_closest_point(centr[0], centr[1])
            return self._centr_plot(centr, self.intensity, col_label, axis, **kwargs)

        raise ValueError("Provide one event id or one centroid id.")

    def plot_fraction(self, event=None, centr=None, smooth=True, axis=None,
                      **kwargs):
        """Plot fraction values for a selected event or centroid.

        Parameters
        ----------
        event: int or str, optional
            If event > 0, plot fraction of event
            with id = event. If event = 0, plot maximum fraction in each
            centroid. If event < 0, plot abs(event)-largest event. If event
            is string, plot events with that name.
        centr: int or tuple, optional
            If centr > 0, plot fraction
            of all events at centroid with id = centr. If centr = 0,
            plot maximum fraction of each event. If centr < 0,
            plot abs(centr)-largest centroid where highest fractions
            are reached. If tuple with (lat, lon) plot fraction of nearest
            centroid.
        smooth: bool, optional
            Rescale data to RESOLUTIONxRESOLUTION pixels (see constant
            in module `climada.util.plot`)
        axis: matplotlib.axes._subplots.AxesSubplot, optional
            axis to use
        kwargs: optional
            arguments for pcolormesh matplotlib function
            used in event plots or for plot function used in centroids plots

        Returns
        -------
            matplotlib.axes._subplots.AxesSubplot

        Raises
        ------
            ValueError
        """
        self._set_coords_centroids()
        col_label = 'Fraction'
        if event is not None:
            if isinstance(event, str):
                event = self.get_event_id(event)
            return self._event_plot(event, self.fraction, col_label, smooth, axis,
                                    **kwargs)
        if centr is not None:
            if isinstance(centr, tuple):
                _, _, centr = self.centroids.get_closest_point(centr[0], centr[1])
            return self._centr_plot(centr, self.fraction, col_label, axis, **kwargs)

        raise ValueError("Provide one event id or one centroid id.")

    def sanitize_event_ids(self):
        """Make sure that event ids are unique"""
        if np.unique(self.event_id).size != self.event_id.size:
            LOGGER.debug('Resetting event_id.')
            self.event_id = np.arange(1, self.event_id.size + 1)

    def get_event_id(self, event_name):
        """Get an event id from its name. Several events might have the same
        name.

        Parameters
        ----------
        event_name: str
            Event name

        Returns
        -------
        list_id: np.array(int)
        """
        list_id = self.event_id[[i_name for i_name, val_name in enumerate(self.event_name)
                                 if val_name == event_name]]
        if list_id.size == 0:
            raise ValueError(f"No event with name: {event_name}")
        return list_id

    def get_event_name(self, event_id):
        """Get the name of an event id.

        Parameters
        ----------
        event_id: int
            id of the event

        Returns
        -------
            str

        Raises
        ------
            ValueError
        """
        try:
            return self.event_name[np.argwhere(
                self.event_id == event_id)[0][0]]
        except IndexError as err:
            raise ValueError(f"No event with id: {event_id}") from err

    def get_event_date(self, event=None):
        """Return list of date strings for given event or for all events,
        if no event provided.

        Parameters
        ----------
        event: str or int, optional
            event name or id.

        Returns
        -------
        l_dates: list(str)
        """
        if event is None:
            l_dates = [u_dt.date_to_str(date) for date in self.date]
        elif isinstance(event, str):
            ev_ids = self.get_event_id(event)
            l_dates = [
                u_dt.date_to_str(self.date[np.argwhere(self.event_id == ev_id)[0][0]])
                for ev_id in ev_ids]
        else:
            ev_idx = np.argwhere(self.event_id == event)[0][0]
            l_dates = [u_dt.date_to_str(self.date[ev_idx])]
        return l_dates

    def calc_year_set(self):
        """From the dates of the original events, get number yearly events.

        Returns
        -------
        orig_yearset: dict
            key are years, values array with event_ids of that year

        """
        orig_year = np.array([dt.datetime.fromordinal(date).year
                              for date in self.date[self.orig]])
        orig_yearset = {}
        for year in np.unique(orig_year):
            orig_yearset[year] = self.event_id[self.orig][orig_year == year]
        return orig_yearset

    def remove_duplicates(self):
        """Remove duplicate events (events with same name and date)."""
        events = list(zip(self.event_name, self.date))
        set_ev = set(events)
        if len(set_ev) == self.event_id.size:
            return
        unique_pos = sorted([events.index(event) for event in set_ev])
        for var_name, var_val in vars(self).items():
            if isinstance(var_val, sparse.csr.csr_matrix):
                setattr(self, var_name, var_val[unique_pos, :])
            elif isinstance(var_val, np.ndarray) and var_val.ndim == 1:
                setattr(self, var_name, var_val[unique_pos])
            elif isinstance(var_val, list) and len(var_val) > 0:
                setattr(self, var_name, [var_val[p] for p in unique_pos])

    def set_frequency(self, yearrange=None):
        """Set hazard frequency from yearrange or intensity matrix.

        Parameters
        ----------
        yearrange: tuple or list, optional
            year range to be used to compute frequency
            per event. If yearrange is not given (None), the year range is
            derived from self.date
        """
        if self.frequency_unit not in ['1/year', 'annual', '1/y', '1/a']:
            LOGGER.warning("setting the frequency on a hazard object who's frequency unit"
                "is %s and not %s will most likely lead to unexpected results",
                self.frequency_unit, DEF_FREQ_UNIT)
        if not yearrange:
            delta_time = dt.datetime.fromordinal(int(np.max(self.date))).year - \
                         dt.datetime.fromordinal(int(np.min(self.date))).year + 1
        else:
            delta_time = max(yearrange) - min(yearrange) + 1
        num_orig = self.orig.nonzero()[0].size
        if num_orig > 0:
            ens_size = self.event_id.size / num_orig
        else:
            ens_size = 1
        self.frequency = np.ones(self.event_id.size) / delta_time / ens_size

    @property
    def size(self):
        """Return number of events."""
        return self.event_id.size

    def write_raster(self, file_name, intensity=True):
        """Write intensity or fraction as GeoTIFF file. Each band is an event

        Parameters
        ----------
        file_name: str
            file name to write in tif format
        intensity: bool
            if True, write intensity, otherwise write fraction
        """
        variable = self.intensity
        if not intensity:
            variable = self.fraction
        if self.centroids.meta:
            u_coord.write_raster(file_name, variable.toarray(), self.centroids.meta)
        else:
            pixel_geom = self.centroids.calc_pixels_polygons()
            profile = self.centroids.meta
            profile.update(driver='GTiff', dtype=rasterio.float32, count=self.size)
            with rasterio.open(file_name, 'w', **profile) as dst:
                LOGGER.info('Writing %s', file_name)
                for i_ev in range(variable.shape[0]):
                    raster = rasterize(
                        [(x, val) for (x, val) in
                         zip(pixel_geom, np.array(variable[i_ev, :].toarray()).reshape(-1))],
                        out_shape=(profile['height'], profile['width']),
                        transform=profile['transform'], fill=0,
                        all_touched=True, dtype=profile['dtype'], )
                    dst.write(raster.astype(profile['dtype']), i_ev + 1)

    def write_hdf5(self, file_name, todense=False):
        """Write hazard in hdf5 format.

        Parameters
        ----------
        file_name: str
            file name to write, with h5 format
        """
        LOGGER.info('Writing %s', file_name)
        with h5py.File(file_name, 'w') as hf_data:
            str_dt = h5py.special_dtype(vlen=str)
            for (var_name, var_val) in self.__dict__.items():
                if var_name == 'centroids':
                    self.centroids.write_hdf5(hf_data.create_group(var_name))
                elif var_name == 'tag':
                    hf_str = hf_data.create_dataset('haz_type', (1,), dtype=str_dt)
                    hf_str[0] = var_val.haz_type
                    hf_str = hf_data.create_dataset('file_name', (1,), dtype=str_dt)
                    hf_str[0] = str(var_val.file_name)
                    hf_str = hf_data.create_dataset('description', (1,), dtype=str_dt)
                    hf_str[0] = str(var_val.description)
                elif isinstance(var_val, sparse.csr_matrix):
                    if todense:
                        hf_data.create_dataset(var_name, data=var_val.toarray())
                    else:
                        hf_csr = hf_data.create_group(var_name)
                        hf_csr.create_dataset('data', data=var_val.data)
                        hf_csr.create_dataset('indices', data=var_val.indices)
                        hf_csr.create_dataset('indptr', data=var_val.indptr)
                        hf_csr.attrs['shape'] = var_val.shape
                elif isinstance(var_val, str):
                    hf_str = hf_data.create_dataset(var_name, (1,), dtype=str_dt)
                    hf_str[0] = var_val
                elif isinstance(var_val, list) and var_val and isinstance(var_val[0], str):
                    hf_str = hf_data.create_dataset(var_name, (len(var_val),), dtype=str_dt)
                    for i_ev, var_ev in enumerate(var_val):
                        hf_str[i_ev] = var_ev
                elif var_val is not None and var_name != 'pool':
                    try:
                        hf_data.create_dataset(var_name, data=var_val)
                    except TypeError:
                        LOGGER.warning(
                            "write_hdf5: the class member %s is skipped, due to its "
                            "type, %s, for which writing to hdf5 "
                            "is not implemented. Reading this H5 file will probably lead to "
                            "%s being set to its default value.",
                            var_name, var_val.__class__.__name__, var_name
                        )

    def read_hdf5(self, *args, **kwargs):
        """This function is deprecated, use Hazard.from_hdf5."""
        LOGGER.warning("The use of Hazard.read_hdf5 is deprecated."
                       "Use Hazard.from_hdf5 instead.")
        self.__dict__ = Hazard.from_hdf5(*args, **kwargs).__dict__

    @classmethod
    def from_hdf5(cls, file_name):
        """Read hazard in hdf5 format.

        Parameters
        ----------
        file_name: str
            file name to read, with h5 format

        Returns
        -------
        haz : climada.hazard.Hazard
            Hazard object from the provided MATLAB file

        """
        LOGGER.info('Reading %s', file_name)
        # NOTE: This is a stretch. We instantiate one empty object to iterate over its
        #       attributes. But then we create a new one with the attributes filled!
        haz = cls()
        hazard_kwargs = dict()
        with h5py.File(file_name, 'r') as hf_data:
            for (var_name, var_val) in haz.__dict__.items():
                if var_name != 'tag' and var_name not in hf_data.keys():
                    continue
                if var_name == 'centroids':
                    hazard_kwargs["centroids"] = Centroids.from_hdf5(
                        hf_data.get(var_name))
                elif var_name == 'tag':
                    hazard_kwargs["haz_type"] = u_hdf5.to_string(
                        hf_data.get('haz_type')[0])
                    hazard_kwargs["file_name"] = u_hdf5.to_string(
                        hf_data.get('file_name')[0])
                    hazard_kwargs["description"] = u_hdf5.to_string(
                        hf_data.get('description')[0])
                elif isinstance(var_val, np.ndarray) and var_val.ndim == 1:
                    hazard_kwargs[var_name] = np.array(hf_data.get(var_name))
                elif isinstance(var_val, sparse.csr_matrix):
                    hf_csr = hf_data.get(var_name)
                    if isinstance(hf_csr, h5py.Dataset):
                        hazard_kwargs[var_name] = sparse.csr_matrix(hf_csr)
                    else:
                        hazard_kwargs[var_name] = sparse.csr_matrix(
                            (hf_csr['data'][:], hf_csr['indices'][:], hf_csr['indptr'][:]),
                            hf_csr.attrs['shape'])
                elif isinstance(var_val, str):
                    hazard_kwargs[var_name] = u_hdf5.to_string(
                        hf_data.get(var_name)[0])
                elif isinstance(var_val, list):
                    hazard_kwargs[var_name] = [x for x in map(
                        u_hdf5.to_string, np.array(hf_data.get(var_name)).tolist())]
                else:
                    hazard_kwargs[var_name] = hf_data.get(var_name)

        # Now create the actual object we want to return!
        return cls(**hazard_kwargs)

    def _set_coords_centroids(self):
        """If centroids are raster, set lat and lon coordinates"""
        if self.centroids.meta and not self.centroids.coord.size:
            self.centroids.set_meta_to_lat_lon()

    def _events_set(self):
        """Generate set of tuples with (event_name, event_date)"""
        ev_set = set()
        for ev_name, ev_date in zip(self.event_name, self.date):
            ev_set.add((ev_name, ev_date))
        return ev_set

    def _event_plot(self, event_id, mat_var, col_name, smooth, crs_espg, axis=None,
                    figsize=(9, 13), adapt_fontsize=True, **kwargs):
        """Plot an event of the input matrix.

        Parameters
        ----------
        event_id: int or np.array(int)
            If event_id > 0, plot mat_var of
            event with id = event_id. If event_id = 0, plot maximum
            mat_var in each centroid. If event_id < 0, plot
            abs(event_id)-largest event.
        mat_var: sparse matrix
            Sparse matrix where each row is an event
        col_name: sparse matrix
            Colorbar label
        smooth: bool, optional
            smooth plot to plot.RESOLUTIONxplot.RESOLUTION
        axis: matplotlib.axes._subplots.AxesSubplot, optional
            axis to use
        figsize: tuple, optional
            figure size for plt.subplots
        kwargs: optional
            arguments for pcolormesh matplotlib function

        Returns
        -------
            matplotlib.figure.Figure, matplotlib.axes._subplots.AxesSubplot
        """
        if not isinstance(event_id, np.ndarray):
            event_id = np.array([event_id])
        array_val = list()
        l_title = list()
        for ev_id in event_id:
            if ev_id > 0:
                try:
                    event_pos = np.where(self.event_id == ev_id)[0][0]
                except IndexError as err:
                    raise ValueError(f'Wrong event id: {ev_id}.') from err
                im_val = mat_var[event_pos, :].toarray().transpose()
                title = f'Event ID {self.event_id[event_pos]}: {self.event_name[event_pos]}'
            elif ev_id < 0:
                max_inten = np.asarray(np.sum(mat_var, axis=1)).reshape(-1)
                event_pos = np.argpartition(max_inten, ev_id)[ev_id:]
                event_pos = event_pos[np.argsort(max_inten[event_pos])][0]
                im_val = mat_var[event_pos, :].toarray().transpose()
                title = (f'{np.abs(ev_id)}-largest Event. ID {self.event_id[event_pos]}:'
                         f' {self.event_name[event_pos]}')
            else:
                im_val = np.max(mat_var, axis=0).toarray().transpose()
                title = f'{self.tag.haz_type} max intensity at each point'

            array_val.append(im_val)
            l_title.append(title)

        return u_plot.geo_im_from_array(array_val, self.centroids.coord, col_name,
                                        l_title, smooth=smooth, axes=axis, figsize=figsize,
                                        proj=crs_espg, adapt_fontsize=adapt_fontsize, **kwargs)

    def _centr_plot(self, centr_idx, mat_var, col_name, axis=None, **kwargs):
        """Plot a centroid of the input matrix.

        Parameters
        ----------
        centr_id: int
            If centr_id > 0, plot mat_var
            of all events at centroid with id = centr_id. If centr_id = 0,
            plot maximum mat_var of each event. If centr_id < 0,
            plot abs(centr_id)-largest centroid where highest mat_var
            are reached.
        mat_var: sparse matrix
            Sparse matrix where each column represents
            a centroid
        col_name: sparse matrix
            Colorbar label
        axis: matplotlib.axes._subplots.AxesSubplot, optional
            axis to use
        kwargs: optional
            arguments for plot matplotlib function

        Returns
        -------
            matplotlib.figure.Figure, matplotlib.axes._subplots.AxesSubplot
        """
        coord = self.centroids.coord
        if centr_idx > 0:
            try:
                centr_pos = centr_idx
            except IndexError as err:
                raise ValueError(f'Wrong centroid id: {centr_idx}.') from err
            array_val = mat_var[:, centr_pos].toarray()
            title = f'Centroid {centr_idx}: ({coord[centr_pos, 0]}, {coord[centr_pos, 1]})'
        elif centr_idx < 0:
            max_inten = np.asarray(np.sum(mat_var, axis=0)).reshape(-1)
            centr_pos = np.argpartition(max_inten, centr_idx)[centr_idx:]
            centr_pos = centr_pos[np.argsort(max_inten[centr_pos])][0]
            array_val = mat_var[:, centr_pos].toarray()

            title = (f'{np.abs(centr_idx)}-largest Centroid. {centr_pos}:'
                     f' ({coord[centr_pos, 0]}, {coord[centr_pos, 1]})')
        else:
            array_val = np.max(mat_var, axis=1).toarray()
            title = f'{self.tag.haz_type} max intensity at each event'

        if not axis:
            _, axis = plt.subplots(1)
        if 'color' not in kwargs:
            kwargs['color'] = 'b'
        axis.set_title(title)
        axis.set_xlabel('Event number')
        axis.set_ylabel(str(col_name))
        axis.plot(range(len(array_val)), array_val, **kwargs)
        axis.set_xlim([0, len(array_val)])
        return axis

    def _loc_return_inten(self, return_periods, inten, exc_inten):
        """Compute local exceedence intensity for given return period.

        Parameters
        ----------
        return_periods: np.array
            return periods to consider
        cen_pos: int
            centroid position

        Returns
        -------
            np.array
        """
        # sorted intensity
        sort_pos = np.argsort(inten, axis=0)[::-1, :]
        columns = np.ones(inten.shape, int)
        # pylint: disable=unsubscriptable-object  # pylint/issues/3139
        columns *= np.arange(columns.shape[1])
        inten_sort = inten[sort_pos, columns]
        # cummulative frequency at sorted intensity
        freq_sort = self.frequency[sort_pos]
        np.cumsum(freq_sort, axis=0, out=freq_sort)

        for cen_idx in range(inten.shape[1]):
            exc_inten[:, cen_idx] = self._cen_return_inten(
                inten_sort[:, cen_idx], freq_sort[:, cen_idx],
                self.intensity_thres, return_periods)

    def _check_events(self):
        """Check that all attributes but centroids contain consistent data.
        Put default date, event_name and orig if not provided. Check not
        repeated events (i.e. with same date and name)

        Raises
        ------
            ValueError
        """
        num_ev = len(self.event_id)
        num_cen = self.centroids.size
        if np.unique(self.event_id).size != num_ev:
            raise ValueError("There are events with the same identifier.")

        u_check.check_oligatories(self.__dict__, self.vars_oblig, 'Hazard.',
                                  num_ev, num_ev, num_cen)
        u_check.check_optionals(self.__dict__, self.vars_opt, 'Hazard.', num_ev)
        self.event_name = u_check.array_default(num_ev, self.event_name,
                                                'Hazard.event_name', list(self.event_id))
        self.date = u_check.array_default(num_ev, self.date, 'Hazard.date',
                                          np.ones(self.event_id.shape, dtype=int))
        self.orig = u_check.array_default(num_ev, self.orig, 'Hazard.orig',
                                          np.zeros(self.event_id.shape, dtype=bool))
        if len(self._events_set()) != num_ev:
            raise ValueError("There are events with same date and name.")

    @staticmethod
    def _cen_return_inten(inten, freq, inten_th, return_periods):
        """From ordered intensity and cummulative frequency at centroid, get
        exceedance intensity at input return periods.

        Parameters
        ----------
        inten: np.array
            sorted intensity at centroid
        freq: np.array
            cummulative frequency at centroid
        inten_th: float
            intensity threshold
        return_periods: np.array
            return periods

        Returns
        -------
            np.array
        """
        inten_th = np.asarray(inten > inten_th).squeeze()
        inten_cen = inten[inten_th]
        freq_cen = freq[inten_th]
        if not inten_cen.size:
            return np.zeros((return_periods.size,))
        try:
            with warnings.catch_warnings():
                warnings.simplefilter("ignore")
                pol_coef = np.polyfit(np.log(freq_cen), inten_cen, deg=1)
        except ValueError:
            pol_coef = np.polyfit(np.log(freq_cen), inten_cen, deg=0)
        inten_fit = np.polyval(pol_coef, np.log(1 / return_periods))
        wrong_inten = (return_periods > np.max(1 / freq_cen)) & np.isnan(inten_fit)
        inten_fit[wrong_inten] = 0.

        return inten_fit

    @staticmethod
    def _read_att_mat(data, file_name, var_names, centroids, description):
        """Read MATLAB hazard's attributes."""
        attrs = dict()
        attrs["frequency"] = np.squeeze(data[var_names['var_name']['freq']])
        try:
            attrs["frequency_unit"] = u_hdf5.get_string(
                data[var_names['var_name']['freq_unit']])
        except KeyError:
            pass
        attrs["orig"] = np.squeeze(
            data[var_names['var_name']['orig']]).astype(bool)
        attrs["event_id"] = np.squeeze(
            data[var_names['var_name']['even_id']].astype(int, copy=False))
        try:
            attrs["units"] = u_hdf5.get_string(
                data[var_names['var_name']['unit']])
        except KeyError:
            pass

        n_cen = centroids.size
        n_event = len(attrs["event_id"])
        try:
            attrs["intensity"] = u_hdf5.get_sparse_csr_mat(
                data[var_names['var_name']['inten']], (n_event, n_cen))
        except ValueError as err:
            raise ValueError('Size missmatch in intensity matrix.') from err
        try:
            attrs["fraction"] = u_hdf5.get_sparse_csr_mat(
                data[var_names['var_name']['frac']], (n_event, n_cen))
        except ValueError as err:
            raise ValueError('Size missmatch in fraction matrix.') from err
        except KeyError:
            attrs["fraction"] = sparse.csr_matrix(
                np.ones(attrs["intensity"].shape, dtype=float))
        # Event names: set as event_id if no provided
        try:
            attrs["event_name"] = u_hdf5.get_list_str_from_ref(
                file_name, data[var_names['var_name']['ev_name']])
        except KeyError:
            attrs["event_name"] = list(attrs["event_id"])
        attrs["description"] = description
        try:
            comment = u_hdf5.get_string(data[var_names['var_name']['comment']])
            attrs["description"] += ' ' + comment
        except KeyError:
            pass

        try:
            datenum = data[var_names['var_name']['datenum']].squeeze()
            attrs["date"] = np.array([
                (dt.datetime.fromordinal(int(date))
                 + dt.timedelta(days=date % 1)
                 - dt.timedelta(days=366)).toordinal()
                for date in datenum])
        except KeyError:
            pass

        return attrs

    @staticmethod
    def _read_att_excel(file_name, var_names, centroids):
        """Read Excel hazard's attributes."""
        dfr = pd.read_excel(file_name, var_names['sheet_name']['freq'])

        num_events = dfr.shape[0]
        attrs = dict()
        attrs["frequency"] = dfr[var_names['col_name']['freq']].values
        attrs["orig"] = dfr[var_names['col_name']['orig']].values.astype(bool)
        attrs["event_id"] = dfr[var_names['col_name']
                                ['even_id']].values.astype(int, copy=False)
        attrs["date"] = dfr[var_names['col_name']
                            ['even_dt']].values.astype(int, copy=False)
        attrs["event_name"] = dfr[var_names['col_name']
                                  ['even_name']].values.tolist()

        dfr = pd.read_excel(file_name, var_names['sheet_name']['inten'])
        # number of events (ignore centroid_ID column)
        # check the number of events is the same as the one in the frequency
        if dfr.shape[1] - 1 is not num_events:
            raise ValueError('Hazard intensity is given for a number of events '
                             'different from the number of defined in its frequency: '
                             f'{dfr.shape[1] - 1} != {num_events}')
        # check number of centroids is the same as retrieved before
        if dfr.shape[0] is not centroids.size:
            raise ValueError('Hazard intensity is given for a number of centroids '
                             'different from the number of centroids defined: '
                             f'{dfr.shape[0]} != {centroids.size}')

        attrs["intensity"] = sparse.csr_matrix(
            dfr.values[:, 1:num_events + 1].transpose())
        attrs["fraction"] = sparse.csr_matrix(
            np.ones(attrs["intensity"].shape, dtype=float))

        return attrs

    def append(self, *others):
        """Append the events and centroids to this hazard object.

        All of the given hazards must be of the same type and use the same units as self. The
        centroids of all hazards must have the same CRS.

        The following kinds of object attributes are processed:

        - All centroids are combined together using `Centroids.union`.

        - Lists, 1-dimensional arrays (NumPy) and sparse CSR matrices (SciPy) are concatenated.
        Sparse matrices are concatenated along the first (vertical) axis.

        - All `tag` attributes are appended to `self.tag`.

        For any other type of attribute: A ValueError is raised if an attribute of that name is
        not defined in all of the non-empty hazards at least. However, there is no check that the
        attribute value is identical among the given hazard objects. The initial attribute value of
        `self` will not be modified.

        Note: Each of the hazard's `centroids` attributes might be modified in place in the sense
        that missing properties are added, but existing ones are not overwritten. In case of raster
        centroids, conversion to point centroids is applied so that raster information (meta) is
        lost. For more information, see `Centroids.union`.

        Parameters
        ----------
        others : one or more climada.hazard.Hazard objects
            Hazard instances to append to self

        Raises
        ------
        TypeError, ValueError

        See Also
        --------
        Hazard.concat : concatenate 2 or more hazards
        Centroids.union : combine centroids
        """
        # pylint: disable=no-member, protected-access
        if len(others) == 0:
            return
        haz_list = [self] + list(others)
        haz_list_nonempty = [haz for haz in haz_list if haz.size > 0]

        for haz in haz_list:
            haz._check_events()

        # check type, unit, and attribute consistency among hazards
        haz_types = {haz.tag.haz_type for haz in haz_list if haz.tag.haz_type != ''}
        if len(haz_types) > 1:
            raise ValueError(f"The given hazards are of different types: {haz_types}. "
                             "The hazards are incompatible and cannot be concatenated.")
        self.tag.haz_type = haz_types.pop()

        haz_classes = {type(haz) for haz in haz_list}
        if len(haz_classes) > 1:
            raise TypeError(f"The given hazards are of different classes: {haz_classes}. "
                            "The hazards are incompatible and cannot be concatenated.")

        freq_units = {haz.frequency_unit for haz in haz_list}
        if len(freq_units) > 1:
            raise ValueError(f"The given hazards have different frequency units: {freq_units}. "
                             "The hazards are incompatible and cannot be concatenated.")
        self.frequency_unit = freq_units.pop()

        units = {haz.units for haz in haz_list if haz.units != ''}
        if len(units) > 1:
            raise ValueError(f"The given hazards use different units: {units}. "
                             "The hazards are incompatible and cannot be concatenated.")
        if len(units) == 0:
            units = {''}
        self.units = units.pop()

        attributes = sorted(set.union(*[set(vars(haz).keys()) for haz in haz_list]))
        for attr_name in attributes:
            if not all(hasattr(haz, attr_name) for haz in haz_list_nonempty):
                raise ValueError(f"Attribute {attr_name} is not shared by all hazards. "
                                 "The hazards are incompatible and cannot be concatenated.")

        # append all tags (to keep track of input files and descriptions)
        for haz in haz_list:
            if haz.tag is not self.tag:
                self.tag.append(haz.tag)

        # map individual centroids objects to union
        centroids = Centroids.union(*[haz.centroids for haz in haz_list])
        hazcent_in_cent_idx_list = [
            u_coord.assign_coordinates(haz.centroids.coord, centroids.coord, threshold=0)
            for haz in haz_list_nonempty
        ]

        # concatenate array and list attributes of non-empty hazards
        for attr_name in attributes:
            attr_val_list = [getattr(haz, attr_name) for haz in haz_list_nonempty]
            if isinstance(attr_val_list[0], sparse.csr.csr_matrix):
                # map sparse matrix onto centroids
                setattr(self, attr_name, sparse.vstack([
                    sparse.csr_matrix(
                        (matrix.data, cent_idx[matrix.indices], matrix.indptr),
                        shape=(matrix.shape[0], centroids.size)
                    )
                    for matrix, cent_idx in zip(attr_val_list, hazcent_in_cent_idx_list)
                ], format='csr'))
            elif isinstance(attr_val_list[0], np.ndarray) and attr_val_list[0].ndim == 1:
                setattr(self, attr_name, np.hstack(attr_val_list))
            elif isinstance(attr_val_list[0], list):
                setattr(self, attr_name, sum(attr_val_list, []))

        self.centroids = centroids
        self.sanitize_event_ids()

    @classmethod
    def concat(cls, haz_list):
        """
        Concatenate events of several hazards of same type.

        This function creates a new hazard of the same class as the first hazard in the given list
        and then applies the `append` method. Please refer to the docs of `Hazard.append` for
        caveats and limitations of the concatenation procedure.

        For centroids, tags, lists, arrays and sparse matrices, the remarks in `Hazard.append`
        apply. All other attributes are copied from the first object in `haz_list`.

        Note that `Hazard.concat` can be used to concatenate hazards of a subclass. The result's
        type will be the subclass. However, calling `concat([])` (with an empty list) is equivalent
        to instantiation without init parameters. So, `Hazard.concat([])` is equivalent to
        `Hazard()`. If `HazardB` is a subclass of `Hazard`, then `HazardB.concat([])` is equivalent
        to `HazardB()` (unless `HazardB` overrides the `concat` method).

        Parameters
        ----------
        haz_list : list of climada.hazard.Hazard objects
            Hazard instances of the same hazard type (subclass).

        Returns
        -------
        haz_concat : instance of climada.hazard.Hazard
            This will be of the same type (subclass) as all the hazards in `haz_list`.

        See Also
        --------
        Hazard.append : append hazards to a hazard in place
        Centroids.union : combine centroids
        """
        if len(haz_list) == 0:
            return cls()
        haz_concat = haz_list[0].__class__()
        haz_concat.tag.haz_type = haz_list[0].tag.haz_type
        for attr_name, attr_val in vars(haz_list[0]).items():
            # to save memory, only copy simple attributes like
            # "units" that are not explicitly handled by Hazard.append
            if not (isinstance(attr_val, (list, np.ndarray, sparse.csr.csr_matrix))
                    or attr_name in ["tag", "centroids"]):
                setattr(haz_concat, attr_name, copy.deepcopy(attr_val))
        haz_concat.append(*haz_list)
        return haz_concat

    def change_centroids(self, centroids, threshold=NEAREST_NEIGHBOR_THRESHOLD):
        """
        Assign (new) centroids to hazard.

        Centoids of the hazard not in centroids are mapped onto the nearest
        point. Fails if a point is further than threshold from the closest
        centroid.

        The centroids must have the same CRS as self.centroids.

        Parameters
        ----------
        haz: Hazard
            Hazard instance
        centroids: Centroids
            Centroids instance on which to map the hazard.
        threshold: int or float
            Threshold (in km) for mapping haz.centroids not in centroids.
            Argument is passed to climada.util.coordinates.assign_coordinates.
            Default: 100 (km)

        Returns
        -------
        haz_new_cent: Hazard
            Hazard projected onto centroids

        Raises
        ------
        ValueError


        See Also
        --------
        util.coordinates.assign_coordinates: algorithm to match centroids.

        """
        # define empty hazard
        haz_new_cent = copy.deepcopy(self)
        haz_new_cent.centroids = centroids

        # indices for mapping matrices onto common centroids
        if centroids.meta:
            new_cent_idx = u_coord.assign_grid_points(
                self.centroids.lon, self.centroids.lat,
                centroids.meta['width'], centroids.meta['height'],
                centroids.meta['transform'])
            if -1 in new_cent_idx:
                raise ValueError("At least one hazard centroid is out of"
                                 "the raster defined by centroids.meta."
                                 " Please choose a larger raster.")
        else:
            new_cent_idx = u_coord.assign_coordinates(
                self.centroids.coord, centroids.coord, threshold=threshold
            )
            if -1 in new_cent_idx:
                raise ValueError("At least one hazard centroid is at a larger "
                                 f"distance than the given threshold {threshold} "
                                 "from the given centroids. Please choose a "
                                 "larger threshold or enlarge the centroids")

        if np.unique(new_cent_idx).size < new_cent_idx.size:
            raise ValueError("At least two hazard centroids are mapped to the same "
                             "centroids. Please make sure that the given centroids "
                             "cover the same area like the original centroids and "
                             "are not of lower resolution.")

        # re-assign attributes intensity and fraction
        for attr_name in ["intensity", "fraction"]:
            matrix = getattr(self, attr_name)
            setattr(haz_new_cent, attr_name,
                    sparse.csr_matrix(
                        (matrix.data, new_cent_idx[matrix.indices], matrix.indptr),
                        shape=(matrix.shape[0], centroids.size)
                    ))

        return haz_new_cent

    @property
    def centr_exp_col(self):
        """
        Name of the centroids columns for this hazard in an exposures

        Returns
        -------
        String
            centroids string indicator with hazard type defining column
            in an exposures gdf. E.g. "centr_TC"

        """
        from climada.entity.exposures import INDICATOR_CENTR
        return INDICATOR_CENTR + self.tag.haz_type

    @property
    def haz_type(self):
        """
        Hazard type

        Returns
        -------
        String
            Two-letters hazard type string. E.g. "TC", "RF", or "WF"

        """
        return self.tag.haz_type

    def get_mdr(self, cent_idx, impf):
        """
        Return Mean Damage Ratio (mdr) for chosen centroids (cent_idx)
        for given impact function.

        Parameters
        ----------
        cent_idx : array-like
            array of indices of chosen centroids from hazard
        impf : ImpactFunc
            impact function to compute mdr

        Returns
        -------
        sparse.csr_matrix
            sparse matrix (n_events x len(cent_idx)) with mdr values

        See Also
        --------
        get_paa: get the paa ffor the given centroids

        """
        uniq_cent_idx, indices = np.unique(cent_idx, return_inverse=True)
        mdr = self.intensity[:, uniq_cent_idx]
        if impf.calc_mdr(0) == 0:
            mdr.data = impf.calc_mdr(mdr.data)
        else:
            LOGGER.warning("Impact function id=%d has mdr(0) != 0."
                "The mean damage ratio must thus be computed for all values of"
                "hazard intensity including 0 which can be very time consuming.",
            impf.id)
            mdr_array = impf.calc_mdr(mdr.toarray().ravel()).reshape(mdr.shape)
            mdr = sparse.csr_matrix(mdr_array)
        return mdr[:, indices]

    def get_paa(self, cent_idx, impf):
        """
        Return Percentage of Affected Assets (paa) for chosen centroids (cent_idx)
        for given impact function.

        Note that value as intensity = 0 are ignored. This is different from
        get_mdr.

        Parameters
        ----------
        cent_idx : array-like
            array of indices of chosen centroids from hazard
        impf : ImpactFunc
            impact function to compute mdr

        Returns
        -------
        sparse.csr_matrix
            sparse matrix (n_events x len(cent_idx)) with paa values

        See Also
        --------
        get_mdr: get the mean-damage ratio for the given centroids

        """
        uniq_cent_idx, indices = np.unique(cent_idx, return_inverse=True)
        paa = self.intensity[:, uniq_cent_idx]
        paa.data = np.interp(paa.data, impf.intensity, impf.paa)
        return paa[:, indices]

    def _get_fraction(self, cent_idx=None):
        """
        Return fraction for chosen centroids (cent_idx).

        Parameters
        ----------
        cent_idx : array-like
            array of indices of chosen centroids from hazard
            Default is None (full fraction is returned)

        Returns
        -------
        sparse.csr_matrix or None
            sparse matrix (n_events x len(cent_idx)) with fraction values
            None if fraction is empty. (When calculating the impact, an empty fraction is
            equivalent to the identity under multiplication, i.e. a uniform matrix with
            value 1 everywhere.)
        """
        if self.fraction.nnz == 0:
            return None
        if cent_idx is None:
            return self.fraction
        return self.fraction[:, cent_idx]<|MERGE_RESOLUTION|>--- conflicted
+++ resolved
@@ -227,15 +227,9 @@
         >>> haz = Hazard.from_mat(HAZ_DEMO_MAT, 'demo')
 
         """
-<<<<<<< HEAD
         self.tag = TagHazard(haz_type, **tag_kwargs)
         self.units = units
         self.centroids = centroids if centroids is not None else Centroids()
-=======
-        self.tag = TagHazard(haz_type=haz_type)
-        self.units = ''
-        self.centroids = Centroids()
->>>>>>> c52d6ffe
         # following values are defined for each event
         self.event_id = event_id if event_id is not None else np.array([], int)
         self.frequency = frequency if frequency is not None else np.array(

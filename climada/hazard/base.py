--- conflicted
+++ resolved
@@ -1544,12 +1544,8 @@
         haz_concat = haz_list[0].__class__()
         haz_concat.tag.haz_type = haz_list[0].tag.haz_type
         for attr_name, attr_val in vars(haz_list[0]).items():
-<<<<<<< HEAD
-            # only copy simple attributes like "units" to save memory
-=======
             # to save memory, only copy simple attributes like
-            # "units" that are not explicitly handled by Hazard.append 
->>>>>>> 1c589897
+            # "units" that are not explicitly handled by Hazard.append
             if not (isinstance(attr_val, (list, np.ndarray, sparse.csr.csr_matrix))
                     or attr_name in ["tag", "centroids"]):
                 setattr(haz_concat, attr_name, copy.deepcopy(attr_val))

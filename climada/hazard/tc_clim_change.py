--- conflicted
+++ resolved
@@ -353,7 +353,6 @@
         (second array's dimension) for the 5%/10%, 25%, 50%, 75%, 95%/90% percentiles
         (thirs array's dimension).
     """
-<<<<<<< HEAD
 
     # The knutson_data array has dimension:
     # 4 (tropical cyclones variables) x 6 (tropical cyclone regions) x 5 (percentiles)
@@ -387,28 +386,4 @@
                                 [-1.299,5.137,7.297,11.091,15.419]
                             ]])
 
-    return knutson_data
-=======
-    # Parameters used in Knutson et al 2015
-    base_knu = np.arange(2001, 2021)
-    end_knu = np.arange(2081, 2101)
-    rcp_knu = 45
-
-    # radiative forcings for each RCP scenario
-    rad_force = pd.read_excel(TOT_RADIATIVE_FORCE)
-    years = np.array([year for year in rad_force.columns if isinstance(year, int)])
-    rad_rcp = np.array([int(float(sce[sce.index('.') - 1:sce.index('.') + 2]) * 10)
-                        for sce in rad_force['Scenario'] if isinstance(sce, str)])
-
-    # mean values for Knutson values
-    rf_vals = np.argwhere(rad_rcp == rcp_knu).reshape(-1)[0]
-    rf_vals = np.array([rad_force.iloc[rf_vals][year] for year in years])
-    rf_base = np.nanmean(np.interp(base_knu, years, rf_vals))
-    rf_end = np.nanmean(np.interp(end_knu, years, rf_vals))
-
-    # scale factor for ref_year and rcp_scenario
-    rf_vals = np.argwhere(rad_rcp == rcp_scenario).reshape(-1)[0]
-    rf_vals = np.array([rad_force.iloc[rf_vals][year] for year in years])
-    rf_sel = np.interp(ref_year, years, rf_vals)
-    return max((rf_sel - rf_base) / (rf_end - rf_base), 0)
->>>>>>> 4ae9abd0
+    return knutson_data
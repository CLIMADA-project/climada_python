--- conflicted
+++ resolved
@@ -553,13 +553,7 @@
 
         # Create Hazard
         haz = cls(
-<<<<<<< HEAD
-            intensity=sparse.csr_matrix(
-                (stacked.get("gust") or stacked.get("i10fg")).T
-            ),
-=======
             intensity=sparse.csr_matrix(stacked["gust"].T),
->>>>>>> dcbe2c5f
             centroids=cls._centroids_from_nc(nc_centroids_file),
             event_id=event_id,
             date=date,

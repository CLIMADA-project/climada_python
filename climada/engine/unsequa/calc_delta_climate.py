--- conflicted
+++ resolved
@@ -32,10 +32,7 @@
 
 from climada.engine import ImpactCalc
 from climada.engine.unsequa.calc_base import (
-<<<<<<< HEAD
-=======
     Calc,
->>>>>>> 5143b99f
     _multiprocess_chunksize,
     _sample_parallel_iterator,
     _transpose_chunked_data,

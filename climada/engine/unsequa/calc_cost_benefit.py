--- conflicted
+++ resolved
@@ -68,14 +68,13 @@
 
     """
 
-<<<<<<< HEAD
     """Names of the required uncertainty variables"""
     _input_var_names = ('haz_input_var', 'ent_input_var',
                         'haz_fut_input_var', 'ent_fut_input_var')
     """Names of the cost benefit output metrics"""
     _metric_names = ('tot_climate_risk', 'benefit', 'cost_ben_ratio',
                     'imp_meas_present', 'imp_meas_future')
-=======
+
     _metric_names = (
         'tot_climate_risk',
         'benefit',
@@ -90,7 +89,6 @@
         'haz_fut_input_var',
         'ent_fut_input_var',
     )
->>>>>>> 6bdf4388
 
     def __init__(
         self,

--- conflicted
+++ resolved
@@ -27,11 +27,7 @@
 import pandas as pd
 import numpy as np
 
-<<<<<<< HEAD
-from climada.engine import Impact, ImpactCalc
-=======
 from climada.engine import ImpactCalc
->>>>>>> 3a06b824
 from climada.engine.unsequa import Calc, InputVar, UncImpactOutput
 from climada.util import log_level
 

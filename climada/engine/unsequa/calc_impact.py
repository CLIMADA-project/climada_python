"""
This file is part of CLIMADA.

Copyright (C) 2017 ETH Zurich, CLIMADA contributors listed in AUTHORS.

CLIMADA is free software: you can redistribute it and/or modify it under the
terms of the GNU General Public License as published by the Free
Software Foundation, version 3.

CLIMADA is distributed in the hope that it will be useful, but WITHOUT ANY
WARRANTY; without even the implied warranty of MERCHANTABILITY or FITNESS FOR A
PARTICULAR PURPOSE.  See the GNU General Public License for more details.

You should have received a copy of the GNU General Public License along
with CLIMADA. If not, see <https://www.gnu.org/licenses/>.

---

Define Uncertainty Impact class
"""

__all__ = ['CalcImpact']

import logging
import time
from typing import Union

import pandas as pd
import numpy as np

from climada.engine import ImpactCalc
from climada.engine.unsequa import Calc, InputVar, UncImpactOutput
from climada.entity import Exposures, ImpactFuncSet
from climada.hazard import Hazard
from climada.util import log_level

LOGGER = logging.getLogger(__name__)


class CalcImpact(Calc):
    """
    Impact uncertainty caclulation class.

    This is the class to perform uncertainty analysis on the outputs of a
    climada.engine.impact.Impact() object.

    Attributes
    ----------
    rp : list(int)
        List of the chosen return periods.
    calc_eai_exp : bool
        Compute eai_exp or not
    calc_at_event : bool
        Compute eai_exp or not
    value_unit : str
        Unit of the exposures value
    exp_input_var : climada.engine.uncertainty.input_var.InputVar
        Exposure uncertainty variable
    impf_input_var : climada.engine.uncertainty.input_var.InputVar
        Impact function set uncertainty variable
    haz_input_var: climada.engine.uncertainty.input_var.InputVar
        Hazard uncertainty variable
    _input_var_names : tuple(str)
        Names of the required uncertainty input variables
        ('exp_input_var', 'impf_input_var', 'haz_input_var')
    _metric_names : tuple(str)
        Names of the impact output metrics
        ('aai_agg', 'freq_curve', 'at_event', 'eai_exp', 'tot_value')
    """
<<<<<<< HEAD

    """Names of the required uncertainty variables"""
    _input_var_names = ('exp_input_var', 'impf_input_var', 'haz_input_var')
    """Names of the cost benefit output metrics"""
    _metric_names = ('aai_agg', 'freq_curve', 'at_event', 'eai_exp', 'tot_value')
=======
>>>>>>> 6bdf4388

    _input_var_names = (
        'exp_input_var',
        'impf_input_var',
        'haz_input_var',
    )

    _metric_names = (
        'aai_agg',
        'freq_curve',
        'at_event',
        'eai_exp',
        'tot_value',
    )

    def __init__(
        self,
        exp_input_var: Union[InputVar, Exposures],
        impf_input_var: Union[InputVar, ImpactFuncSet],
        haz_input_var: Union[InputVar, Hazard],
    ):
        """Initialize UncCalcImpact

        Sets the uncertainty input variables, the impact metric_names, and the
        units.

        Parameters
        ----------
        exp_input_var : climada.engine.uncertainty.input_var.InputVar or climada.entity.Exposure
            Exposure uncertainty variable or Exposure
        impf_input_var : climada.engine.uncertainty.input_var.InputVar or climada.entity.ImpactFuncSet
            Impact function set uncertainty variable or Impact function set
        haz_input_var : climada.engine.uncertainty.input_var.InputVar or climada.hazard.Hazard
            Hazard uncertainty variable or Hazard

        """

        Calc.__init__(self)
        self.exp_input_var =  InputVar.var_to_inputvar(exp_input_var)
        self.impf_input_var =  InputVar.var_to_inputvar(impf_input_var)
        self.haz_input_var =  InputVar.var_to_inputvar(haz_input_var)

        self.value_unit = self.exp_input_var.evaluate().value_unit
        self.check_distr()


    def uncertainty(self,
                    unc_sample,
                    rp=None,
                    calc_eai_exp=False,
                    calc_at_event=False,
                    pool=None
                    ):
        """
        Computes the impact for each sample in unc_data.sample_df.

        By default, the aggregated average impact within a period of 1/frequency_unit
        (impact.aai_agg) and the excees impact at return periods rp
        (imppact.calc_freq_curve(self.rp).impact) is computed.
        Optionally, eai_exp and at_event is computed (this may require
        a larger amount of memory if the number of samples and/or the number
        of centroids and/or exposures points is large).

        This sets the attributes self.rp, self.calc_eai_exp,
        self.calc_at_event, self.metrics.

        This sets the attributes:
        unc_output.aai_agg_unc_df,
        unc_output.freq_curve_unc_df
        unc_output.eai_exp_unc_df
        unc_output.at_event_unc_df
        unc_output.tot_value_unc_df
        unc_output.unit

        Parameters
        ----------
        unc_sample : climada.engine.uncertainty.unc_output.UncOutput
            Uncertainty data object with the input parameters samples
        rp : list(int), optional
            Return periods in years to be computed.
            The default is [5, 10, 20, 50, 100, 250].
        calc_eai_exp : boolean, optional
            Toggle computation of the impact at each centroid location.
            The default is False.
        calc_at_event : boolean, optional
            Toggle computation of the impact for each event.
            The default is False.
        pool : pathos.pools.ProcessPool, optional
            Pool of CPUs for parralel computations.
            The default is None.

        Returns
        -------
        unc_output : climada.engine.uncertainty.unc_output.UncImpactOutput
            Uncertainty data object with the impact outputs for each sample
            and all the sample data copied over from unc_sample.

        Raises
        ------
        ValueError:
            If no sampling parameters defined, the distribution cannot
            be computed.

        See Also
        --------
        climada.engine.impact: Compute risk.

        """

        if unc_sample.samples_df.empty:
            raise ValueError("No sample was found. Please create one first"
                             "using UncImpact.make_sample(N)")

        samples_df = unc_sample.samples_df.copy(deep=True)

        unit = self.value_unit

        if rp is None:
            rp=[5, 10, 20, 50, 100, 250]

        self.rp = rp
        self.calc_eai_exp = calc_eai_exp
        self.calc_at_event = calc_at_event

        start = time.time()
        one_sample = samples_df.iloc[0:1].iterrows()
        imp_metrics = map(self._map_impact_calc, one_sample)
        [aai_agg_list, freq_curve_list,
         eai_exp_list, at_event_list, tot_value_list] = list(zip(*imp_metrics))
        elapsed_time = (time.time() - start)
        self.est_comp_time(unc_sample.n_samples, elapsed_time, pool)

        #Compute impact distributions
        with log_level(level='ERROR', name_prefix='climada'):
            if pool:
                LOGGER.info('Using %s CPUs.', pool.ncpus)
                chunksize = min(unc_sample.n_samples // pool.ncpus, 100)
                imp_metrics = pool.map(self._map_impact_calc,
                                        samples_df.iterrows(),
                                        chunsize = chunksize)

            else:
                imp_metrics = map(self._map_impact_calc,
                                  samples_df.iterrows())

        #Perform the actual computation
        with log_level(level='ERROR', name_prefix='climada'):
            [aai_agg_list, freq_curve_list,
             eai_exp_list, at_event_list,
             tot_value_list] = list(zip(*imp_metrics))

        # Assign computed impact distribution data to self
        aai_agg_unc_df  = pd.DataFrame(aai_agg_list,
                                                columns = ['aai_agg'])
        freq_curve_unc_df = pd.DataFrame(freq_curve_list,
                                    columns=['rp' + str(n) for n in rp])
        eai_exp_unc_df =  pd.DataFrame(eai_exp_list)
        # Setting to sparse dataframes is not compatible with .to_hdf5
        # if np.count_nonzero(df_eai_exp.to_numpy()) / df_eai_exp.size < 0.5:
        #     df_eai_exp = df_eai_exp.astype(pd.SparseDtype("float", 0.0))
        #eai_exp_unc_df = df_eai_exp
        at_event_unc_df = pd.DataFrame(at_event_list)
        # Setting to sparse dataframes is not compatible with .to_hdf5
        # if np.count_nonzero(df_at_event.to_numpy()) / df_at_event.size < 0.5:
        #     df_at_event = df_at_event.astype(pd.SparseDtype("float", 0.0))
        #at_event_unc_df = df_at_event
        tot_value_unc_df = pd.DataFrame(tot_value_list,
                                                 columns = ['tot_value'])

        if calc_eai_exp:
            exp = self.exp_input_var.evaluate()
            coord_df = exp.gdf[['latitude', 'longitude']]
        else:
            coord_df = pd.DataFrame([])

        return UncImpactOutput(samples_df=samples_df,
                               unit=unit,
                               aai_agg_unc_df=aai_agg_unc_df,
                               freq_curve_unc_df=freq_curve_unc_df,
                               eai_exp_unc_df=eai_exp_unc_df,
                               at_event_unc_df=at_event_unc_df,
                               tot_value_unc_df=tot_value_unc_df,
                               coord_df=coord_df
                               )


    def _map_impact_calc(self, sample_iterrows):
        """
        Map to compute impact for all parameter samples in parrallel

        Parameters
        ----------
        sample_iterrows : pd.DataFrame.iterrows()
            Generator of the parameter samples

        Returns
        -------
         : list
            impact metrics list for all samples containing aai_agg, rp_curve,
            eai_exp (np.array([]) if self.calc_eai_exp=False) and at_event
            (np.array([]) if self.calc_at_event=False).

        """

        # [1] only the rows of the dataframe passed by pd.DataFrame.iterrows()
        exp_samples = sample_iterrows[1][self.exp_input_var.labels].to_dict()
        impf_samples = sample_iterrows[1][self.impf_input_var.labels].to_dict()
        haz_samples = sample_iterrows[1][self.haz_input_var.labels].to_dict()

        exp = self.exp_input_var.evaluate(**exp_samples)
        impf = self.impf_input_var.evaluate(**impf_samples)
        haz = self.haz_input_var.evaluate(**haz_samples)

        exp.assign_centroids(haz, overwrite=False)
        imp = ImpactCalc(exposures=exp, impfset=impf, hazard=haz)\
              .impact(assign_centroids=False)

        # Extract from climada.impact the chosen metrics
        freq_curve = imp.calc_freq_curve(self.rp).impact

        if self.calc_eai_exp:
            eai_exp = imp.eai_exp
        else:
            eai_exp = np.array([])

        if self.calc_at_event:
            at_event= imp.at_event
        else:
            at_event = np.array([])

        return [imp.aai_agg, freq_curve, eai_exp, at_event, imp.tot_value]<|MERGE_RESOLUTION|>--- conflicted
+++ resolved
@@ -67,14 +67,11 @@
         Names of the impact output metrics
         ('aai_agg', 'freq_curve', 'at_event', 'eai_exp', 'tot_value')
     """
-<<<<<<< HEAD
 
     """Names of the required uncertainty variables"""
     _input_var_names = ('exp_input_var', 'impf_input_var', 'haz_input_var')
     """Names of the cost benefit output metrics"""
     _metric_names = ('aai_agg', 'freq_curve', 'at_event', 'eai_exp', 'tot_value')
-=======
->>>>>>> 6bdf4388
 
     _input_var_names = (
         'exp_input_var',

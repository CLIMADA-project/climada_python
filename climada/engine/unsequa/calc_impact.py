--- conflicted
+++ resolved
@@ -32,10 +32,7 @@
 
 from climada.engine import ImpactCalc
 from climada.engine.unsequa.calc_base import (
-<<<<<<< HEAD
-=======
     Calc,
->>>>>>> 5143b99f
     _multiprocess_chunksize,
     _sample_parallel_iterator,
     _transpose_chunked_data,
@@ -243,13 +240,9 @@
 
         if calc_eai_exp:
             exp = self.exp_input_var.evaluate()
-<<<<<<< HEAD
             coord_df = pd.DataFrame(
                 dict(latitude=exp.latitude, longitude=exp.longitude)
             )
-=======
-            coord_df = exp.gdf[["latitude", "longitude"]]
->>>>>>> 5143b99f
         else:
             coord_df = pd.DataFrame([])
 

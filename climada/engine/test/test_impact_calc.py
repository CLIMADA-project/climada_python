"""
This file is part of CLIMADA.

Copyright (C) 2017 ETH Zurich, CLIMADA contributors listed in AUTHORS.

CLIMADA is free software: you can redistribute it and/or modify it under the
terms of the GNU General Public License as published by the Free
Software Foundation, version 3.

CLIMADA is distributed in the hope that it will be useful, but WITHOUT ANY
WARRANTY; without even the implied warranty of MERCHANTABILITY or FITNESS FOR A
PARTICULAR PURPOSE.  See the GNU General Public License for more details.

You should have received a copy of the GNU General Public License along
with CLIMADA. If not, see <https://www.gnu.org/licenses/>.

---

Test Impact class.
"""
import unittest
from unittest.mock import create_autospec, MagicMock, call, patch
import numpy as np
from scipy import sparse
import geopandas as gpd
from copy import deepcopy
from pathlib import Path

from climada import CONFIG
from climada.entity.entity_def import Entity
from climada.entity import Exposures, ImpactFuncSet, ImpactFunc
from climada.hazard.base import Hazard
from climada.engine import ImpactCalc, Impact
from climada.engine.impact_calc import LOGGER as ILOG
from climada.util.constants import ENT_DEMO_TODAY, DEMO_DIR
from climada.util.api_client import Client
from climada.util.config import Config

from climada.test import get_test_file


ENT = Entity.from_excel(ENT_DEMO_TODAY)
HAZ = Hazard.from_hdf5(get_test_file('test_tc_florida'))

DATA_FOLDER = DEMO_DIR / 'test-results'
DATA_FOLDER.mkdir(exist_ok=True)


def check_impact(self, imp, haz, exp, aai_agg, eai_exp, at_event, imp_mat_array=None):
    """Test properties of imapcts"""
    self.assertEqual(len(haz.event_id), len(imp.at_event))
    self.assertIsInstance(imp, Impact)
<<<<<<< HEAD
    np.testing.assert_allclose(imp.coord_exp[:,0], exp.latitude)
    np.testing.assert_allclose(imp.coord_exp[:,1], exp.longitude)
=======
    np.testing.assert_allclose(imp.coord_exp[:,0], exp.gdf['latitude'])
    np.testing.assert_allclose(imp.coord_exp[:,1], exp.gdf['longitude'])
>>>>>>> 2ba8be9d
    self.assertAlmostEqual(imp.aai_agg, aai_agg, 3)
    np.testing.assert_allclose(imp.eai_exp, eai_exp, rtol=1e-5)
    np.testing.assert_allclose(imp.at_event, at_event, rtol=1e-5)
    if imp_mat_array is not None:
        np.testing.assert_allclose(imp.imp_mat.toarray().ravel(),
                                   imp_mat_array.ravel())


class TestImpactCalc(unittest.TestCase):
    """Test Impact calc methods"""
    def test_init(self):
        icalc = ImpactCalc(ENT.exposures, ENT.impact_funcs, HAZ)
        self.assertEqual(icalc.n_exp_pnt, ENT.exposures.gdf.shape[0])
        self.assertEqual(icalc.n_events, HAZ.size)
        self.assertTrue(ENT.exposures.gdf.equals(icalc.exposures.gdf))
        np.testing.assert_array_equal(HAZ.event_id, icalc.hazard.event_id)
        np.testing.assert_array_equal(HAZ.event_name, icalc.hazard.event_name)

        # Test check matrices
        hazard = deepcopy(HAZ)
        hazard.intensity[0, hazard.intensity.indices[0]] = 0
        hazard.fraction = sparse.csr_matrix(np.ones((1, 1)))
        with self.assertRaisesRegex(
            ValueError, "Intensity and fraction matrices must have the same shape"
        ):
            ImpactCalc(ENT.exposures, ENT.impact_funcs, hazard)
            self.assertEqual(hazard.intensity.nnz, HAZ.intensity.nnz - 1)  # was pruned

    def test_metrics(self):
        """Test methods to get impact metrics"""
        mat = sparse.csr_matrix(np.array(
            [[1, 0, 1],
             [2, 2, 0]]
            ))
        freq = np.array([1, 1/10])
        at_event = ImpactCalc.at_event_from_mat(mat)
        eai_exp = ImpactCalc.eai_exp_from_mat(mat, freq)
        aai_agg = ImpactCalc.aai_agg_from_eai_exp(eai_exp)
        np.testing.assert_array_equal(at_event, [2, 4])
        np.testing.assert_array_equal(eai_exp, [1.2, 0.2, 1])
        self.assertEqual(aai_agg, 2.4)

        ae, eai, aai = ImpactCalc.risk_metrics(mat, freq)
        self.assertEqual(aai, aai_agg)
        np.testing.assert_array_equal(at_event, ae)
        np.testing.assert_array_equal(eai_exp, eai)

    def test_apply_cover_to_mat(self):
        """Test methods to get insured metrics"""
        mat = sparse.csr_matrix(np.array(
            [[1, 0, 1],
             [2, 2, 0]]
            ))
        cover = np.array([0, 1, 10])
        imp = ImpactCalc.apply_cover_to_mat(mat, cover)
        np.testing.assert_array_equal(
            imp.todense(), np.array([[0, 0, 1], [0, 1, 0]])
            )

    def test_error_handling_mismatch_haz_type(self):
        """Test error handling in case hazard type of hazard
        does not appear in impf_set or exposures"""
        haz_tc = Hazard('TC')
        exp_tc = Exposures()
        exp_tc.gdf['impf_TC'] = 1
        exp_ws = Exposures()
        exp_ws.gdf['impf_WS'] = 2
        impf = ImpactFunc()
        impf.id = 1
        impf.intensity = np.array([0, 20])
        impf.paa = np.array([0, 1])
        impf.mdd = np.array([0, 0.5])
        impf.haz_type = 'TC'
        impfset_tc = ImpactFuncSet([impf])
        impf.haz_type = 'WS'
        impfset_ws = ImpactFuncSet([impf])
        impf.haz_type = ''
        impfset_undef = ImpactFuncSet([impf])
        try:
            ImpactCalc(exp_ws, impfset_tc, haz_tc).impact()
        except Exception as e:
            self.assertEqual(str(e), "Impact calculation not possible. No impact "
                             "functions found for hazard type TC in exposures.")
        try:
            ImpactCalc(exp_tc, impfset_ws, haz_tc).impact()
        except Exception as e:
            self.assertEqual(str(e), "Impact calculation not possible. No impact "
                             "functions found for hazard type TC in impf_set.")
        try:
            ImpactCalc(exp_tc, impfset_undef, haz_tc).impact()
        except Exception as e:
            self.assertEqual(str(e), "Impact calculation not possible. No impact "
                             "functions found for hazard type TC in impf_set.")
    def test_error_handling_mismatch_impf_ids(self):
        """Test error handling in case impf ids in exposures
        does not appear in impf_set"""
        haz = Hazard('TC')
        exp = Exposures()
        exp.gdf.loc[0,'impf_TC'] = 1
        exp.gdf.loc[1,'impf_TC'] = 2
        impf_exp = ImpactFunc(haz_type='TC', id=1)
        impf_noexp = deepcopy(impf_exp)
        impf_noexp.id = 3
        impfset = ImpactFuncSet([impf_exp, impf_noexp])

        with self.assertRaises(ValueError) as cm:
            ImpactCalc(exp, impfset, haz).impact()
        the_exception = cm.exception
        self.assertEqual(the_exception.args[0],
                         "The associated impact function(s) with id(s) 2 have no match in "
                         "impact function set for hazard type \'TC\'.\nPlease make sure "
                         "that all exposure points are associated with an impact "
                         "function that is included in the impact function set.")

    def test_calc_impact_TC_pass(self):
        """Test compute impact"""
        icalc = ImpactCalc(ENT.exposures, ENT.impact_funcs, HAZ)
        impact = icalc.impact()
        self.assertEqual(icalc.n_events, len(impact.at_event))
        self.assertEqual(0, impact.at_event[0])
        self.assertEqual(0, impact.at_event[7225])
        self.assertAlmostEqual(1.472482938320243e+08, impact.at_event[13809], delta=1)
        self.assertAlmostEqual(7.076504723057620e+10, impact.at_event[12147], delta=1)
        self.assertEqual(0, impact.at_event[14449])
        self.assertEqual(icalc.n_exp_pnt, len(impact.eai_exp))
        self.assertAlmostEqual(1.518553670803242e+08, impact.eai_exp[0], delta=1)
        self.assertAlmostEqual(1.373490457046383e+08, impact.eai_exp[25], 6)
        self.assertAlmostEqual(1.066837260150042e+08, impact.eai_exp[49], 6)
        self.assertAlmostEqual(6.570532945599105e+11, impact.tot_value)
        self.assertAlmostEqual(6.512201157564421e+09, impact.aai_agg, 5)

        x = 0.6
        HAZf = deepcopy(HAZ)
        HAZf.fraction = HAZ.intensity.copy()
        HAZf.fraction.data.fill(x)
        icalc = ImpactCalc(ENT.exposures, ENT.impact_funcs, HAZf)
        impact = icalc.impact(assign_centroids=False)
        self.assertEqual(icalc.n_events, len(impact.at_event))
        self.assertEqual(0, impact.at_event[0])
        self.assertEqual(0, impact.at_event[7225])
        self.assertAlmostEqual(1.472482938320243e+08 * x, impact.at_event[13809], delta=1)
        self.assertAlmostEqual(7.076504723057620e+10 * x, impact.at_event[12147], delta=1)
        self.assertEqual(0, impact.at_event[14449])
        self.assertEqual(icalc.n_exp_pnt, len(impact.eai_exp))
        self.assertAlmostEqual(1.518553670803242e+08 * x, impact.eai_exp[0], delta=1)
        self.assertAlmostEqual(1.373490457046383e+08 * x, impact.eai_exp[25], 6)
        self.assertAlmostEqual(1.066837260150042e+08 * x, impact.eai_exp[49], 6)
        self.assertAlmostEqual(6.570532945599105e+11, impact.tot_value)
        self.assertAlmostEqual(6.512201157564421e+09 * x, impact.aai_agg, 5)

    def test_calc_impact_RF_pass(self):
        haz = Hazard.from_hdf5(get_test_file('test_hazard_US_flood_random_locations'))
        exp = Exposures.from_hdf5(get_test_file('test_exposure_US_flood_random_locations'))
        impf_set = ImpactFuncSet.from_excel(Path(__file__).parent / 'data' / 'flood_imp_func_set.xls')
        icalc = ImpactCalc(exp, impf_set, haz)
        impact = icalc.impact(assign_centroids=False)
        aai_agg = 161436.05112960344
        eai_exp = np.array([
            1.61159701e+05, 1.33742847e+02, 0.00000000e+00, 4.21352988e-01,
            1.42185609e+02, 0.00000000e+00, 0.00000000e+00, 0.00000000e+00
            ])
        at_event = np.array([
            0.00000000e+00, 0.00000000e+00, 9.85233619e+04, 3.41245461e+04,
            7.73566566e+07, 0.00000000e+00, 0.00000000e+00
            ])
        imp_mat_array = np.array([
            [0.00000000e+00, 0.00000000e+00, 0.00000000e+00, 0.00000000e+00,
             0.00000000e+00, 0.00000000e+00, 0.00000000e+00, 0.00000000e+00],
            [0.00000000e+00, 0.00000000e+00, 0.00000000e+00, 0.00000000e+00,
             0.00000000e+00, 0.00000000e+00, 0.00000000e+00, 0.00000000e+00],
            [0.00000000e+00, 6.41965663e+04, 0.00000000e+00, 2.02249434e+02,
             3.41245461e+04, 0.00000000e+00, 0.00000000e+00, 0.00000000e+00],
            [0.00000000e+00, 0.00000000e+00, 0.00000000e+00, 0.00000000e+00,
             3.41245461e+04, 0.00000000e+00, 0.00000000e+00, 0.00000000e+00],
            [7.73566566e+07, 0.00000000e+00, 0.00000000e+00, 0.00000000e+00,
             0.00000000e+00, 0.00000000e+00, 0.00000000e+00, 0.00000000e+00],
            [0.00000000e+00, 0.00000000e+00, 0.00000000e+00, 0.00000000e+00,
             0.00000000e+00, 0.00000000e+00, 0.00000000e+00, 0.00000000e+00],
            [0.00000000e+00, 0.00000000e+00, 0.00000000e+00, 0.00000000e+00,
             0.00000000e+00, 0.00000000e+00, 0.00000000e+00, 0.00000000e+00]
            ])
        check_impact(self, impact, haz, exp, aai_agg, eai_exp, at_event, imp_mat_array)

    def test_empty_impact(self):
        """Check that empty impact is returned if no centroids match the exposures"""
        exp = ENT.exposures.copy()
        exp.gdf['centr_TC'] = -1
        icalc = ImpactCalc(exp, ENT.impact_funcs, HAZ)
        impact = icalc.impact(assign_centroids=False)
        aai_agg = 0.0
        eai_exp = np.zeros(len(exp.gdf))
        at_event = np.zeros(HAZ.size)
        check_impact(self, impact, HAZ, exp, aai_agg, eai_exp, at_event, None)

        impact = icalc.impact(save_mat=True, assign_centroids=False)
        imp_mat_array = sparse.csr_matrix((HAZ.size, len(exp.gdf))).toarray()
        check_impact(self, impact, HAZ, exp, aai_agg, eai_exp, at_event, imp_mat_array)

    def test_single_event_impact(self):
        """Check impact for single event"""
        haz = HAZ.select([1])
        icalc = ImpactCalc(ENT.exposures, ENT.impact_funcs, haz)
        impact = icalc.impact()
        aai_agg = 0.0
        eai_exp = np.zeros(len(ENT.exposures.gdf))
        at_event = np.array([0])
        check_impact(self, impact, haz, ENT.exposures, aai_agg, eai_exp, at_event, None)
        impact = icalc.impact(save_mat=True, assign_centroids=False)
        imp_mat_array = sparse.csr_matrix((haz.size, len(ENT.exposures.gdf))).toarray()
        check_impact(self, impact, haz, ENT.exposures, aai_agg, eai_exp, at_event, imp_mat_array)


    def test_calc_impact_save_mat_pass(self):
        """Test compute impact with impact matrix"""
        icalc = ImpactCalc(ENT.exposures, ENT.impact_funcs, HAZ)
        impact = icalc.impact()

        self.assertIsInstance(impact.imp_mat, sparse.csr_matrix)
        self.assertEqual(impact.imp_mat.shape, (HAZ.event_id.size,
                                                ENT.exposures.gdf['value'].size))
        np.testing.assert_array_almost_equal_nulp(
            np.array(impact.imp_mat.sum(axis=1)).ravel(), impact.at_event, nulp=5)
        np.testing.assert_array_almost_equal_nulp(
            np.sum(impact.imp_mat.toarray() * impact.frequency[:, None], axis=0).reshape(-1),
            impact.eai_exp)

        self.assertEqual(icalc.n_events, len(impact.at_event))
        self.assertEqual(0, impact.at_event[0])
        self.assertEqual(0, impact.at_event[7225])
        self.assertAlmostEqual(1.472482938320243e+08, impact.at_event[13809], delta=1)
        self.assertAlmostEqual(7.076504723057620e+10, impact.at_event[12147], delta=1)
        self.assertEqual(0, impact.at_event[14449])
        self.assertEqual(icalc.n_exp_pnt, len(impact.eai_exp))
        self.assertAlmostEqual(1.518553670803242e+08, impact.eai_exp[0], delta=1)
        self.assertAlmostEqual(1.373490457046383e+08, impact.eai_exp[25], 6)
        self.assertAlmostEqual(1.066837260150042e+08, impact.eai_exp[49], 6)
        self.assertAlmostEqual(6.570532945599105e+11, impact.tot_value)
        self.assertAlmostEqual(6.512201157564421e+09, impact.aai_agg, 5)

    def test_calc_insured_impact_pass(self):
        """Test compute insured impact"""
        exp = ENT.exposures.copy()
        exp.gdf['cover'] /= 1e3
        exp.gdf['deductible'] += 1e5
        icalc = ImpactCalc(exp, ENT.impact_funcs, HAZ)
        with self.assertLogs(ILOG, level='INFO') as logs:
            impact = icalc.impact()
        self.assertIn("cover and/or deductible columns detected", logs.output[1])
        self.assertEqual(icalc.n_events, len(impact.at_event))
        self.assertEqual(0, impact.at_event[0])
        self.assertEqual(0, impact.at_event[7225])
        self.assertAlmostEqual(62989686, impact.at_event[13809], delta=1)
        self.assertAlmostEqual(657053294, impact.at_event[12147], delta=1)
        self.assertEqual(0, impact.at_event[14449])
        self.assertEqual(icalc.n_exp_pnt, len(impact.eai_exp))
        self.assertAlmostEqual(3072092, impact.eai_exp[0], delta=1)
        self.assertAlmostEqual(2778593, impact.eai_exp[25], delta=1)
        self.assertAlmostEqual(2716548, impact.eai_exp[49], delta=1)
        self.assertAlmostEqual(6.570532945599105e+11, impact.tot_value)
        self.assertAlmostEqual(143180396, impact.aai_agg, delta=1)

    def test_calc_insured_impact_no_cover(self):
        """Test compute insured impact"""
        exp = ENT.exposures.copy()
        exp.gdf['cover'] /= 1e3
        exp.gdf['deductible'] += 1e5
        icalc = ImpactCalc(exp, ENT.impact_funcs, HAZ)
        with self.assertLogs(ILOG, level='INFO') as logs:
            impact = icalc.impact(ignore_cover=True)
        self.assertIn("cover and/or deductible columns detected", logs.output[1])
        self.assertEqual(icalc.n_events, len(impact.at_event))
        self.assertEqual(0, impact.at_event[0])
        self.assertEqual(0, impact.at_event[7225])
        self.assertAlmostEqual(147188636, impact.at_event[13809], delta=1)
        self.assertAlmostEqual(70761282665, impact.at_event[12147], delta=1)
        self.assertEqual(0, impact.at_event[14449])
        self.assertEqual(icalc.n_exp_pnt, len(impact.eai_exp))
        self.assertAlmostEqual(151847975, impact.eai_exp[0], delta=1)
        self.assertAlmostEqual(137341654, impact.eai_exp[25], delta=1)
        self.assertAlmostEqual(106676521, impact.eai_exp[49], delta=1)
        self.assertAlmostEqual(6.570532945599105e+11, impact.tot_value)
        self.assertAlmostEqual(6511839456, impact.aai_agg, delta=1)

    def test_calc_insured_impact_no_deductible(self):
        """Test compute insured impact"""
        exp = ENT.exposures.copy()
        exp.gdf['cover'] /= 1e3
        exp.gdf['deductible'] += 1e5
        icalc = ImpactCalc(exp, ENT.impact_funcs, HAZ)
        with self.assertLogs(ILOG, level='INFO') as logs:
            impact = icalc.impact(ignore_deductible=True)
        self.assertIn("cover and/or deductible columns detected", logs.output[1])
        self.assertEqual(icalc.n_events, len(impact.at_event))
        self.assertEqual(0, impact.at_event[0])
        self.assertEqual(0, impact.at_event[7225])
        self.assertAlmostEqual(62989686, impact.at_event[13809], delta=1)
        self.assertAlmostEqual(657053294, impact.at_event[12147], delta=1)
        self.assertEqual(0, impact.at_event[14449])
        self.assertEqual(icalc.n_exp_pnt, len(impact.eai_exp))
        self.assertAlmostEqual(3072413, impact.eai_exp[0], delta=1)
        self.assertAlmostEqual(2778914, impact.eai_exp[25], delta=1)
        self.assertAlmostEqual(2716831, impact.eai_exp[49], delta=1)
        self.assertAlmostEqual(6.570532945599105e+11, impact.tot_value)
        self.assertAlmostEqual(143195738, impact.aai_agg, delta=1)

    def test_calc_insured_impact_no_insurance(self):
        """Test compute insured impact"""
        exp = ENT.exposures.copy()
        exp.gdf['cover'] /= 1e3
        exp.gdf['deductible'] += 1e5
        icalc = ImpactCalc(exp, ENT.impact_funcs, HAZ)
        with self.assertLogs(ILOG, level='INFO') as logs:
            impact = icalc.impact(ignore_cover=True, ignore_deductible=True)
        self.assertEqual(logs.output, [
            "INFO:climada.engine.impact_calc:Calculating impact for 150 assets (>0) and 14450 events."
        ])
        self.assertEqual(icalc.n_events, len(impact.at_event))
        self.assertEqual(0, impact.at_event[0])
        self.assertEqual(0, impact.at_event[7225])
        self.assertAlmostEqual(147248293, impact.at_event[13809], delta=1)
        self.assertAlmostEqual(70765047230, impact.at_event[12147], delta=1)
        self.assertEqual(0, impact.at_event[14449])
        self.assertEqual(icalc.n_exp_pnt, len(impact.eai_exp))
        self.assertAlmostEqual(151855367, impact.eai_exp[0], delta=1)
        self.assertAlmostEqual(137349045, impact.eai_exp[25], delta=1)
        self.assertAlmostEqual(106683726, impact.eai_exp[49], delta=1)
        self.assertAlmostEqual(6.570532945599105e+11, impact.tot_value)
        self.assertAlmostEqual(6512201157, impact.aai_agg, delta=1)

    def test_calc_insured_impact_save_mat_pass(self):
        """Test compute impact with impact matrix"""
        exp = ENT.exposures.copy()
        exp.gdf['cover'] /= 1e3
        exp.gdf['deductible'] += 1e5
        icalc = ImpactCalc(exp, ENT.impact_funcs, HAZ)
        impact = icalc.impact(save_mat=True)

        self.assertIsInstance(impact.imp_mat, sparse.csr_matrix)
        self.assertEqual(impact.imp_mat.shape, (HAZ.event_id.size,
                                                ENT.exposures.gdf['value'].size))
        np.testing.assert_array_almost_equal_nulp(
            np.array(impact.imp_mat.sum(axis=1)).ravel(), impact.at_event, nulp=5)
        np.testing.assert_array_almost_equal_nulp(
            np.sum(impact.imp_mat.toarray() * impact.frequency[:, None], axis=0).reshape(-1),
            impact.eai_exp)

        self.assertEqual(icalc.n_events, len(impact.at_event))
        self.assertEqual(0, impact.at_event[0])
        self.assertEqual(0, impact.at_event[7225])
        self.assertAlmostEqual(62989686, impact.at_event[13809], delta=1)
        self.assertAlmostEqual(657053294, impact.at_event[12147], delta=1)
        self.assertEqual(0, impact.at_event[14449])
        self.assertEqual(icalc.n_exp_pnt, len(impact.eai_exp))
        self.assertAlmostEqual(3072092, impact.eai_exp[0], delta=1)
        self.assertAlmostEqual(2778593, impact.eai_exp[25], delta=1)
        self.assertAlmostEqual(2716548, impact.eai_exp[49], delta=1)
        self.assertAlmostEqual(6.570532945599105e+11, impact.tot_value)
        self.assertAlmostEqual(143180396, impact.aai_agg, delta=1)

    def test_minimal_exp_gdf(self):
        """Test obtain minimal exposures gdf"""
        icalc = ImpactCalc(ENT.exposures, ENT.impact_funcs, HAZ)
        exp_min_gdf = icalc.minimal_exp_gdf('impf_TC', assign_centroids=True,
                                            ignore_cover=True, ignore_deductible=True)
        self.assertSetEqual(set(exp_min_gdf.columns),
                            set(['value', 'impf_TC', 'centr_TC']))
        np.testing.assert_array_equal(exp_min_gdf['value'], ENT.exposures.gdf['value'])
        np.testing.assert_array_equal(exp_min_gdf['impf_TC'], ENT.exposures.gdf['impf_TC'])
        np.testing.assert_array_equal(exp_min_gdf['centr_TC'], ENT.exposures.gdf['centr_TC'])

    def test_stitch_impact_matrix(self):
        """Check how sparse matrices from a generator are stitched together"""
        icalc = ImpactCalc(Exposures(
            {"blank": [1, 2, 3, 4]},
            geometry = [],
        ), ImpactFuncSet(), Hazard())
        icalc.hazard.event_id = np.array([1, 2, 3])
        icalc._orig_exp_idx = np.array([0, 1, 2, 3])

        imp_mat_gen = [
            (sparse.csr_matrix([[1.0, 1.0], [0.0, 1.0]]), np.array([0, 1])),
            (sparse.csr_matrix([[0.0, 0.0], [2.0, 2.0], [2.0, 2.0]]), np.array([1, 2])),
            (sparse.csr_matrix([[0.0], [0.0], [4.0]]), np.array([3])),
        ]
        mat = icalc.stitch_impact_matrix(imp_mat_gen)
        np.testing.assert_array_equal(
            mat.toarray(),
            [[1.0, 1.0, 0.0, 0.0], [0.0, 3.0, 2.0, 0.0], [0.0, 2.0, 2.0, 4.0]],
        )

    def test_apply_deductible_to_mat(self):
        """Test applying a deductible to an impact matrix"""
        hazard = create_autospec(HAZ)
        hazard.get_paa.return_value = sparse.csr_matrix([[1.0, 0.0], [0.1, 1.0]])

        mat = sparse.csr_matrix([[10.0, 20.0], [30.0, 40.0]])
        deductible = np.array([1.0, 0.5])

        centr_idx = np.ones(2)
        impf = None
        mat = ImpactCalc.apply_deductible_to_mat(mat, deductible, hazard, centr_idx, impf)
        np.testing.assert_array_equal(mat.toarray(), [[9.0, 20.0], [29.9, 39.5]])
        hazard.get_paa.assert_called_once_with(centr_idx, impf)

    def test_stitch_risk_metrics(self):
        """Test computing risk metrics from an impact matrix generator"""
        icalc = ImpactCalc(Exposures(
            {"blank": [1, 2, 3]},
            geometry = [],
        ), ImpactFuncSet(), Hazard())
        icalc.hazard.event_id = np.array([1, 2])
        icalc.hazard.frequency = np.array([2, 0.5])
        icalc._orig_exp_idx = np.array([0, 1, 2])

        # Matrices overlap at central exposure point
        imp_mat_gen = (
            (sparse.csc_matrix([[1.0, 0.0], [0.5, 1.0]]), np.array([0, 1])),
            (sparse.csc_matrix([[0.0, 2.0], [1.5, 1.0]]), np.array([1, 2])),
        )
        at_event, eai_exp, aai_agg = icalc.stitch_risk_metrics(imp_mat_gen)

        np.testing.assert_array_equal(at_event, [3.0, 4.0])
        np.testing.assert_array_equal(eai_exp, [2.25, 1.25, 4.5])
        self.assertEqual(aai_agg, 8.0)  # Sum of eai_exp


class TestImpactMatrixCalc(unittest.TestCase):
    """Verify the computation of the impact matrix"""

    def setUp(self):
        """Mock the methods called by 'impact_matrix'"""
        self.hazard = create_autospec(HAZ)
        self.hazard.get_mdr.return_value = sparse.csr_matrix(
            [[0.0, 0.5, -1.0], [1.0, 2.0, 1.0]]
        )
        self.hazard._get_fraction.return_value = sparse.csr_matrix(
            [[1.0, 1.0, 1.0], [-0.5, 0.5, 2.0]]
        )
        self.exposure_values = np.array([10.0, 20.0, -30.0])
        self.centroids = np.array([1, 2, 4])
        self.icalc = ImpactCalc(ENT.exposures, ENT.impact_funcs, self.hazard)

    def test_correct_calculation(self):
        """Assert that the calculation of the impact matrix is correct"""
        impact_matrix = self.icalc.impact_matrix(
            self.exposure_values, self.centroids, ENT.impact_funcs
        )
        np.testing.assert_array_equal(
            impact_matrix.toarray(), [[0.0, 10.0, 30.0], [-5.0, 20.0, -60.0]]
        )

        # Check if hazard methods were called with expected arguments
        with self.subTest("Internal call to hazard instance"):
            self.hazard.get_mdr.assert_called_once_with(
                self.centroids, ENT.impact_funcs
            )
            self.hazard._get_fraction.assert_called_once_with(self.centroids)

    def test_wrong_sizes(self):
        """Calling 'impact_matrix' with wrongly sized argument results in errors"""
        centroids = np.array([1, 2, 4, 5])  # Too long
        with self.assertRaises(ValueError):
            self.icalc.impact_matrix(self.exposure_values, centroids, ENT.impact_funcs)
        exposure_values = np.array([1.0])  # Too short
        with self.assertRaises(ValueError):
            self.icalc.impact_matrix(exposure_values, self.centroids, ENT.impact_funcs)


class TestImpactMatrixGenerator(unittest.TestCase):
    """Check the impact matrix generator"""

    def setUp(self):
        """"Initialize mocks"""
        # Alter the default config to enable chunking
        self._max_matrix_size = CONFIG.max_matrix_size.int()
        CONFIG.max_matrix_size = Config(val=1, root=CONFIG)

        # Mock the hazard
        self.hazard = create_autospec(HAZ)
        self.hazard.haz_type = "haz_type"
        self.hazard.centr_exp_col = "centr_col"
        self.hazard.size = 1

        # Mock the Impact function (set)
        self.impf = MagicMock(name="impact_function")
        self.impfset = create_autospec(ENT.impact_funcs)
        self.impfset.get_func.return_value = self.impf

        # Mock the impact matrix call
        self.icalc = ImpactCalc(ENT.exposures, self.impfset, self.hazard)
        self.icalc.impact_matrix = MagicMock()

        # Set up a dummy exposure dataframe
        self.exp_gdf = gpd.GeoDataFrame(
            {
                "impact_functions": [0, 11, 11],
                "centr_col": [0, 10, 20],
                "value": [0.0, 1.0, 2.0],
            }
        )

    def tearDown(self):
        """Reset the original config"""
        CONFIG.max_matrix_size = Config(val=self._max_matrix_size, root=CONFIG)

    def test_selection(self):
        """Verify the impact matrix generator returns the right values"""
        gen = self.icalc.imp_mat_gen(exp_gdf=self.exp_gdf, impf_col="impact_functions")
        out_list = [exp_idx for _, exp_idx in gen]

        np.testing.assert_array_equal(out_list, [[0], [1], [2]])

        # Verify calls
        self.impfset.get_func.assert_has_calls(
            [call(haz_type="haz_type", fun_id=0), call(haz_type="haz_type", fun_id=11),]
        )
        self.icalc.impact_matrix.assert_has_calls(
            [
                call(np.array([0.0]), np.array([0]), self.impf),
                call(np.array([1.0]), np.array([10]), self.impf),
                call(np.array([2.0]), np.array([20]), self.impf),
            ]
        )

    def test_chunking(self):
        """Verify that chunking works as expected"""
        # n_chunks = hazard.size * len(centr_idx) / max_size = 2 * 5 / 4 = 2.5
        CONFIG.max_matrix_size = Config(val=4, root=CONFIG)
        self.hazard.size = 2

        arr_len = 5
        exp_gdf = gpd.GeoDataFrame(
            {
                "impact_functions": np.zeros(arr_len, dtype=np.int64),
                "centr_col": np.array(list(range(arr_len))),
                "value": np.ones(arr_len, dtype=np.float64),
            }
        )
        gen = self.icalc.imp_mat_gen(exp_gdf=exp_gdf, impf_col="impact_functions")
        out_list = [exp_idx for _, exp_idx in gen]

        # Expect three chunks
        self.assertEqual(len(out_list[0]), 2)
        self.assertEqual(len(out_list[1]), 2)
        self.assertEqual(len(out_list[2]), 1)

    def test_chunk_error(self):
        """Assert that too large hazard results in error"""
        self.hazard.size = 2
        gen = self.icalc.imp_mat_gen(exp_gdf=self.exp_gdf, impf_col="impact_functions")
        with self.assertRaises(ValueError):
            list(gen)

    def test_empty_exp(self):
        """imp_mat_gen should return an empty iterator for an empty dataframe"""
        exp_gdf = gpd.GeoDataFrame({"impact_functions": [], "centr_col": [], "value": []})
        self.assertEqual(
            [],
            list(self.icalc.imp_mat_gen(exp_gdf=exp_gdf, impf_col="impact_functions")),
        )


class TestInsuredImpactMatrixGenerator(unittest.TestCase):
    """Verify the computation of the insured impact matrix"""
    def setUp(self):
        """"Initialize mocks"""
        hazard = create_autospec(HAZ)
        self.icalc = ImpactCalc(ENT.exposures, ENT.impact_funcs, hazard)
        self.icalc._orig_exp_idx = np.array([0, 1])
        self.icalc.hazard.centr_exp_col = "centr_col"
        self.icalc.hazard.haz_type = "haz_type"
        self.icalc.apply_deductible_to_mat = MagicMock(
            side_effect=["mat_deduct_1", "mat_deduct_2"]
        )
        self.icalc.apply_cover_to_mat = MagicMock(
            side_effect=["mat_cov_1", "mat_cov_2"]
        )
        self.icalc.impfset.get_func = MagicMock(side_effect=["impf_0", "impf_2"])

    def test_insured_mat_gen(self):
        """Test insured impact matrix generator"""
        exp_gdf = gpd.GeoDataFrame(
            {"impact_functions": [0, 2], "centr_col": [0, 10], "value": [1.0, 2.0],
             "deductible": [10.0, 20.0], "cover": [1.0, 100.0]}
        )
        imp_mat_gen = ((i, np.array([i])) for i in range(2))
        gen = self.icalc.insured_mat_gen(imp_mat_gen, exp_gdf, "impact_functions")
        out_list = list(gen)

        # Assert expected output
        self.assertEqual(len(out_list), 2)
        np.testing.assert_array_equal(
            [item[0] for item in out_list], ["mat_cov_1", "mat_cov_2"]
        )
        np.testing.assert_array_equal([item[1] for item in out_list], [[0], [1]])

        # Check if correct impf_id was selected
        self.icalc.impfset.get_func.assert_has_calls(
            [call(haz_type="haz_type", fun_id=0), call(haz_type="haz_type", fun_id=2),]
        )
        # Check if correct deductible and cent_idx were selected
        self.icalc.apply_deductible_to_mat.assert_has_calls(
            [
                call(0, np.array([10.0]), self.icalc.hazard, np.array([0]), "impf_0"),
                call(1, np.array([20.0]), self.icalc.hazard, np.array([10]), "impf_2"),
            ]
        )
        # Check if correct cover was selected
        self.icalc.apply_cover_to_mat.assert_has_calls(
            [
                call("mat_deduct_1", np.array([1.0])),
                call("mat_deduct_2", np.array([100.0])),
            ]
        )


class TestImpactMatrix(unittest.TestCase):
    """Test Impact matrix computation"""
    def setUp(self):
        """Initialize mock"""
        hazard = create_autospec(HAZ)
        impact_funcs = create_autospec(ENT.impact_funcs)
        self.icalc = ImpactCalc(ENT.exposures, impact_funcs, hazard)

        mdr = sparse.csr_matrix([[1.0, 0.0, 2.0], [-1.0, 0.5, 1.0]])
        mdr.eliminate_zeros()
        self.icalc.hazard.get_mdr.return_value = mdr
        fraction = sparse.csr_matrix([[1.0, 1.0, 1.0], [1.0, 0.0, -1.0]])
        fraction.eliminate_zeros()
        self.icalc.hazard._get_fraction.return_value = fraction

    def test_impact_matrix(self):
        """Check if impact matrix calculations and calls to hazard are correct"""
        exp_values = np.array([1.0, 2.0, 4.0])
        centroid_idx = np.array([0, 2, 3])
        impact_matrix = self.icalc.impact_matrix(exp_values, centroid_idx, "impf")

        np.testing.assert_array_equal(
            impact_matrix.toarray(), [[1.0, 0.0, 8.0], [-1.0, 0.0, -4.0]]
        )
        self.icalc.hazard.get_mdr.assert_called_once_with(centroid_idx, "impf")
        self.icalc.hazard._get_fraction.assert_called_once_with(centroid_idx)


@patch.object(Impact, "from_eih")
class TestReturnImpact(unittest.TestCase):
    """Test the functionality of _return_impact without digging into the called methods

    This test patches the classmethod `Impact.from_eih` with a mock, so that the input
    variables don't need to make sense. The mock is passed to the test methods via the
    `from_eih_mock` argument for convenience.
    """

    def setUp(self):
        """Mock the methods called by _return_impact"""
        self.icalc = ImpactCalc(ENT.exposures, ENT.impact_funcs, HAZ)
        self.icalc.stitch_impact_matrix = MagicMock(return_value="stitched_matrix")
        self.icalc.risk_metrics = MagicMock(
            return_value=("at_event", "eai_exp", "aai_agg")
        )
        self.icalc.stitch_risk_metrics = MagicMock(
            return_value=("at_event", "eai_exp", "aai_agg")
        )
        self.imp_mat_gen = "imp_mat_gen"

    def test_save_mat(self, from_eih_mock):
        """Test _return_impact when impact matrix is saved"""
        self.icalc._return_impact(self.imp_mat_gen, save_mat=True)
        from_eih_mock.assert_called_once_with(
            ENT.exposures,
            HAZ,
            "at_event",
            "eai_exp",
            "aai_agg",
            "stitched_matrix",
        )

        self.icalc.stitch_impact_matrix.assert_called_once_with(self.imp_mat_gen)
        self.icalc.risk_metrics.assert_called_once_with(
            "stitched_matrix", HAZ.frequency
        )
        self.icalc.stitch_risk_metrics.assert_not_called()

    def test_skip_mat(self, from_eih_mock):
        """Test _return_impact when impact matrix is NOT saved"""
        self.icalc._return_impact(self.imp_mat_gen, save_mat=False)

        # Need to check every argument individually due to the last one being a matrix
        call_args = from_eih_mock.call_args.args
        self.assertEqual(call_args[0], ENT.exposures)
        self.assertEqual(call_args[1], HAZ)
        self.assertEqual(call_args[2], "at_event")
        self.assertEqual(call_args[3], "eai_exp")
        self.assertEqual(call_args[4], "aai_agg")
        np.testing.assert_array_equal(
            from_eih_mock.call_args.args[-1], sparse.csr_matrix((0, 0)).toarray()
        )

        self.icalc.stitch_impact_matrix.assert_not_called()
        self.icalc.risk_metrics.assert_not_called()
        self.icalc.stitch_risk_metrics.assert_called_once_with(self.imp_mat_gen)


# Execute Tests
if __name__ == "__main__":
    TESTS = unittest.TestLoader().loadTestsFromTestCase(TestImpactCalc)
    TESTS.addTests(unittest.TestLoader().loadTestsFromTestCase(TestReturnImpact))
    TESTS.addTests(unittest.TestLoader().loadTestsFromTestCase(TestImpactMatrix))
    TESTS.addTests(unittest.TestLoader().loadTestsFromTestCase(TestImpactMatrixCalc))
    TESTS.addTests(
        unittest.TestLoader().loadTestsFromTestCase(TestImpactMatrixGenerator)
    )
    TESTS.addTests(
        unittest.TestLoader().loadTestsFromTestCase(TestInsuredImpactMatrixGenerator)
    )
    unittest.TextTestRunner(verbosity=2).run(TESTS)<|MERGE_RESOLUTION|>--- conflicted
+++ resolved
@@ -50,13 +50,8 @@
     """Test properties of imapcts"""
     self.assertEqual(len(haz.event_id), len(imp.at_event))
     self.assertIsInstance(imp, Impact)
-<<<<<<< HEAD
     np.testing.assert_allclose(imp.coord_exp[:,0], exp.latitude)
     np.testing.assert_allclose(imp.coord_exp[:,1], exp.longitude)
-=======
-    np.testing.assert_allclose(imp.coord_exp[:,0], exp.gdf['latitude'])
-    np.testing.assert_allclose(imp.coord_exp[:,1], exp.gdf['longitude'])
->>>>>>> 2ba8be9d
     self.assertAlmostEqual(imp.aai_agg, aai_agg, 3)
     np.testing.assert_allclose(imp.eai_exp, eai_exp, rtol=1e-5)
     np.testing.assert_allclose(imp.at_event, at_event, rtol=1e-5)

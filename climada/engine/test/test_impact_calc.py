"""
This file is part of CLIMADA.

Copyright (C) 2017 ETH Zurich, CLIMADA contributors listed in AUTHORS.

CLIMADA is free software: you can redistribute it and/or modify it under the
terms of the GNU General Public License as published by the Free
Software Foundation, version 3.

CLIMADA is distributed in the hope that it will be useful, but WITHOUT ANY
WARRANTY; without even the implied warranty of MERCHANTABILITY or FITNESS FOR A
PARTICULAR PURPOSE.  See the GNU General Public License for more details.

You should have received a copy of the GNU General Public License along
with CLIMADA. If not, see <https://www.gnu.org/licenses/>.

---

Test Impact class.
"""

import unittest
from copy import deepcopy
from pathlib import Path
from unittest.mock import MagicMock, call, create_autospec, patch

import geopandas as gpd
import numpy as np
from scipy import sparse

from climada import CONFIG
from climada.engine import Impact, ImpactCalc
from climada.engine.impact_calc import LOGGER as ILOG
from climada.entity import Exposures, ImpactFunc, ImpactFuncSet, ImpfTropCyclone
from climada.entity.entity_def import Entity
from climada.hazard.base import Centroids, Hazard
from climada.test import get_test_file
from climada.util.api_client import Client
from climada.util.config import Config
from climada.util.constants import DEMO_DIR, ENT_DEMO_TODAY

ENT = Entity.from_excel(ENT_DEMO_TODAY)
HAZ = Hazard.from_hdf5(get_test_file("test_tc_florida"))

DATA_FOLDER = DEMO_DIR / "test-results"
DATA_FOLDER.mkdir(exist_ok=True)


def check_impact(self, imp, haz, exp, aai_agg, eai_exp, at_event, imp_mat_array=None):
    """Test properties of imapcts"""
    self.assertEqual(len(haz.event_id), len(imp.at_event))
    self.assertIsInstance(imp, Impact)
    np.testing.assert_allclose(imp.coord_exp[:, 0], exp.gdf["latitude"])
    np.testing.assert_allclose(imp.coord_exp[:, 1], exp.gdf["longitude"])
    self.assertAlmostEqual(imp.aai_agg, aai_agg, 3)
    np.testing.assert_allclose(imp.eai_exp, eai_exp, rtol=1e-5)
    np.testing.assert_allclose(imp.at_event, at_event, rtol=1e-5)
    if imp_mat_array is not None:
        np.testing.assert_allclose(imp.imp_mat.toarray().ravel(), imp_mat_array.ravel())


class TestImpactCalc(unittest.TestCase):
    """Test Impact calc methods"""

    def test_init(self):
        icalc = ImpactCalc(ENT.exposures, ENT.impact_funcs, HAZ)
        self.assertEqual(icalc.n_exp_pnt, ENT.exposures.gdf.shape[0])
        self.assertEqual(icalc.n_events, HAZ.size)
        self.assertTrue(ENT.exposures.gdf.equals(icalc.exposures.gdf))
        np.testing.assert_array_equal(HAZ.event_id, icalc.hazard.event_id)
        np.testing.assert_array_equal(HAZ.event_name, icalc.hazard.event_name)

        # Test check matrices
        hazard = deepcopy(HAZ)
        hazard.intensity[0, hazard.intensity.indices[0]] = 0
        hazard.fraction = sparse.csr_matrix(np.ones((1, 1)))
        with self.assertRaisesRegex(
            ValueError, "Intensity and fraction matrices must have the same shape"
        ):
            ImpactCalc(ENT.exposures, ENT.impact_funcs, hazard)
            self.assertEqual(hazard.intensity.nnz, HAZ.intensity.nnz - 1)  # was pruned

    def test_metrics(self):
        """Test methods to get impact metrics"""
        mat = sparse.csr_matrix(np.array([[1, 0, 1], [2, 2, 0]]))
        freq = np.array([1, 1 / 10])
        at_event = ImpactCalc.at_event_from_mat(mat)
        eai_exp = ImpactCalc.eai_exp_from_mat(mat, freq)
        aai_agg = ImpactCalc.aai_agg_from_eai_exp(eai_exp)
        np.testing.assert_array_equal(at_event, [2, 4])
        np.testing.assert_array_equal(eai_exp, [1.2, 0.2, 1])
        self.assertEqual(aai_agg, 2.4)

        ae, eai, aai = ImpactCalc.risk_metrics(mat, freq)
        self.assertEqual(aai, aai_agg)
        np.testing.assert_array_equal(at_event, ae)
        np.testing.assert_array_equal(eai_exp, eai)

    def test_apply_cover_to_mat(self):
        """Test methods to get insured metrics"""
        mat = sparse.csr_matrix(np.array([[1, 0, 1], [2, 2, 0]]))
        cover = np.array([0, 1, 10])
        imp = ImpactCalc.apply_cover_to_mat(mat, cover)
        np.testing.assert_array_equal(imp.todense(), np.array([[0, 0, 1], [0, 1, 0]]))

    def test_error_handling_mismatch_haz_type(self):
        """Test error handling in case hazard type of hazard
        does not appear in impf_set or exposures"""
        haz_tc = Hazard("TC")
        exp_tc = Exposures()
        exp_tc.gdf["impf_TC"] = 1
        exp_ws = Exposures()
        exp_ws.gdf["impf_WS"] = 2
        impf = ImpactFunc()
        impf.id = 1
        impf.intensity = np.array([0, 20])
        impf.paa = np.array([0, 1])
        impf.mdd = np.array([0, 0.5])
        impf.haz_type = "TC"
        impfset_tc = ImpactFuncSet([impf])
        impf.haz_type = "WS"
        impfset_ws = ImpactFuncSet([impf])
        impf.haz_type = ""
        impfset_undef = ImpactFuncSet([impf])
        try:
            ImpactCalc(exp_ws, impfset_tc, haz_tc).impact()
        except Exception as e:
            self.assertEqual(
                str(e),
                "Impact calculation not possible. No impact "
                "functions found for hazard type TC in exposures.",
            )
        try:
            ImpactCalc(exp_tc, impfset_ws, haz_tc).impact()
        except Exception as e:
            self.assertEqual(
                str(e),
                "Impact calculation not possible. No impact "
                "functions found for hazard type TC in impf_set.",
            )
        try:
            ImpactCalc(exp_tc, impfset_undef, haz_tc).impact()
        except Exception as e:
            self.assertEqual(
                str(e),
                "Impact calculation not possible. No impact "
                "functions found for hazard type TC in impf_set.",
            )

    def test_error_handling_mismatch_impf_ids(self):
        """Test error handling in case impf ids in exposures
        does not appear in impf_set"""
        haz = Hazard("TC")
        exp = Exposures()
        exp.gdf.loc[0, "impf_TC"] = 1
        exp.gdf.loc[1, "impf_TC"] = 2
        impf_exp = ImpactFunc(haz_type="TC", id=1)
        impf_noexp = deepcopy(impf_exp)
        impf_noexp.id = 3
        impfset = ImpactFuncSet([impf_exp, impf_noexp])

        with self.assertRaises(ValueError) as cm:
            ImpactCalc(exp, impfset, haz).impact()
        the_exception = cm.exception
        self.assertEqual(
            the_exception.args[0],
            "The associated impact function(s) with id(s) 2 have no match in "
            "impact function set for hazard type 'TC'.\nPlease make sure "
            "that all exposure points are associated with an impact "
            "function that is included in the impact function set.",
        )

    def test_calc_impact_TC_pass(self):
        """Test compute impact"""
        icalc = ImpactCalc(ENT.exposures, ENT.impact_funcs, HAZ)
        impact = icalc.impact()
        self.assertEqual(icalc.n_events, len(impact.at_event))
        self.assertEqual(0, impact.at_event[0])
        self.assertEqual(0, impact.at_event[7225])
        self.assertAlmostEqual(1.472482938320243e08, impact.at_event[13809], delta=1)
        self.assertAlmostEqual(7.076504723057620e10, impact.at_event[12147], delta=1)
        self.assertEqual(0, impact.at_event[14449])
        self.assertEqual(icalc.n_exp_pnt, len(impact.eai_exp))
        self.assertAlmostEqual(1.518553670803242e08, impact.eai_exp[0], delta=1)
        self.assertAlmostEqual(1.373490457046383e08, impact.eai_exp[25], 6)
        self.assertAlmostEqual(1.066837260150042e08, impact.eai_exp[49], 6)
        self.assertAlmostEqual(6.570532945599105e11, impact.tot_value)
        self.assertAlmostEqual(6.512201157564421e09, impact.aai_agg, 5)

        x = 0.6
        HAZf = deepcopy(HAZ)
        HAZf.fraction = HAZ.intensity.copy()
        HAZf.fraction.data.fill(x)
        icalc = ImpactCalc(ENT.exposures, ENT.impact_funcs, HAZf)
        impact = icalc.impact(assign_centroids=False)
        self.assertEqual(icalc.n_events, len(impact.at_event))
        self.assertEqual(0, impact.at_event[0])
        self.assertEqual(0, impact.at_event[7225])
        self.assertAlmostEqual(
            1.472482938320243e08 * x, impact.at_event[13809], delta=1
        )
        self.assertAlmostEqual(
            7.076504723057620e10 * x, impact.at_event[12147], delta=1
        )
        self.assertEqual(0, impact.at_event[14449])
        self.assertEqual(icalc.n_exp_pnt, len(impact.eai_exp))
        self.assertAlmostEqual(1.518553670803242e08 * x, impact.eai_exp[0], delta=1)
        self.assertAlmostEqual(1.373490457046383e08 * x, impact.eai_exp[25], 6)
        self.assertAlmostEqual(1.066837260150042e08 * x, impact.eai_exp[49], 6)
        self.assertAlmostEqual(6.570532945599105e11, impact.tot_value)
        self.assertAlmostEqual(6.512201157564421e09 * x, impact.aai_agg, 5)

    def test_calc_impact_RF_pass(self):
        haz = Hazard.from_hdf5(get_test_file("test_hazard_US_flood_random_locations"))
        exp = Exposures.from_hdf5(
            get_test_file("test_exposure_US_flood_random_locations")
        )
        impf_set = ImpactFuncSet.from_excel(
            Path(__file__).parent / "data" / "flood_imp_func_set.xls"
        )
        icalc = ImpactCalc(exp, impf_set, haz)
        impact = icalc.impact(assign_centroids=False)
        aai_agg = 161436.05112960344
        eai_exp = np.array(
            [
                1.61159701e05,
                1.33742847e02,
                0.00000000e00,
                4.21352988e-01,
                1.42185609e02,
                0.00000000e00,
                0.00000000e00,
                0.00000000e00,
            ]
        )
        at_event = np.array(
            [
                0.00000000e00,
                0.00000000e00,
                9.85233619e04,
                3.41245461e04,
                7.73566566e07,
                0.00000000e00,
                0.00000000e00,
            ]
        )
<<<<<<< HEAD
        imp_mat_array = np.array(
            [
                [
                    0.00000000e00,
                    0.00000000e00,
                    0.00000000e00,
                    0.00000000e00,
                    0.00000000e00,
                    0.00000000e00,
                    0.00000000e00,
                    0.00000000e00,
                ],
                [
                    0.00000000e00,
                    0.00000000e00,
                    0.00000000e00,
                    0.00000000e00,
                    0.00000000e00,
                    0.00000000e00,
                    0.00000000e00,
                    0.00000000e00,
                ],
                [
                    0.00000000e00,
                    6.41965663e04,
                    0.00000000e00,
                    2.02249434e02,
                    3.41245461e04,
                    0.00000000e00,
                    0.00000000e00,
                    0.00000000e00,
                ],
                [
                    0.00000000e00,
                    0.00000000e00,
                    0.00000000e00,
                    0.00000000e00,
                    3.41245461e04,
                    0.00000000e00,
                    0.00000000e00,
                    0.00000000e00,
                ],
                [
                    7.73566566e07,
                    0.00000000e00,
                    0.00000000e00,
                    0.00000000e00,
                    0.00000000e00,
                    0.00000000e00,
                    0.00000000e00,
                    0.00000000e00,
                ],
                [
                    0.00000000e00,
                    0.00000000e00,
                    0.00000000e00,
                    0.00000000e00,
                    0.00000000e00,
                    0.00000000e00,
                    0.00000000e00,
                    0.00000000e00,
                ],
                [
                    0.00000000e00,
                    0.00000000e00,
                    0.00000000e00,
                    0.00000000e00,
                    0.00000000e00,
                    0.00000000e00,
                    0.00000000e00,
                    0.00000000e00,
                ],
            ]
        )
=======
        # fmt: off
        imp_mat_array = np.array(
            [
                [
                    0.00000000e00, 0.00000000e00, 0.00000000e00, 0.00000000e00,
                    0.00000000e00, 0.00000000e00, 0.00000000e00, 0.00000000e00,
                ],
                [
                    0.00000000e00, 0.00000000e00, 0.00000000e00, 0.00000000e00,
                    0.00000000e00, 0.00000000e00, 0.00000000e00, 0.00000000e00,
                ],
                [
                    0.00000000e00, 6.41965663e04, 0.00000000e00, 2.02249434e02,
                    3.41245461e04, 0.00000000e00, 0.00000000e00, 0.00000000e00,
                ],
                [
                    0.00000000e00, 0.00000000e00, 0.00000000e00, 0.00000000e00,
                    3.41245461e04, 0.00000000e00, 0.00000000e00, 0.00000000e00,
                ],
                [
                    7.73566566e07, 0.00000000e00, 0.00000000e00, 0.00000000e00,
                    0.00000000e00, 0.00000000e00, 0.00000000e00, 0.00000000e00,
                ],
                [
                    0.00000000e00, 0.00000000e00, 0.00000000e00, 0.00000000e00,
                    0.00000000e00, 0.00000000e00, 0.00000000e00, 0.00000000e00,
                ],
                [
                    0.00000000e00, 0.00000000e00, 0.00000000e00, 0.00000000e00,
                    0.00000000e00, 0.00000000e00, 0.00000000e00, 0.00000000e00,
                ],
            ]
        )
        # fmt: on
>>>>>>> dcbe2c5f
        check_impact(self, impact, haz, exp, aai_agg, eai_exp, at_event, imp_mat_array)

    def test_empty_impact(self):
        """Check that empty impact is returned if no centroids match the exposures"""
        exp = ENT.exposures.copy()
        exp.gdf["centr_TC"] = -1
        icalc = ImpactCalc(exp, ENT.impact_funcs, HAZ)
        impact = icalc.impact(assign_centroids=False)
        aai_agg = 0.0
        eai_exp = np.zeros(len(exp.gdf))
        at_event = np.zeros(HAZ.size)
        check_impact(self, impact, HAZ, exp, aai_agg, eai_exp, at_event, None)

        impact = icalc.impact(save_mat=True, assign_centroids=False)
        imp_mat_array = sparse.csr_matrix((HAZ.size, len(exp.gdf))).toarray()
        check_impact(self, impact, HAZ, exp, aai_agg, eai_exp, at_event, imp_mat_array)

    def test_single_event_impact(self):
        """Check impact for single event"""
        haz = HAZ.select([1])
        icalc = ImpactCalc(ENT.exposures, ENT.impact_funcs, haz)
        impact = icalc.impact()
        aai_agg = 0.0
        eai_exp = np.zeros(len(ENT.exposures.gdf))
        at_event = np.array([0])
        check_impact(self, impact, haz, ENT.exposures, aai_agg, eai_exp, at_event, None)
        impact = icalc.impact(save_mat=True, assign_centroids=False)
        imp_mat_array = sparse.csr_matrix((haz.size, len(ENT.exposures.gdf))).toarray()
        check_impact(
            self, impact, haz, ENT.exposures, aai_agg, eai_exp, at_event, imp_mat_array
        )

    def test_calc_impact_save_mat_pass(self):
        """Test compute impact with impact matrix"""
        icalc = ImpactCalc(ENT.exposures, ENT.impact_funcs, HAZ)
        impact = icalc.impact()

        self.assertIsInstance(impact.imp_mat, sparse.csr_matrix)
        self.assertEqual(
            impact.imp_mat.shape, (HAZ.event_id.size, ENT.exposures.gdf["value"].size)
        )
        np.testing.assert_array_almost_equal_nulp(
            np.array(impact.imp_mat.sum(axis=1)).ravel(), impact.at_event, nulp=5
        )
        np.testing.assert_array_almost_equal_nulp(
            np.sum(
                impact.imp_mat.toarray() * impact.frequency[:, None], axis=0
            ).reshape(-1),
            impact.eai_exp,
        )

        self.assertEqual(icalc.n_events, len(impact.at_event))
        self.assertEqual(0, impact.at_event[0])
        self.assertEqual(0, impact.at_event[7225])
        self.assertAlmostEqual(1.472482938320243e08, impact.at_event[13809], delta=1)
        self.assertAlmostEqual(7.076504723057620e10, impact.at_event[12147], delta=1)
        self.assertEqual(0, impact.at_event[14449])
        self.assertEqual(icalc.n_exp_pnt, len(impact.eai_exp))
        self.assertAlmostEqual(1.518553670803242e08, impact.eai_exp[0], delta=1)
        self.assertAlmostEqual(1.373490457046383e08, impact.eai_exp[25], 6)
        self.assertAlmostEqual(1.066837260150042e08, impact.eai_exp[49], 6)
        self.assertAlmostEqual(6.570532945599105e11, impact.tot_value)
        self.assertAlmostEqual(6.512201157564421e09, impact.aai_agg, 5)

    def test_calc_insured_impact_pass(self):
        """Test compute insured impact"""
        exp = ENT.exposures.copy()
        exp.gdf["cover"] /= 1e3
        exp.gdf["deductible"] += 1e5
        icalc = ImpactCalc(exp, ENT.impact_funcs, HAZ)
        with self.assertLogs(ILOG, level="INFO") as logs:
            impact = icalc.impact()
        self.assertIn("cover and/or deductible columns detected", logs.output[1])
        self.assertEqual(icalc.n_events, len(impact.at_event))
        self.assertEqual(0, impact.at_event[0])
        self.assertEqual(0, impact.at_event[7225])
        self.assertAlmostEqual(62989686, impact.at_event[13809], delta=1)
        self.assertAlmostEqual(657053294, impact.at_event[12147], delta=1)
        self.assertEqual(0, impact.at_event[14449])
        self.assertEqual(icalc.n_exp_pnt, len(impact.eai_exp))
        self.assertAlmostEqual(3072092, impact.eai_exp[0], delta=1)
        self.assertAlmostEqual(2778593, impact.eai_exp[25], delta=1)
        self.assertAlmostEqual(2716548, impact.eai_exp[49], delta=1)
        self.assertAlmostEqual(6.570532945599105e11, impact.tot_value)
        self.assertAlmostEqual(143180396, impact.aai_agg, delta=1)

    def test_calc_insured_impact_no_cover(self):
        """Test compute insured impact"""
        exp = ENT.exposures.copy()
        exp.gdf["cover"] /= 1e3
        exp.gdf["deductible"] += 1e5
        icalc = ImpactCalc(exp, ENT.impact_funcs, HAZ)
        with self.assertLogs(ILOG, level="INFO") as logs:
            impact = icalc.impact(ignore_cover=True)
        self.assertIn("cover and/or deductible columns detected", logs.output[1])
        self.assertEqual(icalc.n_events, len(impact.at_event))
        self.assertEqual(0, impact.at_event[0])
        self.assertEqual(0, impact.at_event[7225])
        self.assertAlmostEqual(147188636, impact.at_event[13809], delta=1)
        self.assertAlmostEqual(70761282665, impact.at_event[12147], delta=1)
        self.assertEqual(0, impact.at_event[14449])
        self.assertEqual(icalc.n_exp_pnt, len(impact.eai_exp))
        self.assertAlmostEqual(151847975, impact.eai_exp[0], delta=1)
        self.assertAlmostEqual(137341654, impact.eai_exp[25], delta=1)
        self.assertAlmostEqual(106676521, impact.eai_exp[49], delta=1)
        self.assertAlmostEqual(6.570532945599105e11, impact.tot_value)
        self.assertAlmostEqual(6511839456, impact.aai_agg, delta=1)

    def test_calc_insured_impact_no_deductible(self):
        """Test compute insured impact"""
        exp = ENT.exposures.copy()
        exp.gdf["cover"] /= 1e3
        exp.gdf["deductible"] += 1e5
        icalc = ImpactCalc(exp, ENT.impact_funcs, HAZ)
        with self.assertLogs(ILOG, level="INFO") as logs:
            impact = icalc.impact(ignore_deductible=True)
        self.assertIn("cover and/or deductible columns detected", logs.output[1])
        self.assertEqual(icalc.n_events, len(impact.at_event))
        self.assertEqual(0, impact.at_event[0])
        self.assertEqual(0, impact.at_event[7225])
        self.assertAlmostEqual(62989686, impact.at_event[13809], delta=1)
        self.assertAlmostEqual(657053294, impact.at_event[12147], delta=1)
        self.assertEqual(0, impact.at_event[14449])
        self.assertEqual(icalc.n_exp_pnt, len(impact.eai_exp))
        self.assertAlmostEqual(3072413, impact.eai_exp[0], delta=1)
        self.assertAlmostEqual(2778914, impact.eai_exp[25], delta=1)
        self.assertAlmostEqual(2716831, impact.eai_exp[49], delta=1)
        self.assertAlmostEqual(6.570532945599105e11, impact.tot_value)
        self.assertAlmostEqual(143195738, impact.aai_agg, delta=1)

    def test_calc_insured_impact_no_insurance(self):
        """Test compute insured impact"""
        exp = ENT.exposures.copy()
        exp.gdf["cover"] /= 1e3
        exp.gdf["deductible"] += 1e5
        icalc = ImpactCalc(exp, ENT.impact_funcs, HAZ)
        with self.assertLogs(ILOG, level="INFO") as logs:
            impact = icalc.impact(ignore_cover=True, ignore_deductible=True)
        self.assertEqual(
            logs.output,
            [
                "INFO:climada.engine.impact_calc:Calculating impact for 150 assets (>0) and 14450 events."
            ],
        )
        self.assertEqual(icalc.n_events, len(impact.at_event))
        self.assertEqual(0, impact.at_event[0])
        self.assertEqual(0, impact.at_event[7225])
        self.assertAlmostEqual(147248293, impact.at_event[13809], delta=1)
        self.assertAlmostEqual(70765047230, impact.at_event[12147], delta=1)
        self.assertEqual(0, impact.at_event[14449])
        self.assertEqual(icalc.n_exp_pnt, len(impact.eai_exp))
        self.assertAlmostEqual(151855367, impact.eai_exp[0], delta=1)
        self.assertAlmostEqual(137349045, impact.eai_exp[25], delta=1)
        self.assertAlmostEqual(106683726, impact.eai_exp[49], delta=1)
        self.assertAlmostEqual(6.570532945599105e11, impact.tot_value)
        self.assertAlmostEqual(6512201157, impact.aai_agg, delta=1)

    def test_calc_insured_impact_save_mat_pass(self):
        """Test compute impact with impact matrix"""
        exp = ENT.exposures.copy()
        exp.gdf["cover"] /= 1e3
        exp.gdf["deductible"] += 1e5
        icalc = ImpactCalc(exp, ENT.impact_funcs, HAZ)
        impact = icalc.impact(save_mat=True)

        self.assertIsInstance(impact.imp_mat, sparse.csr_matrix)
        self.assertEqual(
            impact.imp_mat.shape, (HAZ.event_id.size, ENT.exposures.gdf["value"].size)
        )
        np.testing.assert_array_almost_equal_nulp(
            np.array(impact.imp_mat.sum(axis=1)).ravel(), impact.at_event, nulp=5
        )
        np.testing.assert_array_almost_equal_nulp(
            np.sum(
                impact.imp_mat.toarray() * impact.frequency[:, None], axis=0
            ).reshape(-1),
            impact.eai_exp,
        )

        self.assertEqual(icalc.n_events, len(impact.at_event))
        self.assertEqual(0, impact.at_event[0])
        self.assertEqual(0, impact.at_event[7225])
        self.assertAlmostEqual(62989686, impact.at_event[13809], delta=1)
        self.assertAlmostEqual(657053294, impact.at_event[12147], delta=1)
        self.assertEqual(0, impact.at_event[14449])
        self.assertEqual(icalc.n_exp_pnt, len(impact.eai_exp))
        self.assertAlmostEqual(3072092, impact.eai_exp[0], delta=1)
        self.assertAlmostEqual(2778593, impact.eai_exp[25], delta=1)
        self.assertAlmostEqual(2716548, impact.eai_exp[49], delta=1)
        self.assertAlmostEqual(6.570532945599105e11, impact.tot_value)
        self.assertAlmostEqual(143180396, impact.aai_agg, delta=1)

    def test_minimal_exp_gdf(self):
        """Test obtain minimal exposures gdf"""
        icalc = ImpactCalc(ENT.exposures, ENT.impact_funcs, HAZ)
        exp_min_gdf = icalc.minimal_exp_gdf(
            "impf_TC", assign_centroids=True, ignore_cover=True, ignore_deductible=True
        )
        self.assertSetEqual(
            set(exp_min_gdf.columns), set(["value", "impf_TC", "centr_TC"])
        )
        np.testing.assert_array_equal(exp_min_gdf["value"], ENT.exposures.gdf["value"])
        np.testing.assert_array_equal(
            exp_min_gdf["impf_TC"], ENT.exposures.gdf["impf_TC"]
        )
        np.testing.assert_array_equal(
            exp_min_gdf["centr_TC"], ENT.exposures.gdf["centr_TC"]
        )

    def test_stitch_impact_matrix(self):
        """Check how sparse matrices from a generator are stitched together"""
        icalc = ImpactCalc(
            Exposures({"blank": [1, 2, 3, 4]}), ImpactFuncSet(), Hazard()
        )
        icalc.hazard.event_id = np.array([1, 2, 3])
        icalc._orig_exp_idx = np.array([0, 1, 2, 3])

        imp_mat_gen = [
            (sparse.csr_matrix([[1.0, 1.0], [0.0, 1.0]]), np.array([0, 1])),
            (sparse.csr_matrix([[0.0, 0.0], [2.0, 2.0], [2.0, 2.0]]), np.array([1, 2])),
            (sparse.csr_matrix([[0.0], [0.0], [4.0]]), np.array([3])),
        ]
        mat = icalc.stitch_impact_matrix(imp_mat_gen)
        np.testing.assert_array_equal(
            mat.toarray(),
            [[1.0, 1.0, 0.0, 0.0], [0.0, 3.0, 2.0, 0.0], [0.0, 2.0, 2.0, 4.0]],
        )

    def test_apply_deductible_to_mat(self):
        """Test applying a deductible to an impact matrix"""
        hazard = create_autospec(HAZ)
        hazard.get_paa.return_value = sparse.csr_matrix([[1.0, 0.0], [0.1, 1.0]])

        mat = sparse.csr_matrix([[10.0, 20.0], [30.0, 40.0]])
        deductible = np.array([1.0, 0.5])

        centr_idx = np.ones(2)
        impf = None
        mat = ImpactCalc.apply_deductible_to_mat(
            mat, deductible, hazard, centr_idx, impf
        )
        np.testing.assert_array_equal(mat.toarray(), [[9.0, 20.0], [29.9, 39.5]])
        hazard.get_paa.assert_called_once_with(centr_idx, impf)

    def test_stitch_risk_metrics(self):
        """Test computing risk metrics from an impact matrix generator"""
        icalc = ImpactCalc(Exposures({"blank": [1, 2, 3]}), ImpactFuncSet(), Hazard())
        icalc.hazard.event_id = np.array([1, 2])
        icalc.hazard.frequency = np.array([2, 0.5])
        icalc._orig_exp_idx = np.array([0, 1, 2])

        # Matrices overlap at central exposure point
        imp_mat_gen = (
            (sparse.csc_matrix([[1.0, 0.0], [0.5, 1.0]]), np.array([0, 1])),
            (sparse.csc_matrix([[0.0, 2.0], [1.5, 1.0]]), np.array([1, 2])),
        )
        at_event, eai_exp, aai_agg = icalc.stitch_risk_metrics(imp_mat_gen)

        np.testing.assert_array_equal(at_event, [3.0, 4.0])
        np.testing.assert_array_equal(eai_exp, [2.25, 1.25, 4.5])
        self.assertEqual(aai_agg, 8.0)  # Sum of eai_exp

    def test_single_exp_zero_mdr(self):
        """Test for case where exposure has a single value and MDR or fraction contains zeros"""
        centroids = Centroids.from_lat_lon([-26.16], [28.20])
        haz = Hazard(
            intensity=sparse.csr_matrix(np.array([[31.5], [19.0]])),
            event_id=np.arange(2),
            event_name=[0, 1],
            frequency=np.ones(2) / 2,
            fraction=sparse.csr_matrix(np.zeros((2, 1))),
            date=np.array([0, 1]),
            centroids=centroids,
            haz_type="TC",
        )
        exp = Exposures(
            {"value": [1.0], "longitude": 28.22, "latitude": -26.17, "impf_TC": 1},
            crs="EPSG:4326",
        )
        imp_evt = 0.00250988804927603
        aai_agg = imp_evt / 2
        eai_exp = np.array([aai_agg])
        at_event = np.array([imp_evt, 0])
        exp.set_geometry_points()
        impf_tc = ImpfTropCyclone.from_emanuel_usa()
        impf_set = ImpactFuncSet([impf_tc])
        impf_set.check()
        imp = ImpactCalc(exp, impf_set, haz).impact(save_mat=True)
        check_impact(self, imp, haz, exp, aai_agg, eai_exp, at_event, at_event)


class TestImpactMatrixCalc(unittest.TestCase):
    """Verify the computation of the impact matrix"""

    def setUp(self):
        """Mock the methods called by 'impact_matrix'"""
        self.hazard = create_autospec(HAZ)
        self.hazard.get_mdr.return_value = sparse.csr_matrix(
            [[0.0, 0.5, -1.0], [1.0, 2.0, 1.0]]
        )
        self.hazard._get_fraction.return_value = sparse.csr_matrix(
            [[1.0, 1.0, 1.0], [-0.5, 0.5, 2.0]]
        )
        self.exposure_values = np.array([10.0, 20.0, -30.0])
        self.centroids = np.array([1, 2, 4])
        self.icalc = ImpactCalc(ENT.exposures, ENT.impact_funcs, self.hazard)

    def test_correct_calculation(self):
        """Assert that the calculation of the impact matrix is correct"""
        impact_matrix = self.icalc.impact_matrix(
            self.exposure_values, self.centroids, ENT.impact_funcs
        )
        np.testing.assert_array_equal(
            impact_matrix.toarray(), [[0.0, 10.0, 30.0], [-5.0, 20.0, -60.0]]
        )

        # Check if hazard methods were called with expected arguments
        with self.subTest("Internal call to hazard instance"):
            self.hazard.get_mdr.assert_called_once_with(
                self.centroids, ENT.impact_funcs
            )
            self.hazard._get_fraction.assert_called_once_with(self.centroids)

    def test_wrong_sizes(self):
        """Calling 'impact_matrix' with wrongly sized argument results in errors"""
        centroids = np.array([1, 2, 4, 5])  # Too long
        with self.assertRaises(ValueError):
            self.icalc.impact_matrix(self.exposure_values, centroids, ENT.impact_funcs)
        exposure_values = np.array([1.0])  # Too short
        with self.assertRaises(ValueError):
            self.icalc.impact_matrix(exposure_values, self.centroids, ENT.impact_funcs)


class TestImpactMatrixGenerator(unittest.TestCase):
    """Check the impact matrix generator"""

    def setUp(self):
        """ "Initialize mocks"""
        # Alter the default config to enable chunking
        self._max_matrix_size = CONFIG.max_matrix_size.int()
        CONFIG.max_matrix_size = Config(val=1, root=CONFIG)

        # Mock the hazard
        self.hazard = create_autospec(HAZ)
        self.hazard.haz_type = "haz_type"
        self.hazard.centr_exp_col = "centr_col"
        self.hazard.size = 1

        # Mock the Impact function (set)
        self.impf = MagicMock(name="impact_function")
        self.impfset = create_autospec(ENT.impact_funcs)
        self.impfset.get_func.return_value = self.impf

        # Mock the impact matrix call
        self.icalc = ImpactCalc(ENT.exposures, self.impfset, self.hazard)
        self.icalc.impact_matrix = MagicMock()

        # Set up a dummy exposure dataframe
        self.exp_gdf = gpd.GeoDataFrame(
            {
                "impact_functions": [0, 11, 11],
                "centr_col": [0, 10, 20],
                "value": [0.0, 1.0, 2.0],
            }
        )

    def tearDown(self):
        """Reset the original config"""
        CONFIG.max_matrix_size = Config(val=self._max_matrix_size, root=CONFIG)

    def test_selection(self):
        """Verify the impact matrix generator returns the right values"""
        gen = self.icalc.imp_mat_gen(exp_gdf=self.exp_gdf, impf_col="impact_functions")
        out_list = [exp_idx for _, exp_idx in gen]

        np.testing.assert_array_equal(out_list, [[0], [1], [2]])

        # Verify calls
        self.impfset.get_func.assert_has_calls(
            [
                call(haz_type="haz_type", fun_id=0),
                call(haz_type="haz_type", fun_id=11),
            ]
        )
        self.icalc.impact_matrix.assert_has_calls(
            [
                call(np.array([0.0]), np.array([0]), self.impf),
                call(np.array([1.0]), np.array([10]), self.impf),
                call(np.array([2.0]), np.array([20]), self.impf),
            ]
        )

    def test_chunking(self):
        """Verify that chunking works as expected"""
        # n_chunks = hazard.size * len(centr_idx) / max_size = 2 * 5 / 4 = 2.5
        CONFIG.max_matrix_size = Config(val=4, root=CONFIG)
        self.hazard.size = 2

        arr_len = 5
        exp_gdf = gpd.GeoDataFrame(
            {
                "impact_functions": np.zeros(arr_len, dtype=np.int64),
                "centr_col": np.array(list(range(arr_len))),
                "value": np.ones(arr_len, dtype=np.float64),
            }
        )
        gen = self.icalc.imp_mat_gen(exp_gdf=exp_gdf, impf_col="impact_functions")
        out_list = [exp_idx for _, exp_idx in gen]

        # Expect three chunks
        self.assertEqual(len(out_list[0]), 2)
        self.assertEqual(len(out_list[1]), 2)
        self.assertEqual(len(out_list[2]), 1)

    def test_chunk_error(self):
        """Assert that too large hazard results in error"""
        self.hazard.size = 2
        gen = self.icalc.imp_mat_gen(exp_gdf=self.exp_gdf, impf_col="impact_functions")
        with self.assertRaises(ValueError):
            list(gen)

    def test_empty_exp(self):
        """imp_mat_gen should return an empty iterator for an empty dataframe"""
        exp_gdf = gpd.GeoDataFrame(
            {"impact_functions": [], "centr_col": [], "value": []}
        )
        self.assertEqual(
            [],
            list(self.icalc.imp_mat_gen(exp_gdf=exp_gdf, impf_col="impact_functions")),
        )


class TestInsuredImpactMatrixGenerator(unittest.TestCase):
    """Verify the computation of the insured impact matrix"""

    def setUp(self):
        """ "Initialize mocks"""
        hazard = create_autospec(HAZ)
        self.icalc = ImpactCalc(ENT.exposures, ENT.impact_funcs, hazard)
        self.icalc._orig_exp_idx = np.array([0, 1])
        self.icalc.hazard.centr_exp_col = "centr_col"
        self.icalc.hazard.haz_type = "haz_type"
        self.icalc.apply_deductible_to_mat = MagicMock(
            side_effect=["mat_deduct_1", "mat_deduct_2"]
        )
        self.icalc.apply_cover_to_mat = MagicMock(
            side_effect=["mat_cov_1", "mat_cov_2"]
        )
        self.icalc.impfset.get_func = MagicMock(side_effect=["impf_0", "impf_2"])

    def test_insured_mat_gen(self):
        """Test insured impact matrix generator"""
        exp_gdf = gpd.GeoDataFrame(
            {
                "impact_functions": [0, 2],
                "centr_col": [0, 10],
                "value": [1.0, 2.0],
                "deductible": [10.0, 20.0],
                "cover": [1.0, 100.0],
            }
        )
        imp_mat_gen = ((i, np.array([i])) for i in range(2))
        gen = self.icalc.insured_mat_gen(imp_mat_gen, exp_gdf, "impact_functions")
        out_list = list(gen)

        # Assert expected output
        self.assertEqual(len(out_list), 2)
        np.testing.assert_array_equal(
            [item[0] for item in out_list], ["mat_cov_1", "mat_cov_2"]
        )
        np.testing.assert_array_equal([item[1] for item in out_list], [[0], [1]])

        # Check if correct impf_id was selected
        self.icalc.impfset.get_func.assert_has_calls(
            [
                call(haz_type="haz_type", fun_id=0),
                call(haz_type="haz_type", fun_id=2),
            ]
        )
        # Check if correct deductible and cent_idx were selected
        self.icalc.apply_deductible_to_mat.assert_has_calls(
            [
                call(0, np.array([10.0]), self.icalc.hazard, np.array([0]), "impf_0"),
                call(1, np.array([20.0]), self.icalc.hazard, np.array([10]), "impf_2"),
            ]
        )
        # Check if correct cover was selected
        self.icalc.apply_cover_to_mat.assert_has_calls(
            [
                call("mat_deduct_1", np.array([1.0])),
                call("mat_deduct_2", np.array([100.0])),
            ]
        )


class TestImpactMatrix(unittest.TestCase):
    """Test Impact matrix computation"""

    def setUp(self):
        """Initialize mock"""
        hazard = create_autospec(HAZ)
        impact_funcs = create_autospec(ENT.impact_funcs)
        self.icalc = ImpactCalc(ENT.exposures, impact_funcs, hazard)

        mdr = sparse.csr_matrix([[1.0, 0.0, 2.0], [-1.0, 0.5, 1.0]])
        mdr.eliminate_zeros()
        self.icalc.hazard.get_mdr.return_value = mdr
        fraction = sparse.csr_matrix([[1.0, 1.0, 1.0], [1.0, 0.0, -1.0]])
        fraction.eliminate_zeros()
        self.icalc.hazard._get_fraction.return_value = fraction

    def test_impact_matrix(self):
        """Check if impact matrix calculations and calls to hazard are correct"""
        exp_values = np.array([1.0, 2.0, 4.0])
        centroid_idx = np.array([0, 2, 3])
        impact_matrix = self.icalc.impact_matrix(exp_values, centroid_idx, "impf")

        np.testing.assert_array_equal(
            impact_matrix.toarray(), [[1.0, 0.0, 8.0], [-1.0, 0.0, -4.0]]
        )
        self.icalc.hazard.get_mdr.assert_called_once_with(centroid_idx, "impf")
        self.icalc.hazard._get_fraction.assert_called_once_with(centroid_idx)


@patch.object(Impact, "from_eih")
class TestReturnImpact(unittest.TestCase):
    """Test the functionality of _return_impact without digging into the called methods

    This test patches the classmethod `Impact.from_eih` with a mock, so that the input
    variables don't need to make sense. The mock is passed to the test methods via the
    `from_eih_mock` argument for convenience.
    """

    def setUp(self):
        """Mock the methods called by _return_impact"""
        self.icalc = ImpactCalc(ENT.exposures, ENT.impact_funcs, HAZ)
        self.icalc.stitch_impact_matrix = MagicMock(return_value="stitched_matrix")
        self.icalc.risk_metrics = MagicMock(
            return_value=("at_event", "eai_exp", "aai_agg")
        )
        self.icalc.stitch_risk_metrics = MagicMock(
            return_value=("at_event", "eai_exp", "aai_agg")
        )
        self.imp_mat_gen = "imp_mat_gen"

    def test_save_mat(self, from_eih_mock):
        """Test _return_impact when impact matrix is saved"""
        self.icalc._return_impact(self.imp_mat_gen, save_mat=True)
        from_eih_mock.assert_called_once_with(
            ENT.exposures,
            HAZ,
            "at_event",
            "eai_exp",
            "aai_agg",
            "stitched_matrix",
        )

        self.icalc.stitch_impact_matrix.assert_called_once_with(self.imp_mat_gen)
        self.icalc.risk_metrics.assert_called_once_with(
            "stitched_matrix", HAZ.frequency
        )
        self.icalc.stitch_risk_metrics.assert_not_called()

    def test_skip_mat(self, from_eih_mock):
        """Test _return_impact when impact matrix is NOT saved"""
        self.icalc._return_impact(self.imp_mat_gen, save_mat=False)

        # Need to check every argument individually due to the last one being a matrix
        call_args = from_eih_mock.call_args.args
        self.assertEqual(call_args[0], ENT.exposures)
        self.assertEqual(call_args[1], HAZ)
        self.assertEqual(call_args[2], "at_event")
        self.assertEqual(call_args[3], "eai_exp")
        self.assertEqual(call_args[4], "aai_agg")
        np.testing.assert_array_equal(
            from_eih_mock.call_args.args[-1], sparse.csr_matrix((0, 0)).toarray()
        )

        self.icalc.stitch_impact_matrix.assert_not_called()
        self.icalc.risk_metrics.assert_not_called()
        self.icalc.stitch_risk_metrics.assert_called_once_with(self.imp_mat_gen)


# Execute Tests
if __name__ == "__main__":
    TESTS = unittest.TestLoader().loadTestsFromTestCase(TestImpactCalc)
    TESTS.addTests(unittest.TestLoader().loadTestsFromTestCase(TestReturnImpact))
    TESTS.addTests(unittest.TestLoader().loadTestsFromTestCase(TestImpactMatrix))
    TESTS.addTests(unittest.TestLoader().loadTestsFromTestCase(TestImpactMatrixCalc))
    TESTS.addTests(
        unittest.TestLoader().loadTestsFromTestCase(TestImpactMatrixGenerator)
    )
    TESTS.addTests(
        unittest.TestLoader().loadTestsFromTestCase(TestInsuredImpactMatrixGenerator)
    )
    unittest.TextTestRunner(verbosity=2).run(TESTS)<|MERGE_RESOLUTION|>--- conflicted
+++ resolved
@@ -244,7 +244,6 @@
                 0.00000000e00,
             ]
         )
-<<<<<<< HEAD
         imp_mat_array = np.array(
             [
                 [
@@ -319,7 +318,29 @@
                 ],
             ]
         )
-=======
+        eai_exp = np.array(
+            [
+                1.61159701e05,
+                1.33742847e02,
+                0.00000000e00,
+                4.21352988e-01,
+                1.42185609e02,
+                0.00000000e00,
+                0.00000000e00,
+                0.00000000e00,
+            ]
+        )
+        at_event = np.array(
+            [
+                0.00000000e00,
+                0.00000000e00,
+                9.85233619e04,
+                3.41245461e04,
+                7.73566566e07,
+                0.00000000e00,
+                0.00000000e00,
+            ]
+        )
         # fmt: off
         imp_mat_array = np.array(
             [
@@ -354,7 +375,6 @@
             ]
         )
         # fmt: on
->>>>>>> dcbe2c5f
         check_impact(self, impact, haz, exp, aai_agg, eai_exp, at_event, imp_mat_array)
 
     def test_empty_impact(self):

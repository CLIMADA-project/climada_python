--- conflicted
+++ resolved
@@ -198,20 +198,12 @@
         imp_meas_future['no measure'] = dict()
         imp_meas_future['no measure']['risk'] = 5.9506659786664024e+10
 
-<<<<<<< HEAD
         cb = CostBenefit(present_year=2018, future_year=2040, imp_meas_present=imp_meas_present,
                          imp_meas_future=imp_meas_future)
 
         disc_rates = DiscRates()
         disc_rates.years = np.arange(2016, 2051)
         disc_rates.rates = np.ones(disc_rates.years.size) * 0.02
-=======
-        cb.imp_meas_future['no measure'] = dict()
-        cb.imp_meas_future['no measure']['risk'] = 5.9506659786664024e+10
-        years = np.arange(2016, 2051)
-        rates = np.ones(years.size) * 0.02
-        disc_rates = DiscRates(years=years, rates=rates)
->>>>>>> 815c3460
 
         time_dep = cb._time_dependency_array(1)
 
@@ -228,26 +220,15 @@
         meas_val['efc'] = None
         meas_val['risk_transf'] = 0
 
-<<<<<<< HEAD
         imp_meas_future = dict()
         imp_meas_future['no measure'] = dict()
         imp_meas_future['no measure']['risk'] = 6.51220115756442e+09
 
         cb = CostBenefit(present_year=2018, future_year=2040, imp_meas_future=imp_meas_future)
 
-        disc_rates = DiscRates()
-        disc_rates.years = np.arange(2000, 2051)
-        disc_rates.rates = np.ones(disc_rates.years.size) * 0.02
-=======
-        cb = CostBenefit()
-        cb.present_year = 2018
-        cb.future_year = 2040
-        cb.imp_meas_future['no measure'] = dict()
-        cb.imp_meas_future['no measure']['risk'] = 6.51220115756442e+09
         years = np.arange(2000, 2051)
         rates = np.ones(years.size) * 0.02
         disc_rates = DiscRates(years=years, rates=rates)
->>>>>>> 815c3460
 
         time_dep = cb._time_dependency_array()
 
@@ -413,7 +394,7 @@
         years = np.arange(cb.present_year, cb.future_year + 1)
         rates = np.ones(years.size) * 0.025
         disc_rates = DiscRates(years=years, rates=rates)
-        
+
         time_dep = np.linspace(0, 1, disc_rates.years.size)
         res = cb._npv_unaverted_impact(risk_future, disc_rates, time_dep, risk_present)
 

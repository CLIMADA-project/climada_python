--- conflicted
+++ resolved
@@ -561,31 +561,6 @@
         self.assertTrue(residual_aai_agg, 3.1)
         np.testing.assert_array_almost_equal(residual_at_event, np.array([1, 1, 1.5]))
 
-<<<<<<< HEAD
-=======
-
-def dummy_impact():
-
-    imp = Impact()
-    imp.event_id = np.arange(6) + 10
-    imp.event_name = [0, 1, 'two', 'three', 30, 31]
-    imp.date = np.arange(6)
-    imp.coord_exp = np.array([[1, 2], [1.5, 2.5]])
-    imp.crs = DEF_CRS
-    imp.eai_exp = np.array([7.2, 7.2])
-    imp.at_event = np.array([0, 2, 4, 6, 60, 62])
-    imp.frequency = np.array([1/6, 1/6, 1, 1, 1/30, 1/30])
-    imp.tot_value = 7
-    imp.aai_agg = 14.4
-    imp.unit = 'USD'
-    imp.frequency_unit = '1/month'
-    imp.imp_mat = sparse.csr_matrix(np.array([
-        [0,0], [1,1], [2,2], [3,3], [30,30], [31,31]
-        ]))
-
-    return imp
->>>>>>> db3cc3e3
-
 
 class TestSelect(unittest.TestCase):
     """Test select method"""
@@ -1056,9 +1031,6 @@
     TESTS.addTests(unittest.TestLoader().loadTestsFromTestCase(TestSelect))
     TESTS.addTests(unittest.TestLoader().loadTestsFromTestCase(TestConvertExp))
     TESTS.addTests(unittest.TestLoader().loadTestsFromTestCase(TestImpact))
-<<<<<<< HEAD
     TESTS.addTests(unittest.TestLoader().loadTestsFromTestCase(TestImpactH5IO))
-=======
     TESTS.addTests(unittest.TestLoader().loadTestsFromTestCase(TestImpactConcat))
->>>>>>> db3cc3e3
     unittest.TextTestRunner(verbosity=2).run(TESTS)
"""
This file is part of CLIMADA.

Copyright (C) 2017 ETH Zurich, CLIMADA contributors listed in AUTHORS.

CLIMADA is free software: you can redistribute it and/or modify it under the
terms of the GNU General Public License as published by the Free
Software Foundation, version 3.

CLIMADA is distributed in the hope that it will be useful, but WITHOUT ANY
WARRANTY; without even the implied warranty of MERCHANTABILITY or FITNESS FOR A
PARTICULAR PURPOSE.  See the GNU General Public License for more details.

You should have received a copy of the GNU General Public License along
with CLIMADA. If not, see <https://www.gnu.org/licenses/>.

---

Define Impact and ImpactFreqCurve classes.
"""

__all__ = ['ImpactFreqCurve', 'Impact']

from dataclasses import dataclass, field
import logging
import copy
import csv
import warnings
import datetime as dt
from itertools import zip_longest
from typing import Any, Iterable, Union
from collections.abc import Collection
from pathlib import Path

import contextily as ctx
import numpy as np
from scipy import sparse
import matplotlib.pyplot as plt
import matplotlib.animation as animation
import pandas as pd
from pandas.api.types import is_string_dtype
import xlsxwriter
from tqdm import tqdm
import h5py
from pyproj import CRS as pyprojCRS
from rasterio.crs import CRS as rasterioCRS  # pylint: disable=no-name-in-module

from climada.entity import Exposures
from climada import CONFIG
from climada.util.constants import DEF_CRS, CMAP_IMPACT, DEF_FREQ_UNIT
import climada.util.coordinates as u_coord
import climada.util.dates_times as u_dt
import climada.util.plot as u_plot
from climada.util.select import get_attributes_with_matching_dimension

LOGGER = logging.getLogger(__name__)

class Impact():
    """Impact definition. Compute from an entity (exposures and impact
    functions) and hazard.

    Attributes
    ----------
    event_id : np.array
        id (>0) of each hazard event
    event_name : list
        list name of each hazard event
    date : np.array
        date if events as integer date corresponding to the
        proleptic Gregorian ordinal, where January 1 of year 1 has
        ordinal 1 (ordinal format of datetime library)
    coord_exp : np.array
        exposures coordinates [lat, lon] (in degrees)
    crs : str
        WKT string of the impact's crs
    eai_exp : np.array
        expected impact for each exposure within a period of 1/frequency_unit
    at_event : np.array
        impact for each hazard event
    frequency : np.array
        frequency of event
    frequency_unit : str
        frequency unit used (given by hazard), default is '1/year'
    aai_agg : float
        average impact within a period of 1/frequency_unit (aggregated)
    unit : str
        value unit used (given by exposures unit)
    imp_mat : sparse.csr_matrix
        matrix num_events x num_exp with impacts.
        only filled if save_mat is True in calc()
    haz_type : str
        the hazard type of the hazard
    """

    def __init__(self,
                 event_id=None,
                 event_name=None,
                 date=None,
                 frequency=None,
                 frequency_unit=DEF_FREQ_UNIT,
                 coord_exp=None,
                 crs=DEF_CRS,
                 eai_exp=None,
                 at_event=None,
                 tot_value=0,
                 aai_agg=0,
                 unit='',
                 imp_mat=None,
                 haz_type=''):
        """
        Init Impact object

        Parameters
        ----------
        event_id : np.array, optional
            id (>0) of each hazard event
        event_name : list, optional
            list name of each hazard event
        date : np.array, optional
            date if events as integer date corresponding to the
            proleptic Gregorian ordinal, where January 1 of year 1 has
            ordinal 1 (ordinal format of datetime library)
        frequency : np.array, optional
            frequency of event impact for each hazard event
        frequency_unit : np.array, optional
            frequency unit, default: '1/year'
        coord_exp : np.array, optional
            exposures coordinates [lat, lon] (in degrees)
        crs : Any, optional
            Coordinate reference system. CRS instances from ``pyproj`` and ``rasterio``
            will be transformed into WKT. Other types are not handled explicitly.
        eai_exp : np.array, optional
            expected impact for each exposure within a period of 1/frequency_unit
        at_event : np.array, optional
            impact for each hazard event
        tot_value : float, optional
            total exposure value affected
        aai_agg : float, optional
            average impact within a period of 1/frequency_unit (aggregated)
        unit : str, optional
            value unit used (given by exposures unit)
        imp_mat : sparse.csr_matrix, optional
            matrix num_events x num_exp with impacts.
        haz_type : str, optional
            the hazard type
        """

        self.haz_type = haz_type
        self.event_id = np.array([], int) if event_id is None else event_id
        self.event_name = [] if event_name is None else event_name
        self.date = np.array([], int) if date is None else date
        self.coord_exp = np.array([], float) if coord_exp is None else coord_exp
        self.crs = crs.to_wkt() if isinstance(crs, (pyprojCRS, rasterioCRS)) else crs
        self.eai_exp = np.array([], float) if eai_exp is None else eai_exp
        self.at_event = np.array([], float) if at_event is None else at_event
        self.frequency = np.array([],float) if frequency is None else frequency
        self.frequency_unit = frequency_unit
        self._tot_value = tot_value
        self.aai_agg = aai_agg
        self.unit = unit

        if len(self.event_id) != len(self.event_name):
            raise AttributeError(
                f'Hazard event ids {len(self.event_id)} and event names'
                f' {len(self.event_name)} are not of the same length')
        if len(self.event_id) != len(self.date):
            raise AttributeError(
                f'Hazard event ids {len(self.event_id)} and event dates'
                f' {len(self.date)} are not of the same length')
        if len(self.event_id) != len(self.frequency):
            raise AttributeError(
                f'Hazard event ids {len(self.event_id)} and event frequency'
                f' {len(self.frequency)} are not of the same length')
        if len(self.event_id) != len(self.at_event):
            raise AttributeError(
                f'Number of hazard event ids {len(self.event_id)} is different '
                f'from number of at_event values {len(self.at_event)}')
        if len(self.coord_exp) != len(self.eai_exp):
            raise AttributeError('Number of exposures points is different from'
                                 'number of eai_exp values')
        if imp_mat is not None:
            self.imp_mat = imp_mat
            if self.imp_mat.size > 0:
                if len(self.event_id) != self.imp_mat.shape[0]:
                    raise AttributeError(
                        f'The number of rows {imp_mat.shape[0]} of the impact ' +
                        f'matrix is inconsistent with the number {len(event_id)} '
                        'of hazard events.')
                if len(self.coord_exp) != self.imp_mat.shape[1]:
                    raise AttributeError(
                        f'The number of columns {imp_mat.shape[1]} of the impact' +
                        f' matrix is inconsistent with the number {len(coord_exp)}'
                        ' exposures points.')
        else:
            self.imp_mat = sparse.csr_matrix(np.empty((0, 0)))

    def calc(self, exposures, impact_funcs, hazard, save_mat=False, assign_centroids=True):
        """This function is deprecated, use ``ImpactCalc.impact`` instead.
        """
        LOGGER.warning("The use of Impact().calc() is deprecated."
                       " Use ImpactCalc().impact() instead.")
        from climada.engine.impact_calc import ImpactCalc  # pylint: disable=import-outside-toplevel
        impcalc = ImpactCalc(exposures, impact_funcs, hazard)
        self.__dict__ = impcalc.impact(
            save_mat=save_mat,
            assign_centroids=assign_centroids
        ).__dict__

#TODO: new name
    @classmethod
    def from_eih(cls, exposures, hazard, at_event, eai_exp, aai_agg, imp_mat=None):
        """
        Set Impact attributes from precalculated impact metrics.

        .. versionchanged:: 3.3
           The ``impfset`` argument was removed.

        Parameters
        ----------
        exposures : climada.entity.Exposures
            exposure used to compute imp_mat
        impfset: climada.entity.ImpactFuncSet
            impact functions set used to compute imp_mat
        hazard : climada.Hazard
            hazard used to compute imp_mat
        at_event : np.array
            impact for each hazard event
        eai_exp : np.array
            expected impact for each exposure within a period of 1/frequency_unit
        aai_agg : float
            average impact within a period of 1/frequency_unit (aggregated)
        imp_mat : sparse.csr_matrix, optional
            matrix num_events x num_exp with impacts.
            Default is None (empty sparse csr matrix).

        Returns
        -------
        climada.engine.impact.Impact
            impact with all risk metrics set based on the given impact matrix
        """
        return cls(
            event_id = hazard.event_id,
            event_name = hazard.event_name,
            date = hazard.date,
            frequency = hazard.frequency,
            frequency_unit = hazard.frequency_unit,
            coord_exp = np.stack([exposures.gdf['latitude'].values,
                                  exposures.gdf['longitude'].values],
                                 axis=1),
            crs = exposures.crs,
            unit = exposures.value_unit,
            tot_value = exposures.centroids_total_value(hazard),
            eai_exp = eai_exp,
            at_event = at_event,
            aai_agg = aai_agg,
            imp_mat = imp_mat if imp_mat is not None else sparse.csr_matrix((0, 0)),
            haz_type = hazard.haz_type,
            )

    @property
    def tot_value(self):
        """Return the total exposure value close to a hazard

        .. deprecated:: 3.3
           Use :py:meth:`climada.entity.exposures.base.Exposures.affected_total_value`
           instead.
        """
        LOGGER.warning("The Impact.tot_value attribute is deprecated."
                       "Use Exposures.affected_total_value to calculate the affected "
                       "total exposure value based on a specific hazard intensity "
                       "threshold")
        return self._tot_value

    @tot_value.setter
    def tot_value(self, value):
        """Set the total exposure value close to a hazard"""
        LOGGER.warning("The Impact.tot_value attribute is deprecated."
                       "Use Exposures.affected_total_value to calculate the affected "
                       "total exposure value based on a specific hazard intensity "
                       "threshold")
        self._tot_value = value

    def transfer_risk(self, attachment, cover):
        """Compute the risk transfer for the full portfolio. This is the risk
        of the full portfolio summed over all events. For each
        event, the transfered risk amounts to the impact minus the attachment
        (but maximally equal to the cover) multiplied with the probability
        of the event.

        Parameters
        ----------
        attachment : float
            attachment per event for entire portfolio.
        cover : float
            cover per event for entire portfolio.

        Returns
        -------
        transfer_at_event : np.array
            risk transfered per event
        transfer_aai_agg : float
            average risk within a period of 1/frequency_unit, transfered
        """
        transfer_at_event = np.minimum(np.maximum(self.at_event - attachment, 0), cover)
        transfer_aai_agg = np.sum(transfer_at_event * self.frequency)
        return transfer_at_event, transfer_aai_agg

    def residual_risk(self, attachment, cover):
        """Compute the residual risk after application of insurance
        attachment and cover to entire portfolio. This is the residual risk
        of the full portfolio summed over all events. For each
        event, the residual risk is obtained by subtracting the transfered risk
        from the trom the total risk per event.
        of the event.

        Parameters
        ----------
        attachment : float
            attachment per event for entire portfolio.
        cover : float
            cover per event for entire portfolio.

        Returns
        -------
        residual_at_event : np.array
            residual risk per event
        residual_aai_agg : float
            average residual risk within a period of 1/frequency_unit

        See also
        --------
        transfer_risk: compute the transfer risk per portfolio.

        """
        transfer_at_event, _ = self.transfer_risk(attachment, cover)
        residual_at_event = np.maximum(self.at_event - transfer_at_event, 0)
        residual_aai_agg = np.sum(residual_at_event * self.frequency)
        return residual_at_event, residual_aai_agg

#TODO: rewrite and deprecate method
    def calc_risk_transfer(self, attachment, cover):
        """Compute traaditional risk transfer over impact. Returns new impact
        with risk transfer applied and the insurance layer resulting
        Impact metrics.

        Parameters
        ----------
        attachment : float
            (deductible)
        cover : float

        Returns
        -------
        climada.engine.impact.Impact
        """
        new_imp = copy.deepcopy(self)
        if attachment or cover:
            imp_layer = np.minimum(np.maximum(new_imp.at_event - attachment, 0), cover)
            new_imp.at_event = np.maximum(new_imp.at_event - imp_layer, 0)
            new_imp.aai_agg = np.sum(new_imp.at_event * new_imp.frequency)
            # next values are no longer valid
            new_imp.eai_exp = np.array([])
            new_imp.coord_exp = np.array([])
            new_imp.imp_mat = sparse.csr_matrix((0, 0))
            # insurance layer metrics
            risk_transfer = copy.deepcopy(new_imp)
            risk_transfer.at_event = imp_layer
            risk_transfer.aai_agg = np.sum(imp_layer * new_imp.frequency)
            return new_imp, risk_transfer

        return new_imp, Impact()

    def impact_per_year(self, all_years=True, year_range=None):
        """Calculate yearly impact from impact data.

        Note: the impact in a given year is summed over all events.
        Thus, the impact in a given year can be larger than the
        total affected exposure value.

        Parameters
        ----------
        all_years : boolean, optional
            return values for all years between first and
            last year with event, including years without any events.
            Default: True
        year_range : tuple or list with integers, optional
            start and end year
        Returns
        -------
        year_set : dict
            Key=year, value=Summed impact per year.
        """
        if year_range is None:
            year_range = []

        orig_year = np.array([dt.datetime.fromordinal(date).year
                              for date in self.date])
        if orig_year.size == 0 and len(year_range) == 0:
            return dict()
        if orig_year.size == 0 or (len(year_range) > 0 and all_years):
            years = np.arange(min(year_range), max(year_range) + 1)
        elif all_years:
            years = np.arange(min(orig_year), max(orig_year) + 1)
        else:
            years = np.array(sorted(np.unique(orig_year)))
        if not len(year_range) == 0:
            years = years[years >= min(year_range)]
            years = years[years <= max(year_range)]

        year_set = dict()

        for year in years:
            year_set[year] = sum(self.at_event[orig_year == year])
        return year_set

    def impact_at_reg(self, agg_regions=None):
        """Aggregate impact on given aggregation regions. This method works
        only if Impact.imp_mat was stored during the impact calculation.

        Parameters
        ----------
        agg_regions : np.array, list (optional)
            The length of the array must equal the number of centroids in exposures.
            It reports what macro-regions these centroids belong to. For example,
            asuming there are three centroids and agg_regions = ['A', 'A', 'B']
            then impact of the first and second centroids will be assigned to
            region A, whereas impact from the third centroid will be assigned
            to area B. If no aggregation regions are passed, the method aggregates
            impact at the country (admin_0) level.
            Default is None.

        Returns
        -------
        pd.DataFrame
            Contains the aggregated data per event.
            Rows: Hazard events. Columns: Aggregation regions.
        """
        if np.prod(self.imp_mat.shape) == 0:
            raise ValueError(
                "The aggregated impact cannot be computed as no Impact.imp_mat was "
                "stored during the impact calculation"
            )

        if agg_regions is None:
            agg_regions = u_coord.country_to_iso(
                u_coord.get_country_code(self.coord_exp[:, 0], self.coord_exp[:, 1])
            )

        agg_regions = np.asanyarray(agg_regions)
        agg_reg_unique = np.unique(agg_regions)

        at_reg_event = np.hstack(
            [
                self.imp_mat[:, np.where(agg_regions == reg)[0]].sum(1)
                for reg in agg_reg_unique
            ]
        )

        at_reg_event = pd.DataFrame(
            at_reg_event, columns=agg_reg_unique, index=self.event_id
        )

        return at_reg_event

    def calc_impact_year_set(self,all_years=True, year_range=None):
        """This function is deprecated, use Impact.impact_per_year instead."""
        LOGGER.warning("The use of Impact.calc_impact_year_set is deprecated."
                       "Use Impact.impact_per_year instead.")
        return self.impact_per_year(all_years=all_years, year_range=year_range)

#TODO: rewrite and deprecate method
    def local_exceedance_imp(self, return_periods=(25, 50, 100, 250)):
        """Compute exceedance impact map for given return periods.
        Requires attribute imp_mat.

        Parameters
        ----------
        return_periods : Any, optional
            return periods to consider
            Dafault is (25, 50, 100, 250)

        Returns
        -------
        np.array
        """
        LOGGER.info('Computing exceedance impact map for return periods: %s',
                    return_periods)
        if self.imp_mat.size == 0:
            raise ValueError('Attribute imp_mat is empty. Recalculate Impact'
                             'instance with parameter save_mat=True')
        num_cen = self.imp_mat.shape[1]
        imp_stats = np.zeros((len(return_periods), num_cen))
        cen_step = CONFIG.max_matrix_size.int() // self.imp_mat.shape[0]
        if not cen_step:
            raise ValueError('Increase max_matrix_size configuration parameter to > '
                             f'{self.imp_mat.shape[0]}')
        # separte in chunks
        chk = -1
        for chk in range(int(num_cen / cen_step)):
            self._loc_return_imp(np.array(return_periods),
                                 self.imp_mat[:, chk * cen_step:(chk + 1) * cen_step].toarray(),
                                 imp_stats[:, chk * cen_step:(chk + 1) * cen_step])
        self._loc_return_imp(np.array(return_periods),
                             self.imp_mat[:, (chk + 1) * cen_step:].toarray(),
                             imp_stats[:, (chk + 1) * cen_step:])

        return imp_stats

    def calc_freq_curve(self, return_per=None):
        """Compute impact exceedance frequency curve.

        Parameters
        ----------
        return_per : np.array, optional
            return periods where to compute
            the exceedance impact. Use impact's frequencies if not provided

        Returns
        -------
        ImpactFreqCurve
        """
        # Sort descendingly the impacts per events
        sort_idxs = np.argsort(self.at_event)[::-1]
        # Calculate exceedence frequency
        exceed_freq = np.cumsum(self.frequency[sort_idxs])
        # Set return period and impact exceeding frequency
        ifc_return_per = 1 / exceed_freq[::-1]
        ifc_impact = self.at_event[sort_idxs][::-1]

        if return_per is not None:
            interp_imp = np.interp(return_per, ifc_return_per, ifc_impact)
            ifc_return_per = return_per
            ifc_impact = interp_imp

        return ImpactFreqCurve(
            return_per=ifc_return_per,
            impact=ifc_impact,
            unit=self.unit,
            frequency_unit=self.frequency_unit,
            label='Exceedance frequency curve'
        )

    def _eai_title(self):
        if self.frequency_unit in ['1/year', 'annual', '1/y', '1/a']:
            return 'Expected annual impact'
        if self.frequency_unit in ['1/day', 'daily', '1/d']:
            return 'Expected daily impact'
        if self.frequency_unit in ['1/month', 'monthly', '1/m']:
            return 'Expected monthly impact'
        return f'Expected impact ({self.frequency_unit})'

    def plot_scatter_eai_exposure(self, mask=None, ignore_zero=False,
                                  pop_name=True, buffer=0.0, extend='neither',
                                  axis=None, adapt_fontsize=True, **kwargs):
        """Plot scatter expected impact within a period of 1/frequency_unit of each exposure.

        Parameters
        ----------
        mask : np.array, optional
            mask to apply to eai_exp plotted.
        ignore_zero : bool, optional
            flag to indicate if zero and negative
            values are ignored in plot. Default: False
        pop_name : bool, optional
            add names of the populated places
        buffer : float, optional
            border to add to coordinates.
            Default: 1.0.
        extend : str
            optional extend border colorbar with arrows.
            [ 'neither' | 'both' | 'min' | 'max' ]
        axis : matplotlib.axes.Axes, optional
            axis to use
        adapt_fontsize : bool, optional
            If set to true, the size of the fonts will be adapted to the size of the figure.
            Otherwise the default matplotlib font size is used. Default is True.
        kwargs : dict, optional
            arguments for hexbin matplotlib function

        Returns
        -------
        cartopy.mpl.geoaxes.GeoAxesSubplot
        """
        if 'cmap' not in kwargs:
            kwargs['cmap'] = CMAP_IMPACT

        eai_exp = self._build_exp()
        axis = eai_exp.plot_scatter(mask, ignore_zero, pop_name, buffer,
                                    extend, axis=axis, adapt_fontsize=adapt_fontsize, **kwargs)
        axis.set_title(self._eai_title())
        return axis

    def plot_hexbin_eai_exposure(self, mask=None, ignore_zero=False,
                                 pop_name=True, buffer=0.0, extend='neither',
                                 axis=None, adapt_fontsize=True, **kwargs):
        """Plot hexbin expected impact within a period of 1/frequency_unit of each exposure.

        Parameters
        ----------
            mask : np.array, optional
                mask to apply to eai_exp plotted.
            ignore_zero : bool, optional
                flag to indicate if zero and negative
                values are ignored in plot. Default: False
            pop_name : bool, optional
                add names of the populated places
            buffer : float, optional
                border to add to coordinates.
                Default: 1.0.
            extend : str, optional
                extend border colorbar with arrows.
                [ 'neither' | 'both' | 'min' | 'max' ]
            axis : matplotlib.axes.Axes, optional
                axis to use
            adapt_fontsize : bool, optional
                If set to true, the size of the fonts will be adapted to the size of the figure.
                Otherwise the default matplotlib font size is used. Default: True
            kwargs : dict, optional
                arguments for hexbin matplotlib function

        Returns
        -------
        cartopy.mpl.geoaxes.GeoAxesSubplot
        """
        if 'cmap' not in kwargs:
            kwargs['cmap'] = CMAP_IMPACT

        eai_exp = self._build_exp()
        axis = eai_exp.plot_hexbin(mask, ignore_zero, pop_name, buffer,
                                   extend, axis=axis, adapt_fontsize=adapt_fontsize, **kwargs)
        axis.set_title(self._eai_title())
        return axis

    def plot_raster_eai_exposure(self, res=None, raster_res=None, save_tiff=None,
                                 raster_f=lambda x: np.log10((np.fmax(x + 1, 1))),
                                 label='value (log10)', axis=None, adapt_fontsize=True,
                                 **kwargs):
        """Plot raster expected impact within a period of 1/frequency_unit of each exposure.

        Parameters
        ----------
        res : float, optional
            resolution of current data in units of latitude
            and longitude, approximated if not provided.
        raster_res : float, optional
            desired resolution of the raster
        save_tiff :  str, optional
            file name to save the raster in tiff
            format, if provided
        raster_f : lambda function
            transformation to use to data. Default: log10 adding 1.
        label : str
            colorbar label
        axis : matplotlib.axes.Axes, optional
            axis to use
        adapt_fontsize : bool, optional
            If set to true, the size of the fonts will be adapted to the size of the figure.
            Otherwise the default matplotlib font size is used. Default is True.
        kwargs : dict, optional
            arguments for imshow matplotlib function

        Returns
        -------
        cartopy.mpl.geoaxes.GeoAxesSubplot
        """
        eai_exp = self._build_exp()
        # we need to set geometry points because the `plot_raster` method accesses the
        # exposures' `gdf.crs` property, which raises an error when geometry is not set
        eai_exp.set_geometry_points()
        axis = eai_exp.plot_raster(res, raster_res, save_tiff, raster_f,
                                   label, axis=axis, adapt_fontsize=adapt_fontsize, **kwargs)
        axis.set_title(self._eai_title())
        return axis

    def plot_basemap_eai_exposure(self, mask=None, ignore_zero=False, pop_name=True,
                                  buffer=0.0, extend='neither', zoom=10,
                                  url=ctx.providers.CartoDB.Positron,
                                  axis=None, **kwargs):
        """Plot basemap expected impact of each exposure within a period of 1/frequency_unit.

        Parameters
        ----------
        mask : np.array, optional
            mask to apply to eai_exp plotted.
        ignore_zero : bool, optional
            flag to indicate if zero and negative
            values are ignored in plot. Default: False
        pop_name : bool, optional
            add names of the populated places
        buffer : float, optional
            border to add to coordinates. Default: 0.0.
        extend : str, optional
            extend border colorbar with arrows.
            [ 'neither' | 'both' | 'min' | 'max' ]
        zoom : int, optional
            zoom coefficient used in the satellite image
        url : str, optional
            image source, default: ctx.providers.CartoDB.Positron
        axis : matplotlib.axes.Axes, optional
            axis to use
        kwargs : dict, optional
            arguments for scatter matplotlib function, e.g.
            cmap='Greys'. Default: 'Wistia'

        Returns
        -------
        cartopy.mpl.geoaxes.GeoAxesSubplot
        """
        if 'cmap' not in kwargs:
            kwargs['cmap'] = CMAP_IMPACT
        eai_exp = self._build_exp()
        axis = eai_exp.plot_basemap(mask, ignore_zero, pop_name, buffer,
                                    extend, zoom, url, axis=axis, **kwargs)
        axis.set_title(self._eai_title())
        return axis

    def plot_hexbin_impact_exposure(self, event_id=1, mask=None, ignore_zero=False,
                                    pop_name=True, buffer=0.0, extend='neither',
                                    axis=None, adapt_fontsize=True, **kwargs):
        """Plot hexbin impact of an event at each exposure.
        Requires attribute imp_mat.

        Parameters
        ----------
        event_id : int, optional
            id of the event for which to plot the impact.
            Default: 1.
        mask : np.array, optional
            mask to apply to impact plotted.
        ignore_zero : bool, optional
            flag to indicate if zero and negative
            values are ignored in plot. Default: False
        pop_name : bool, optional
            add names of the populated places
        buffer : float, optional
            border to add to coordinates.
            Default: 1.0.
        extend : str, optional
            extend border colorbar with arrows.
            [ 'neither' | 'both' | 'min' | 'max' ]
        axis : matplotlib.axes.Axes
            optional axis to use
        adapt_fontsize : bool, optional
            If set to true, the size of the fonts will be adapted to the size of the figure.
            Otherwise the default matplotlib font size is used. Default is True.
        kwargs : dict, optional
            arguments for hexbin matplotlib function

        Returns
        -------
        cartopy.mpl.geoaxes.GeoAxesSubplot
        """
        if self.imp_mat.size == 0:
            raise ValueError('Attribute imp_mat is empty. Recalculate Impact'
                             'instance with parameter save_mat=True')
        if 'cmap' not in kwargs:
            kwargs['cmap'] = CMAP_IMPACT
        impact_at_events_exp = self._build_exp_event(event_id)
        axis = impact_at_events_exp.plot_hexbin(mask, ignore_zero, pop_name,
                                                buffer, extend, axis=axis,
                                                adapt_fontsize=adapt_fontsize,
                                                **kwargs)

        return axis

    def plot_basemap_impact_exposure(self, event_id=1, mask=None, ignore_zero=False,
                                     pop_name=True, buffer=0.0, extend='neither', zoom=10,
                                     url=ctx.providers.CartoDB.Positron,
                                     axis=None, **kwargs):
        """Plot basemap impact of an event at each exposure.
        Requires attribute imp_mat.

        Parameters
        ----------
        event_id : int, optional
            id of the event for which to plot the impact.
            Default: 1.
        mask : np.array, optional
            mask to apply to impact plotted.
        ignore_zero : bool, optional
            flag to indicate if zero and negative
            values are ignored in plot. Default: False
        pop_name : bool, optional
            add names of the populated places
        buffer : float, optional
            border to add to coordinates. Default: 0.0.
        extend : str, optional
            extend border colorbar with arrows.
            [ 'neither' | 'both' | 'min' | 'max' ]
        zoom : int, optional
            zoom coefficient used in the satellite image
        url : str, optional
            image source, default: ctx.providers.CartoDB.Positron
        axis : matplotlib.axes.Axes, optional
            axis to use
        kwargs : dict, optional
            arguments for scatter matplotlib function, e.g. cmap='Greys'.
            Default: 'Wistia'

        Returns
        -------
        cartopy.mpl.geoaxes.GeoAxesSubplot
        """
        if self.imp_mat.size == 0:
            raise ValueError('Attribute imp_mat is empty. Recalculate Impact'
                             'instance with parameter save_mat=True')

        if event_id not in self.event_id:
            raise ValueError(f'Event ID {event_id} not found')
        if 'cmap' not in kwargs:
            kwargs['cmap'] = CMAP_IMPACT
        impact_at_events_exp = self._build_exp_event(event_id)
        axis = impact_at_events_exp.plot_basemap(mask, ignore_zero, pop_name,
                                                 buffer, extend, zoom, url, axis=axis, **kwargs)

        return axis

    def plot_rp_imp(self, return_periods=(25, 50, 100, 250),
                    log10_scale=True, smooth=True, axis=None, **kwargs):
        """Compute and plot exceedance impact maps for different return periods.
        Calls local_exceedance_imp.

        Parameters
        ----------
        return_periods : tuple of int, optional
            return periods to consider. Default: (25, 50, 100, 250)
        log10_scale : boolean, optional
            plot impact as log10(impact). Default: True
        smooth : bool, optional
            smooth plot to plot.RESOLUTIONxplot.RESOLUTION. Default: True
        kwargs : dict, optional
            arguments for pcolormesh matplotlib function
            used in event plots

        Returns
        -------
        axis : matplotlib.axes.Axes
        imp_stats : np.array
            return_periods.size x num_centroids
        """
        imp_stats = self.local_exceedance_imp(np.array(return_periods))
        if imp_stats.size == 0:
            raise ValueError('Error: Attribute imp_mat is empty. Recalculate Impact'
                             'instance with parameter save_mat=True')
        if log10_scale:
            if np.min(imp_stats) < 0:
                imp_stats_log = np.log10(abs(imp_stats) + 1)
                colbar_name = 'Log10(abs(Impact)+1) (' + self.unit + ')'
            elif np.min(imp_stats) < 1:
                imp_stats_log = np.log10(imp_stats + 1)
                colbar_name = 'Log10(Impact+1) (' + self.unit + ')'
            else:
                imp_stats_log = np.log10(imp_stats)
                colbar_name = 'Log10(Impact) (' + self.unit + ')'
        else:
            imp_stats_log = imp_stats
            colbar_name = 'Impact (' + self.unit + ')'
        title = list()
        for ret in return_periods:
            title.append('Return period: ' + str(ret) + ' years')
        axis = u_plot.geo_im_from_array(imp_stats_log, self.coord_exp,
                                        colbar_name, title, smooth=smooth, axes=axis, **kwargs)

        return axis, imp_stats

    def write_csv(self, file_name):
        """Write data into csv file. imp_mat is not saved.

        Parameters
        ----------
        file_name : str
            absolute path of the file
        """
        if not all((isinstance(val, str) for val in self.event_name)):
            raise TypeError("'event_name' must be a list of strings")
        LOGGER.info('Writing %s', file_name)
        with open(file_name, "w", encoding='utf-8') as imp_file:
            imp_wr = csv.writer(imp_file)
            imp_wr.writerow(["haz_type", "unit", "tot_value", "aai_agg", "event_id",
                             "event_name", "event_date", "event_frequency", "frequency_unit",
                             "at_event", "eai_exp", "exp_lat", "exp_lon", "exp_crs"])
            csv_data = [[self.haz_type],
                        [self.unit], [self._tot_value], [self.aai_agg],
                        self.event_id, self.event_name, self.date,
                        self.frequency, [self.frequency_unit], self.at_event,
                        self.eai_exp, self.coord_exp[:, 0], self.coord_exp[:, 1],
                        [str(self.crs)]]
            for values in zip_longest(*csv_data):
                imp_wr.writerow(values)

    def write_excel(self, file_name):
        """Write data into Excel file. imp_mat is not saved.

        Parameters
        ----------
        file_name : str
            absolute path of the file
        """
        if not all((isinstance(val, str) for val in self.event_name)):
            raise TypeError("'event_name' must be a list of strings")
        LOGGER.info('Writing %s', file_name)
        def write_col(i_col, imp_ws, xls_data):
            """Write one measure"""
            row_ini = 1
            for dat_row in xls_data:
                imp_ws.write(row_ini, i_col, dat_row)
                row_ini += 1

        imp_wb = xlsxwriter.Workbook(file_name)
        imp_ws = imp_wb.add_worksheet()

        header = ["haz_type", "unit", "tot_value", "aai_agg", "event_id",
                  "event_name", "event_date", "event_frequency", "frequency_unit",
                  "at_event", "eai_exp", "exp_lat", "exp_lon", "exp_crs"]
        for icol, head_dat in enumerate(header):
            imp_ws.write(0, icol, head_dat)
        data = [str(self.haz_type)]
        write_col(0, imp_ws, data)
        write_col(1, imp_ws, [self.unit])
        write_col(2, imp_ws, [self._tot_value])
        write_col(3, imp_ws, [self.aai_agg])
        write_col(4, imp_ws, self.event_id)
        write_col(5, imp_ws, self.event_name)
        write_col(6, imp_ws, self.date)
        write_col(7, imp_ws, self.frequency)
        write_col(8, imp_ws, [self.frequency_unit])
        write_col(9, imp_ws, self.at_event)
        write_col(10, imp_ws, self.eai_exp)
        write_col(11, imp_ws, self.coord_exp[:, 0])
        write_col(12, imp_ws, self.coord_exp[:, 1])
        write_col(13, imp_ws, [str(self.crs)])

        imp_wb.close()

    def write_hdf5(self, file_path: Union[str, Path], dense_imp_mat: bool=False):
        """Write the data stored in this object into an H5 file.

        Try to write all attributes of this class into H5 datasets or attributes.
        By default, any iterable will be stored in a dataset and any string or scalar
        will be stored in an attribute. Dictionaries will be stored as groups, with
        the previous rules being applied recursively to their values.

        The impact matrix can be stored in a sparse or dense format.

        Parameters
        ----------
        file_path : str or Path
            File path to write data into. The enclosing directory must exist.
        dense_imp_mat : bool
            If ``True``, write the impact matrix as dense matrix that can be more easily
            interpreted by common H5 file readers but takes up (vastly) more space.
            Defaults to ``False``.

        Raises
        ------
        TypeError
            If :py:attr:`event_name` does not contain strings exclusively.
        """
        # Define writers for all types (will be filled later)
        type_writers = dict()

        def write(group: h5py.Group, name: str, value: Any):
            """Write the given name-value pair with a type-specific writer.

            This selects a writer by calling ``isinstance(value, key)``, where ``key``
            iterates through the keys of ``type_writers``. If a type matches multiple
            entries in ``type_writers``, the *first* match is chosen.

            Parameters
            ----------
            group : h5py.Group
                The group in the H5 file to write into
            name : str
                The identifier of the value
            value : scalar or array
                The value/data to write

            Raises
            ------
            TypeError
                If no suitable writer could be found for a given type
            """
            for key, writer in type_writers.items():
                if isinstance(value, key):
                    return writer(group, name, value)

            raise TypeError(f"Could not find a writer for dataset: {name}")

        def _str_type_helper(values: Collection):
            """Return string datatype if we assume 'values' contains strings"""
            if all((isinstance(val, str) for val in values)):
                return h5py.string_dtype()
            return None

        def write_attribute(group, name, value):
            """Write any attribute. This should work for almost any data"""
            group.attrs[name] = value

        def write_dataset(group, name, value):
            """Write a dataset"""
            group.create_dataset(name, data=value, dtype=_str_type_helper(value))

        def write_dict(group, name, value):
            """Write a dictionary with unknown level recursively into a group"""
            group = group.create_group(name)
            for key, val in value.items():
                write(group, key, val)

        def _write_csr_dense(group, name, value):
            """Write a CSR Matrix in dense format"""
            group.create_dataset(name, data=value.toarray())

        def _write_csr_sparse(group, name, value):
            """Write a CSR Matrix in sparse format"""
            group = group.create_group(name)
            group.create_dataset("data", data=value.data)
            group.create_dataset("indices", data=value.indices)
            group.create_dataset("indptr", data=value.indptr)
            group.attrs["shape"] = value.shape

        def write_csr(group, name, value):
            """Write a CSR matrix depending on user input"""
            if dense_imp_mat:
                _write_csr_dense(group, name, value)
            else:
                _write_csr_sparse(group, name, value)

        # Set up writers based on types
        # NOTE: 1) Many things are 'Collection', so make sure that precendence fits!
        #       2) Anything is 'object', so this serves as fallback/default.
        type_writers = {
            str: write_attribute,
            dict: write_dict,
            sparse.csr_matrix: write_csr,
            Collection: write_dataset,
            object: write_attribute,
        }

        # Open file in write mode
        with h5py.File(file_path, "w") as file:

            # Now write all attributes
            # NOTE: Remove leading underscore to write '_tot_value' as regular attribute
            for name, value in self.__dict__.items():
                if name == "event_name" and _str_type_helper(value) is None:
                    raise TypeError("'event_name' must be a list of strings")
                write(file, name.lstrip("_"), value)

    def write_sparse_csr(self, file_name):
        """Write imp_mat matrix in numpy's npz format."""
        LOGGER.info('Writing %s', file_name)
        np.savez(file_name, data=self.imp_mat.data, indices=self.imp_mat.indices,
                 indptr=self.imp_mat.indptr, shape=self.imp_mat.shape)

    @staticmethod
    def read_sparse_csr(file_name):
        """Read imp_mat matrix from numpy's npz format.

        Parameters
        ----------
        file_name : str

        Returns
        -------
        sparse.csr_matrix
        """
        LOGGER.info('Reading %s', file_name)
        loader = np.load(file_name)
        return sparse.csr_matrix(
            (loader['data'], loader['indices'], loader['indptr']), shape=loader['shape'])

    @classmethod
    def from_csv(cls, file_name):
        """Read csv file containing impact data generated by write_csv.

        Parameters
        ----------
        file_name : str
            absolute path of the file

        Returns
        -------
        imp : climada.engine.impact.Impact
            Impact from csv file
        """
        # pylint: disable=no-member
        LOGGER.info('Reading %s', file_name)
        imp_df = pd.read_csv(file_name)
<<<<<<< HEAD
        imp = cls(haz_type=imp_df.haz_type[0])
        imp.unit = imp_df.unit[0]
        imp.tot_value = imp_df.tot_value[0]
        imp.aai_agg = imp_df.aai_agg[0]
        imp.event_id = imp_df["event_id"][~np.isnan(imp_df["event_id"])].values
        num_ev = imp.event_id.size
        event_names = imp_df["event_name"][:num_ev]
        if not is_string_dtype(event_names):
            warnings.warn(f"Some event names are not str will be converted to str.", UserWarning)
            event_names = event_names.astype(str)
        imp.event_name = event_names.values.tolist()
        imp.date = imp_df.event_date[:num_ev].values
        imp.at_event = imp_df.at_event[:num_ev].values
        imp.frequency = imp_df.event_frequency[:num_ev].values
        imp.frequency_unit = imp_df.frequency_unit[0] if 'frequency_unit' in imp_df \
=======
        imp = cls(haz_type=imp_df['haz_type'][0])
        imp.unit = imp_df['unit'][0]
        imp.tot_value = imp_df['tot_value'][0]
        imp.aai_agg = imp_df['aai_agg'][0]
        imp.event_id = imp_df['event_id'][~np.isnan(imp_df['event_id'])].values
        num_ev = imp.event_id.size
        imp.event_name = imp_df['event_name'][:num_ev].values.tolist()
        imp.date = imp_df['event_date'][:num_ev].values
        imp.at_event = imp_df['at_event'][:num_ev].values
        imp.frequency = imp_df['event_frequency'][:num_ev].values
        imp.frequency_unit = imp_df['frequency_unit'][0] if 'frequency_unit' in imp_df \
>>>>>>> 9bb88564
                             else DEF_FREQ_UNIT
        imp.eai_exp = imp_df['eai_exp'][~np.isnan(imp_df['eai_exp'])].values
        num_exp = imp.eai_exp.size
        imp.coord_exp = np.zeros((num_exp, 2))
        imp.coord_exp[:, 0] = imp_df['exp_lat'][:num_exp]
        imp.coord_exp[:, 1] = imp_df['exp_lon'][:num_exp]
        try:
            imp.crs = u_coord.to_crs_user_input(imp_df['exp_crs'].values[0])
        except AttributeError:
            imp.crs = DEF_CRS

        return imp

    def read_csv(self, *args, **kwargs):
        """This function is deprecated, use Impact.from_csv instead."""
        LOGGER.warning("The use of Impact.read_csv is deprecated."
                       "Use Impact.from_csv instead.")
        self.__dict__ = Impact.from_csv(*args, **kwargs).__dict__

    @classmethod
    def from_excel(cls, file_name):
        """Read excel file containing impact data generated by write_excel.

        Parameters
        ----------
        file_name : str
            absolute path of the file

        Returns
        -------
        imp : climada.engine.impact.Impact
            Impact from excel file
        """
        LOGGER.info('Reading %s', file_name)
        imp_df = pd.read_excel(file_name)
        imp = cls(haz_type=str(imp_df['haz_type'][0]))

<<<<<<< HEAD
        imp.unit = imp_df.unit[0]
        imp.tot_value = imp_df.tot_value[0]
        imp.aai_agg = imp_df.aai_agg[0]

        imp.event_id = imp_df["event_id"][~np.isnan(imp_df["event_id"].values)].values
        event_names = imp_df["event_name"][~np.isnan(imp_df["event_id"].values)]
        if not is_string_dtype(event_names):
            warnings.warn(f"Some event names are not str will be converted to str.", UserWarning)
            event_names = event_names.astype(str)
        imp.event_name = event_names.values
        imp.date = imp_df.event_date[:imp.event_id.size].values
        imp.frequency = imp_df.event_frequency[:imp.event_id.size].values
        imp.frequency_unit = imp_df.frequency_unit[0] if 'frequency_unit' in imp_df else DEF_FREQ_UNIT
        imp.at_event = imp_df.at_event[:imp.event_id.size].values

        imp.eai_exp = imp_df.eai_exp[~np.isnan(imp_df.eai_exp.values)].values
        imp.coord_exp = np.zeros((imp.eai_exp.size, 2))
        imp.coord_exp[:, 0] = imp_df.exp_lat.values[:imp.eai_exp.size]
        imp.coord_exp[:, 1] = imp_df.exp_lon.values[:imp.eai_exp.size]
        try:
            imp.crs = u_coord.to_csr_user_input(imp_df.exp_crs.values[0])
=======
        imp.unit = dfr['unit'][0]
        imp.tot_value = dfr['tot_value'][0]
        imp.aai_agg = dfr['aai_agg'][0]

        imp.event_id = dfr['event_id'][~np.isnan(dfr['event_id'].values)].values
        imp.event_name = dfr['event_name'][:imp.event_id.size].values
        imp.date = dfr['event_date'][:imp.event_id.size].values
        imp.frequency = dfr['event_frequency'][:imp.event_id.size].values
        imp.frequency_unit = dfr['frequency_unit'][0] if 'frequency_unit' in dfr else DEF_FREQ_UNIT
        imp.at_event = dfr['at_event'][:imp.event_id.size].values

        imp.eai_exp = dfr['eai_exp'][~np.isnan(dfr['eai_exp'].values)].values
        imp.coord_exp = np.zeros((imp.eai_exp.size, 2))
        imp.coord_exp[:, 0] = dfr['exp_lat'].values[:imp.eai_exp.size]
        imp.coord_exp[:, 1] = dfr['exp_lon'].values[:imp.eai_exp.size]
        try:
            imp.crs = u_coord.to_csr_user_input(dfr['exp_crs'].values[0])
>>>>>>> 9bb88564
        except AttributeError:
            imp.crs = DEF_CRS

        return imp

    def read_excel(self, *args, **kwargs):
        """This function is deprecated, use Impact.from_excel instead."""
        LOGGER.warning("The use of Impact.read_excel is deprecated."
                       "Use Impact.from_excel instead.")
        self.__dict__ = Impact.from_excel(*args, **kwargs).__dict__

    @classmethod
    def from_hdf5(cls, file_path: Union[str, Path]):
        """Create an impact object from an H5 file.

        This assumes a specific layout of the file. If values are not found in the
        expected places, they will be set to the default values for an ``Impact`` object.

        The following H5 file structure is assumed (H5 groups are terminated with ``/``,
        attributes are denoted by ``.attrs/``)::

            file.h5
            ├─ at_event
            ├─ coord_exp
            ├─ eai_exp
            ├─ event_id
            ├─ event_name
            ├─ frequency
            ├─ imp_mat
            ├─ .attrs/
            │  ├─ aai_agg
            │  ├─ crs
            │  ├─ frequency_unit
            │  ├─ haz_type
            │  ├─ tot_value
            │  ├─ unit

        As per the :py:func:`climada.engine.impact.Impact.__init__`, any of these entries
        is optional. If it is not found, the default value will be used when constructing
        the Impact.

        The impact matrix ``imp_mat`` can either be an H5 dataset, in which case it is
        interpreted as dense representation of the matrix, or an H5 group, in which case
        the group is expected to contain the following data for instantiating a
        `scipy.sparse.csr_matrix <https://docs.scipy.org/doc/scipy/reference/generated/scipy.sparse.csr_matrix.html>`_::

            imp_mat/
            ├─ data
            ├─ indices
            ├─ indptr
            ├─ .attrs/
            │  ├─ shape

        Parameters
        ----------
        file_path : str or Path
            The file path of the file to read.

        Returns
        -------
        imp : Impact
            Impact with data from the given file
        """
        kwargs = dict()
        with h5py.File(file_path, "r") as file:

            # Impact matrix
            if "imp_mat" in file:
                impact_matrix = file["imp_mat"]
                if isinstance(impact_matrix, h5py.Dataset):  # Dense
                    impact_matrix = sparse.csr_matrix(impact_matrix)
                else:  # Sparse
                    impact_matrix = sparse.csr_matrix(
                        (
                            impact_matrix["data"],
                            impact_matrix["indices"],
                            impact_matrix["indptr"],
                        ),
                        shape=impact_matrix.attrs["shape"],
                    )
                kwargs["imp_mat"] = impact_matrix

            # Scalar attributes
            scalar_attrs = set(
                ("crs", "tot_value", "unit", "aai_agg", "frequency_unit", "haz_type")
            ).intersection(file.attrs.keys())
            kwargs.update({attr: file.attrs[attr] for attr in scalar_attrs})

            # Array attributes
            # NOTE: Need [:] to copy array data. Otherwise, it would be a view that is
            #       invalidated once we close the file.
            array_attrs = set(
                ("event_id", "date", "coord_exp", "eai_exp", "at_event", "frequency")
            ).intersection(file.keys())
            kwargs.update({attr: file[attr][:] for attr in array_attrs})

            # Special handling for 'event_name' because it should be a list of strings
            if "event_name" in file:
                # pylint: disable=no-member
                try:
                    event_name = file["event_name"].asstr()[:]
                except TypeError:
                    LOGGER.warning(
                        "'event_name' is not stored as strings. Trying to decode "
                        "values with 'str()' instead."
                    )
                    event_name = map(str, file["event_name"][:])
                kwargs["event_name"] = list(event_name)

        # Create the impact object
        return cls(**kwargs)

    @staticmethod
    def video_direct_impact(exp, impf_set, haz_list, file_name='',
                            writer=animation.PillowWriter(bitrate=500),
                            imp_thresh=0, args_exp=None, args_imp=None,
                            ignore_zero=False, pop_name=False):
        """
        Computes and generates video of accumulated impact per input events
        over exposure.

        Parameters
        ----------
        exp : climada.entity.Exposures
            exposures instance, constant during all video
        impf_set : climada.entity.ImpactFuncSet
            impact functions
        haz_list : (list(Hazard))
            every Hazard contains an event; all hazards
            use the same centroids
        file_name : str, optional
            file name to save video, if provided
        writer : matplotlib.animation.*, optional
            video writer. Default: pillow with bitrate=500
        imp_thresh : float, optional
            represent damages greater than threshold. Default: 0
        args_exp : dict, optional
            arguments for scatter (points) or hexbin (raster)
            matplotlib function used in exposures
        args_imp : dict, optional
            arguments for scatter (points) or hexbin (raster)
            matplotlib function used in impact
        ignore_zero : bool, optional
            flag to indicate if zero and negative
            values are ignored in plot. Default: False
        pop_name : bool, optional
            add names of the populated places
            The default is False.

        Returns
        -------
        list of Impact
        """
        from climada.engine.impact_calc import ImpactCalc  # pylint: disable=import-outside-toplevel

        if args_exp is None:
            args_exp = dict()
        if args_imp is None:
            args_imp = dict()
        imp_list = []
        exp_list = []
        imp_arr = np.zeros(len(exp.gdf))
        # assign centroids once for all
        exp.assign_centroids(haz_list[0])
        for i_time, _ in enumerate(haz_list):
            imp_tmp = ImpactCalc(exp, impf_set, haz_list[i_time]).impact(assign_centroids=False)
            imp_arr = np.maximum(imp_arr, imp_tmp.eai_exp)
            # remove not impacted exposures
            save_exp = imp_arr > imp_thresh
            imp_tmp.coord_exp = imp_tmp.coord_exp[save_exp, :]
            imp_tmp.eai_exp = imp_arr[save_exp]
            imp_list.append(imp_tmp)
            exp_list.append(~save_exp)

        v_lim = [np.array([haz.intensity.min() for haz in haz_list]).min(),
                 np.array([haz.intensity.max() for haz in haz_list]).max()]

        if 'vmin' not in args_exp:
            args_exp['vmin'] = exp.gdf['value'].values.min()

        if 'vmin' not in args_imp:
            args_imp['vmin'] = np.array([imp.eai_exp.min() for imp in imp_list
                                         if imp.eai_exp.size]).min()

        if 'vmax' not in args_exp:
            args_exp['vmax'] = exp.gdf['value'].values.max()

        if 'vmax' not in args_imp:
            args_imp['vmax'] = np.array([imp.eai_exp.max() for imp in imp_list
                                         if imp.eai_exp.size]).max()

        if 'cmap' not in args_exp:
            args_exp['cmap'] = 'winter_r'

        if 'cmap' not in args_imp:
            args_imp['cmap'] = 'autumn_r'


        plot_raster = False
        if exp.meta:
            plot_raster = True

        def run(i_time):
            haz_list[i_time].plot_intensity(1, axis=axis, cmap='Greys', vmin=v_lim[0],
                                            vmax=v_lim[1], alpha=0.8)
            if plot_raster:
                exp.plot_hexbin(axis=axis, mask=exp_list[i_time], ignore_zero=ignore_zero,
                                pop_name=pop_name, **args_exp)
                if imp_list[i_time].coord_exp.size:
                    imp_list[i_time].plot_hexbin_eai_exposure(axis=axis, pop_name=pop_name,
                                                              **args_imp)
                    fig.delaxes(fig.axes[1])
            else:
                exp.plot_scatter(axis=axis, mask=exp_list[i_time], ignore_zero=ignore_zero,
                                 pop_name=pop_name, **args_exp)
                if imp_list[i_time].coord_exp.size:
                    imp_list[i_time].plot_scatter_eai_exposure(axis=axis, pop_name=pop_name,
                                                               **args_imp)
                    fig.delaxes(fig.axes[1])
            fig.delaxes(fig.axes[1])
            fig.delaxes(fig.axes[1])
            axis.set_xlim(haz_list[-1].centroids.lon.min(), haz_list[-1].centroids.lon.max())
            axis.set_ylim(haz_list[-1].centroids.lat.min(), haz_list[-1].centroids.lat.max())
            axis.set_title(haz_list[i_time].event_name[0])
            pbar.update()

        if file_name:
            LOGGER.info('Generating video %s', file_name)
            fig, axis, _fontsize = u_plot.make_map()
            ani = animation.FuncAnimation(fig, run, frames=len(haz_list),
                                          interval=500, blit=False)
            pbar = tqdm(total=len(haz_list))
            fig.tight_layout()
            ani.save(file_name, writer=writer)
            pbar.close()

        return imp_list

#TODO: rewrite and deprecate method
    def _loc_return_imp(self, return_periods, imp, exc_imp):
        """Compute local exceedence impact for given return period.

        Parameters
        ----------
        return_periods : np.array
            return periods to consider
        cen_pos :int
            centroid position

        Returns
        -------
        np.array
        """
        # sorted impacts
        sort_pos = np.argsort(imp, axis=0)[::-1, :]
        columns = np.ones(imp.shape, int)
        # pylint: disable=unsubscriptable-object  # pylint/issues/3139
        columns *= np.arange(columns.shape[1])
        imp_sort = imp[sort_pos, columns]
        # cummulative frequency at sorted intensity
        freq_sort = self.frequency[sort_pos]
        np.cumsum(freq_sort, axis=0, out=freq_sort)

        for cen_idx in range(imp.shape[1]):
            exc_imp[:, cen_idx] = self._cen_return_imp(
                imp_sort[:, cen_idx], freq_sort[:, cen_idx],
                0, return_periods)

    def _build_exp(self):
        return Exposures(
            data={
                'value': self.eai_exp,
                'latitude': self.coord_exp[:, 0],
                'longitude': self.coord_exp[:, 1],
            },
            crs=self.crs,
            value_unit=self.unit,
            ref_year=0,
            meta=None
        )

    def _build_exp_event(self, event_id):
        """Write impact of an event as Exposures

        Parameters
        ----------
        event_id : int
            id of the event
        """
        [[idx]] = (self.event_id == event_id).nonzero()
        return Exposures(
            data={
                'value': self.imp_mat[idx].toarray().ravel(),
                'latitude': self.coord_exp[:, 0],
                'longitude': self.coord_exp[:, 1],
            },
            crs=self.crs,
            value_unit=self.unit,
            ref_year=0,
            meta=None
        )

    @staticmethod
    def _cen_return_imp(imp, freq, imp_th, return_periods):
        """From ordered impact and cummulative frequency at centroid, get
        exceedance impact at input return periods.

        Parameters
        ----------
        imp : np.array
            sorted impact at centroid
        freq : np.array
            cummulative frequency at centroid
        imp_th : float
            impact threshold
        return_periods : np.array
            return periods

        Returns
        -------
        np.array
        """
        imp_th = np.asarray(imp > imp_th).squeeze()
        imp_cen = imp[imp_th]
        freq_cen = freq[imp_th]
        if not imp_cen.size:
            return np.zeros((return_periods.size,))
        try:
            with warnings.catch_warnings():
                warnings.simplefilter("ignore")
                pol_coef = np.polyfit(np.log(freq_cen), imp_cen, deg=1)
        except ValueError:
            pol_coef = np.polyfit(np.log(freq_cen), imp_cen, deg=0)
        imp_fit = np.polyval(pol_coef, np.log(1 / return_periods))
        wrong_inten = (return_periods > np.max(1 / freq_cen)) & np.isnan(imp_fit)
        imp_fit[wrong_inten] = 0.

        return imp_fit

    def select(
        self,
        event_ids=None,
        event_names=None,
        dates=None,
        coord_exp=None,
        reset_frequency=False
    ):
        """
        Select a subset of events and/or exposure points from the impact.
        If multiple input variables are not None, it returns all the impacts
        matching at least one of the conditions.

        Notes
        -----
            the frequencies are NOT adjusted. Method to adjust frequencies
        and obtain correct eai_exp:
            1- Select subset of impact according to your choice
            imp = impact.select(...)
            2- Adjust manually the frequency of the subset of impact
            imp.frequency = [...]
            3- Use select without arguments to select all events and recompute
            the eai_exp with the updated frequencies.
            imp = imp.select()

        Parameters
        ----------
        event_ids : list of int, optional
            Selection of events by their id. The default is None.
        event_names : list of str, optional
            Selection of events by their name. The default is None.
        dates : tuple, optional
            (start-date, end-date), events are selected if they are >=
            than start-date and <= than end-date. Dates in same format
            as impact.date (ordinal format of datetime library)
            The default is None.
        coord_exp : np.array, optional
            Selection of exposures coordinates [lat, lon] (in degrees)
            The default is None.
        reset_frequency : bool, optional
            Change frequency of events proportional to difference between first and last
            year (old and new). Assumes annual frequency values. Default: False.

        Raises
        ------
        ValueError
            If the impact matrix is missing, the eai_exp and aai_agg cannot
            be updated for a selection of events and/or exposures.

        Returns
        -------
        imp : climada.engine.impact.Impact
            A new impact object with a selection of events and/or exposures
        """

        nb_events = self.event_id.size
        nb_exp = len(self.coord_exp)

        if self.imp_mat.shape != (nb_events, nb_exp):
            raise ValueError("The impact matrix is missing or incomplete. "
                             "The eai_exp and aai_agg cannot be computed. "
                             "Please recompute impact.calc() with save_mat=True "
                             "before using impact.select()")

        if nb_events == nb_exp:
            LOGGER.warning("The number of events is equal to the number of "
                           "exposure points. It is not possible to "
                           "differentiate events and exposures attributes. "
                           "Please add/remove one event/exposure point. "
                           "This is a purely technical limitation of this "
                           "method.")
            return None

        imp = copy.deepcopy(self)

        # apply event selection to impact attributes
        sel_ev = self._selected_events_idx(event_ids, event_names, dates, nb_events)
        if sel_ev is not None:
            # set all attributes that are 'per event', i.e. have a dimension
            # of length equal to the number of events (=nb_events)
            for attr in get_attributes_with_matching_dimension(imp, [nb_events]):
                value = imp.__getattribute__(attr)
                if isinstance(value, np.ndarray):
                    if value.ndim == 1:
                        setattr(imp, attr, value[sel_ev])
                    else:
                        LOGGER.warning("Found a multidimensional numpy array "
                                       "with one dimension matching the number of events. "
                                       "But multidimensional numpy arrays are not handled "
                                       "in impact.select")
                elif isinstance(value, sparse.csr_matrix):
                    setattr(imp, attr, value[sel_ev, :])
                elif isinstance(value, list) and value:
                    setattr(imp, attr, [value[idx] for idx in sel_ev])
                else:
                    pass

            LOGGER.info("The eai_exp and aai_agg are computed for the "
                        "selected subset of events WITHOUT modification of "
                        "the frequencies.")

        # apply exposure selection to impact attributes
        if coord_exp is not None:
            sel_exp = self._selected_exposures_idx(coord_exp)
            imp.coord_exp = imp.coord_exp[sel_exp]
            imp.imp_mat = imp.imp_mat[:, sel_exp]

            # .A1 reduce 1d matrix to 1d array
            imp.at_event = imp.imp_mat.sum(axis=1).A1
            imp.tot_value = None
            LOGGER.info("The total value cannot be re-computed for a "
                        "subset of exposures and is set to None.")

        # reset frequency if date span has changed (optional):
        if reset_frequency:
            if self.frequency_unit not in ['1/year', 'annual', '1/y', '1/a']:
                LOGGER.warning("Resetting the frequency is based on the calendar year of given"
                    " dates but the frequency unit here is %s. Consider setting the frequency"
                    " manually for the selection or changing the frequency unit to %s.",
                    self.frequency_unit, DEF_FREQ_UNIT)
            year_span_old = np.abs(dt.datetime.fromordinal(self.date.max()).year -
                                   dt.datetime.fromordinal(self.date.min()).year) + 1
            year_span_new = np.abs(dt.datetime.fromordinal(imp.date.max()).year -
                                   dt.datetime.fromordinal(imp.date.min()).year) + 1
            imp.frequency = imp.frequency * year_span_old / year_span_new

        # cast frequency vector into 2d array for sparse matrix multiplication
        freq_mat = imp.frequency.reshape(len(imp.frequency), 1)
        # .A1 reduce 1d matrix to 1d array
        imp.eai_exp = imp.imp_mat.multiply(freq_mat).sum(axis=0).A1
        imp.aai_agg = imp.eai_exp.sum()

        return imp

    def _selected_events_idx(self, event_ids, event_names, dates, nb_events):
        if all(var is None for var in [dates, event_ids, event_names]):
            return None

        # filter events by date
        if dates is None:
            mask_dt = np.zeros(nb_events, dtype=bool)
        else:
            mask_dt = np.ones(nb_events, dtype=bool)
            date_ini, date_end = dates
            if isinstance(date_ini, str):
                date_ini = u_dt.str_to_date(date_ini)
                date_end = u_dt.str_to_date(date_end)
            mask_dt &= (date_ini <= self.date)
            mask_dt &= (self.date <= date_end)
            if not np.any(mask_dt):
                LOGGER.info('No impact event in given date range %s.', dates)

        sel_dt = mask_dt.nonzero()[0]  # Convert bool to indices

        # filter events by id
        if event_ids is None:
            sel_id = np.array([], dtype=int)
        else:
            (sel_id,) = np.isin(self.event_id, event_ids).nonzero()
            # pylint: disable=no-member
            if sel_id.size == 0:
                LOGGER.info('No impact event with given ids %s found.', event_ids)

        # filter events by name
        if event_names is None:
            sel_na = np.array([], dtype=int)
        else:
            (sel_na,) = np.isin(self.event_name, event_names).nonzero()
            # pylint: disable=no-member
            if sel_na.size == 0:
                LOGGER.info('No impact event with given names %s found.', event_names)

        # select events with machting id, name or date field.
        sel_ev = np.unique(np.concatenate([sel_dt, sel_id, sel_na]))

        # if no event found matching ids, names or dates, warn the user
        if sel_ev.size == 0:
            LOGGER.warning("No event matches the selection. ")

        return sel_ev

    def _selected_exposures_idx(self, coord_exp):
        assigned_idx = u_coord.match_coordinates(self.coord_exp, coord_exp, threshold=0)
        sel_exp = (assigned_idx >= 0).nonzero()[0]
        if sel_exp.size == 0:
            LOGGER.warning("No exposure coordinates match the selection.")
        return sel_exp

    @classmethod
    def concat(cls, imp_list: Iterable, reset_event_ids: bool = False):
        """Concatenate impact objects with the same exposure

        This function is useful if, e.g. different impact functions
        have to be applied for different seasons (e.g. for agricultural impacts).

        It checks if the exposures of the passed impact objects are identical and then

        - concatenates the attributes ``event_id``, ``event_name``, ``date``,
          ``frequency``, ``imp_mat``, ``at_event``,
        - sums up the values of attributes ``eai_exp``, ``aai_exp``
        - and takes the following attributes from the first impact object in the passed
          impact list: ``coord_exp``, ``crs``, ``unit``, ``tot_value``,
          ``frequency_unit``, ``haz_type``

        If event ids are not unique among the passed impact objects an error is raised.
        In this case, the user can set ``reset_event_ids=True`` to create unique event ids
        for the concatenated impact.

        If all impact matrices of the impacts in ``imp_list`` are empty,
        the impact matrix of the concatenated impact is also empty.

        Parameters
        ----------
        imp_list : Iterable of climada.engine.impact.Impact
            Iterable of Impact objects to concatenate
        reset_event_ids: boolean, optional
            Reset event ids of the concatenated impact object

        Returns
        --------
        impact: climada.engine.impact.Impact
            New impact object which is a concatenation of all impacts

        Notes
        -----
        - Concatenation of impacts with different exposure (e.g. different countries)
          could also be implemented here in the future.
        """
        def check_unique_attr(attr_name: str):
            """Check if an attribute is unique among all impacts"""
            if len({getattr(imp, attr_name) for imp in imp_list}) > 1:
                raise ValueError(
                    f"Attribute '{attr_name}' must be unique among impacts"
                )

        # Check if single-value attribute are unique
        for attr in ("crs", "tot_value", "unit", "frequency_unit"):
            check_unique_attr(attr)

        # Check exposure coordinates
        imp_iter = iter(imp_list)
        first_imp = next(imp_iter)
        for imp in imp_iter:
            if not np.array_equal(first_imp.coord_exp, imp.coord_exp):
                raise ValueError("The impacts have different exposure coordinates")

        # Stack attributes
        def stack_attribute(attr_name: str) -> np.ndarray:
            """Stack an attribute of all impacts passed to this method"""
            return np.concatenate([getattr(imp, attr_name) for imp in imp_list])

        # Concatenate event IDs
        event_ids = stack_attribute("event_id")
        if reset_event_ids:
            # NOTE: event_ids must not be zero!
            event_ids = np.array(range(len(event_ids))) + 1
        else:
            unique_ids, count = np.unique(event_ids, return_counts=True)
            if np.any(count > 1):
                raise ValueError(
                    f"Duplicate event IDs: {unique_ids[count > 1]}\n"
                    "Consider setting 'reset_event_ids=True'"
                )

        # Concatenate impact matrices
        imp_mats = [imp.imp_mat for imp in imp_list]
        if len({mat.shape[1] for mat in imp_mats}) > 1:
            raise ValueError(
                "Impact matrices do not have the same number of exposure points"
            )
        imp_mat = sparse.vstack(imp_mats)

        # Concatenate other attributes
        kwargs = {
            attr: stack_attribute(attr) for attr in ("date", "frequency", "at_event")
        }

        # Get remaining attributes from first impact object in list
        return cls(
            event_id=event_ids,
            event_name=list(stack_attribute("event_name").flat),
            coord_exp=first_imp.coord_exp,
            crs=first_imp.crs,
            unit=first_imp.unit,
            tot_value=first_imp.tot_value,
            eai_exp=np.nansum([imp.eai_exp for imp in imp_list], axis=0),
            aai_agg=np.nansum([imp.aai_agg for imp in imp_list]),
            imp_mat=imp_mat,
            haz_type=first_imp.haz_type,
            frequency_unit=first_imp.frequency_unit,
            **kwargs,
        )

    def match_centroids(self, hazard, distance='euclidean',
                        threshold=u_coord.NEAREST_NEIGHBOR_THRESHOLD):
        """
        Finds the closest hazard centroid for each impact coordinate.
        Creates a temporary GeoDataFrame and uses ``u_coord.match_centroids()``.
        See there for details and parameters

        Parameters
        ----------
        hazard : Hazard
            Hazard to match (with raster or vector centroids).
        distance : str, optional
            Distance to use in case of vector centroids.
            Possible values are "euclidean", "haversine" and "approx".
            Default: "euclidean"
        threshold : float
            If the distance (in km) to the nearest neighbor exceeds `threshold`,
            the index `-1` is assigned.
            Set `threshold` to 0, to disable nearest neighbor matching.
            Default: 100 (km)

        Returns
        -------
        np.array
            array of closest Hazard centroids, aligned with the Impact's `coord_exp` array
        """

        return u_coord.match_centroids(
            self._build_exp().gdf,
            hazard.centroids,
            distance=distance,
            threshold=threshold)

@dataclass
class ImpactFreqCurve():
    """Impact exceedence frequency curve.
    """

    return_per : np.ndarray = field(default_factory=lambda: np.empty(0))
    """return period"""

    impact : np.ndarray = field(default_factory=lambda: np.empty(0))
    """impact exceeding frequency"""

    unit : str = ''
    """value unit used (given by exposures unit)"""

    frequency_unit : str = DEF_FREQ_UNIT
    """value unit used (given by exposures unit)"""

    label : str = ''
    """string describing source data"""

    def plot(self, axis=None, log_frequency=False, **kwargs):
        """Plot impact frequency curve.

        Parameters
        ----------
        axis : matplotlib.axes.Axes, optional
            axis to use
        log_frequency : boolean, optional
            plot logarithmioc exceedance frequency on x-axis
        kwargs : dict, optional
            arguments for plot matplotlib function, e.g. color='b'

        Returns
        -------
        matplotlib.axes.Axes
        """
        if not axis:
            _, axis = plt.subplots(1, 1)
        axis.set_title(self.label)
        axis.set_ylabel('Impact (' + self.unit + ')')
        if log_frequency:
            axis.set_xlabel(f'Exceedance frequency ({self.frequency_unit})')
            axis.set_xscale('log')
            axis.plot(self.return_per**-1, self.impact, **kwargs)
        else:
            axis.set_xlabel('Return period (year)')
            axis.plot(self.return_per, self.impact, **kwargs)
        return axis<|MERGE_RESOLUTION|>--- conflicted
+++ resolved
@@ -1086,35 +1086,21 @@
         # pylint: disable=no-member
         LOGGER.info('Reading %s', file_name)
         imp_df = pd.read_csv(file_name)
-<<<<<<< HEAD
-        imp = cls(haz_type=imp_df.haz_type[0])
-        imp.unit = imp_df.unit[0]
-        imp.tot_value = imp_df.tot_value[0]
-        imp.aai_agg = imp_df.aai_agg[0]
-        imp.event_id = imp_df["event_id"][~np.isnan(imp_df["event_id"])].values
+        imp = cls(haz_type=imp_df['haz_type'][0])
+        imp.unit = imp_df['unit'][0]
+        imp.tot_value = imp_df['tot_value'][0]
+        imp.aai_agg = imp_df['aai_agg'][0]
+        imp.event_id = imp_df['event_id'][~np.isnan(imp_df['event_id'])].values
         num_ev = imp.event_id.size
         event_names = imp_df["event_name"][:num_ev]
         if not is_string_dtype(event_names):
             warnings.warn(f"Some event names are not str will be converted to str.", UserWarning)
             event_names = event_names.astype(str)
         imp.event_name = event_names.values.tolist()
-        imp.date = imp_df.event_date[:num_ev].values
-        imp.at_event = imp_df.at_event[:num_ev].values
-        imp.frequency = imp_df.event_frequency[:num_ev].values
-        imp.frequency_unit = imp_df.frequency_unit[0] if 'frequency_unit' in imp_df \
-=======
-        imp = cls(haz_type=imp_df['haz_type'][0])
-        imp.unit = imp_df['unit'][0]
-        imp.tot_value = imp_df['tot_value'][0]
-        imp.aai_agg = imp_df['aai_agg'][0]
-        imp.event_id = imp_df['event_id'][~np.isnan(imp_df['event_id'])].values
-        num_ev = imp.event_id.size
-        imp.event_name = imp_df['event_name'][:num_ev].values.tolist()
-        imp.date = imp_df['event_date'][:num_ev].values
-        imp.at_event = imp_df['at_event'][:num_ev].values
-        imp.frequency = imp_df['event_frequency'][:num_ev].values
-        imp.frequency_unit = imp_df['frequency_unit'][0] if 'frequency_unit' in imp_df \
->>>>>>> 9bb88564
+        imp.date = imp_df["event_date"][:num_ev].values
+        imp.at_event = imp_df["at_event"][:num_ev].values
+        imp.frequency = imp_df["event_frequency"][:num_ev].values
+        imp.frequency_unit = imp_df["frequency_unit"][0] if 'frequency_unit' in imp_df \
                              else DEF_FREQ_UNIT
         imp.eai_exp = imp_df['eai_exp'][~np.isnan(imp_df['eai_exp'])].values
         num_exp = imp.eai_exp.size
@@ -1152,47 +1138,25 @@
         imp_df = pd.read_excel(file_name)
         imp = cls(haz_type=str(imp_df['haz_type'][0]))
 
-<<<<<<< HEAD
-        imp.unit = imp_df.unit[0]
-        imp.tot_value = imp_df.tot_value[0]
-        imp.aai_agg = imp_df.aai_agg[0]
-
+        imp.unit = imp_df["unit"][0]
+        imp.tot_value = imp_df["tot_value"][0]
+        imp.aai_agg = imp_df["aai_agg"][0]
         imp.event_id = imp_df["event_id"][~np.isnan(imp_df["event_id"].values)].values
         event_names = imp_df["event_name"][~np.isnan(imp_df["event_id"].values)]
         if not is_string_dtype(event_names):
             warnings.warn(f"Some event names are not str will be converted to str.", UserWarning)
             event_names = event_names.astype(str)
         imp.event_name = event_names.values
-        imp.date = imp_df.event_date[:imp.event_id.size].values
-        imp.frequency = imp_df.event_frequency[:imp.event_id.size].values
-        imp.frequency_unit = imp_df.frequency_unit[0] if 'frequency_unit' in imp_df else DEF_FREQ_UNIT
-        imp.at_event = imp_df.at_event[:imp.event_id.size].values
-
-        imp.eai_exp = imp_df.eai_exp[~np.isnan(imp_df.eai_exp.values)].values
+        imp.date = imp_df["event_date"][:imp.event_id.size].values
+        imp.frequency = imp_df["event_frequency"][:imp.event_id.size].values
+        imp.frequency_unit = imp_df["frequency_unit"][0] if 'frequency_unit' in imp_df else DEF_FREQ_UNIT
+        imp.at_event = imp_df["at_event"][:imp.event_id.size].values
+        imp.eai_exp = imp_df['eai_exp'][~np.isnan(imp_df['eai_exp'].values)].values
         imp.coord_exp = np.zeros((imp.eai_exp.size, 2))
-        imp.coord_exp[:, 0] = imp_df.exp_lat.values[:imp.eai_exp.size]
-        imp.coord_exp[:, 1] = imp_df.exp_lon.values[:imp.eai_exp.size]
+        imp.coord_exp[:, 0] = imp_df['exp_lat'].values[:imp.eai_exp.size]
+        imp.coord_exp[:, 1] = imp_df['exp_lon'].values[:imp.eai_exp.size]
         try:
-            imp.crs = u_coord.to_csr_user_input(imp_df.exp_crs.values[0])
-=======
-        imp.unit = dfr['unit'][0]
-        imp.tot_value = dfr['tot_value'][0]
-        imp.aai_agg = dfr['aai_agg'][0]
-
-        imp.event_id = dfr['event_id'][~np.isnan(dfr['event_id'].values)].values
-        imp.event_name = dfr['event_name'][:imp.event_id.size].values
-        imp.date = dfr['event_date'][:imp.event_id.size].values
-        imp.frequency = dfr['event_frequency'][:imp.event_id.size].values
-        imp.frequency_unit = dfr['frequency_unit'][0] if 'frequency_unit' in dfr else DEF_FREQ_UNIT
-        imp.at_event = dfr['at_event'][:imp.event_id.size].values
-
-        imp.eai_exp = dfr['eai_exp'][~np.isnan(dfr['eai_exp'].values)].values
-        imp.coord_exp = np.zeros((imp.eai_exp.size, 2))
-        imp.coord_exp[:, 0] = dfr['exp_lat'].values[:imp.eai_exp.size]
-        imp.coord_exp[:, 1] = dfr['exp_lon'].values[:imp.eai_exp.size]
-        try:
-            imp.crs = u_coord.to_csr_user_input(dfr['exp_crs'].values[0])
->>>>>>> 9bb88564
+            imp.crs = u_coord.to_csr_user_input(imp_df['exp_crs'].values[0])
         except AttributeError:
             imp.crs = DEF_CRS
 

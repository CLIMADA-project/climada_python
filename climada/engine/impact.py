--- conflicted
+++ resolved
@@ -145,7 +145,6 @@
         self.tot_value = tot_value
         self.aai_agg = aai_agg
         self.unit = unit
-<<<<<<< HEAD
 
         if len(event_id) != len(event_name):
             raise AttributeError('Hazard event ids and event names'
@@ -183,9 +182,6 @@
                                  'to the sum of eai_exp.')
 
 
-=======
-        self.imp_mat = imp_mat if imp_mat is not None else sparse.csr_matrix((0, 0))
->>>>>>> a54eb333
 
     def calc(self, exposures, impact_funcs, hazard, save_mat=False):
         """This function is deprecated, use ImpactCalc.impact

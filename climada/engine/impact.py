"""
This file is part of CLIMADA.

Copyright (C) 2017 ETH Zurich, CLIMADA contributors listed in AUTHORS.

CLIMADA is free software: you can redistribute it and/or modify it under the
terms of the GNU General Public License as published by the Free
Software Foundation, version 3.

CLIMADA is distributed in the hope that it will be useful, but WITHOUT ANY
WARRANTY; without even the implied warranty of MERCHANTABILITY or FITNESS FOR A
PARTICULAR PURPOSE.  See the GNU General Public License for more details.

You should have received a copy of the GNU General Public License along
with CLIMADA. If not, see <https://www.gnu.org/licenses/>.

---

Define Impact and ImpactFreqCurve classes.
"""

__all__ = ['ImpactFreqCurve', 'Impact']

import logging
import copy
import csv
import warnings
import datetime as dt
from itertools import zip_longest
import contextily as ctx
import numpy as np
from scipy import sparse
import matplotlib.pyplot as plt
import matplotlib.animation as animation
import pandas as pd
import xlsxwriter
from tqdm import tqdm


from climada.entity import Exposures, Tag
from climada.hazard import Tag as TagHaz
import climada.util.plot as u_plot
from climada import CONFIG
from climada.util.constants import DEF_CRS, CMAP_IMPACT
import climada.util.coordinates as u_coord
import climada.util.dates_times as u_dt
from climada.util.select import get_attributes_with_matching_dimension

LOGGER = logging.getLogger(__name__)

class Impact():
    """Impact definition. Compute from an entity (exposures and impact
    functions) and hazard.

    Attributes
    ----------
    tag : dict
        dictionary of tags of exposures, impact functions set and
        hazard: {'exp': Tag(), 'impf_set': Tag(), 'haz': TagHazard()}
    event_id : np.array
        id (>0) of each hazard event
    event_name : list
        list name of each hazard event
    date : np.array
        date if events as integer date corresponding to the
        proleptic Gregorian ordinal, where January 1 of year 1 has
        ordinal 1 (ordinal format of datetime library)
    coord_exp : np.array
        exposures coordinates [lat, lon] (in degrees)
    eai_exp : np.array
        expected annual impact for each exposure
    at_event : np.array
        impact for each hazard event
    frequency : np.array
        annual frequency of event
    tot_value : float
        total exposure value affected
    aai_agg : float
        average annual impact (aggregated)
    unit : str
        value unit used (given by exposures unit)
    imp_mat : sparse.csr_matrix
        matrix num_events x num_exp with impacts.
        only filled if save_mat is True in calc()
    """

    def __init__(self,
                 event_id=None,
                 event_name=None,
                 date=None,
                 frequency=None,
                 coord_exp=None,
                 crs=DEF_CRS,
                 eai_exp=None,
                 at_event=None,
                 tot_value=0,
                 aai_agg=0,
                 unit='',
                 imp_mat=None,
                 tag=None):
        """
        Init Impact object

        Attributes
        ----------
        event_id : np.array, optional
            id (>0) of each hazard event
        event_name : list, optional
            list name of each hazard event
        date : np.array, optional
            date if events as integer date corresponding to the
            proleptic Gregorian ordinal, where January 1 of year 1 has
            ordinal 1 (ordinal format of datetime library)
        frequency : np.array, optional
            annual frequency of event impact for each hazard event
        coord_exp : np.array, optional
            exposures coordinates [lat, lon] (in degrees)
        crs : Any, optional
            coordinate reference system
        eai_exp : np.array, optional
            expected annual impact for each exposure
        at_event : np.array, optional
            impact for each hazard event
        tot_value : float, optional
            total exposure value affected
        aai_agg : float, optional
            average annual impact (aggregated)
        unit : str, optional
            value unit used (given by exposures unit)
        imp_mat : sparse.csr_matrix, optional
            matrix num_events x num_exp with impacts.
        tag : dict, optional
            dictionary of tags of exposures, impact functions set and
            hazard: {'exp': Tag(), 'impf_set': Tag(), 'haz': TagHazard()}
        """

        self.tag = tag or {}
        self.event_id = np.array([], int) if event_id is None else event_id
        self.event_name = [] if event_name is None else event_name
        self.date = np.array([], int) if date is None else date
        self.coord_exp = np.array([], float) if coord_exp is None else coord_exp
        self.crs = crs
        self.eai_exp = np.array([], float) if eai_exp is None else eai_exp
        self.at_event = np.array([], float) if at_event is None else at_event
        self.frequency = np.array([],float) if frequency is None else frequency
        self.tot_value = tot_value
        self.aai_agg = aai_agg
        self.unit = unit

        if len(self.event_id) != len(self.event_name):
            raise AttributeError(
                f'Hazard event ids {len(self.event_id)} and event names'
                f' {len(self.event_name)} are not of the same length')
        if len(self.event_id) != len(self.date):
            raise AttributeError(
                f'Hazard event ids {len(self.event_id)} and event dates'
                f' {len(self.date)} are not of the same length')
        if len(self.event_id) != len(self.frequency):
            raise AttributeError(
                f'Hazard event ids {len(self.event_id)} and event frequency'
                f' {len(self.frequency)} are not of the same length')
        if len(self.event_id) != len(self.at_event):
            raise AttributeError(
                f'Number of hazard event ids {len(self.event_id)} is different '
                f'from number of at_event values {len(self.at_event)}')
        if len(self.coord_exp) != len(self.eai_exp):
            raise AttributeError('Number of exposures points is different from'
                                 'number of eai_exp values')
        if imp_mat is not None:
            self.imp_mat = imp_mat
            if self.imp_mat.size > 0:
                if len(self.event_id) != self.imp_mat.shape[0]:
                    raise AttributeError(
                        f'The number of rows {imp_mat.shape[0]} of the impact ' +
                        f'matrix is inconsistent with the number {len(event_id)} '
                        'of hazard events.')
                if len(self.coord_exp) != self.imp_mat.shape[1]:
                    raise AttributeError(
                        f'The number of columns {imp_mat.shape[1]} of the impact' +
                        f' matrix is inconsistent with the number {len(coord_exp)}'
                        ' exposures points.')
        else:
            self.imp_mat = sparse.csr_matrix(np.empty((0, 0)))



    def calc(self, exposures, impact_funcs, hazard, save_mat=False):
        """This function is deprecated, use ImpactCalc.impact
        and ImpactCalc.insured_impact instead.
        """
        from climada.engine.impact_calc import ImpactCalc
        impcalc= ImpactCalc(exposures, impact_funcs, hazard)
        if ('deductible' in exposures.gdf) and ('cover' in exposures.gdf) \
            and exposures.gdf.cover.max():
            LOGGER.warning(
                "The use of Impact().calc() is deprecated for exposures with "
                "deductible and/or cover. Use ImpactCalc().insured_impact() "
                " for insured impacts instead. For non-insured impacts "
                "please use ImpactCalc().impact()"
                )
            self.__dict__ = impcalc.insured_impact(save_mat).__dict__
        else:
            LOGGER.warning("The use of Impact().calc() is deprecated. "
                           "Use ImpactCalc().impact() instead.")
            self.__dict__ = impcalc.impact(save_mat).__dict__

#TODO: new name
    @classmethod
    def from_eih(cls, exposures, impfset, hazard,
                 at_event, eai_exp, aai_agg, imp_mat=None):
        """
        Set Impact attributes from precalculated impact metrics.

        Parameters
        ----------
        exposures : climada.entity.Exposures
            exposure used to compute imp_mat
        impfset: climada.entity.ImpactFuncSet
            impact functions set used to compute imp_mat
        hazard : climada.Hazard
            hazard used to compute imp_mat
        at_event : np.array
            impact for each hazard event
        eai_exp : np.array
            expected annual impact for each exposure
        aai_agg : float
            average annual impact (aggregated)
        imp_mat : sparse.csr_matrix, optional
            matrix num_events x num_exp with impacts.
            Default is None (empty sparse csr matrix).

        Returns
        -------
        climada.engine.impact.Impact
            impact with all risk metrics set based on the given impact matrix
        """
        return cls(
            event_id = hazard.event_id,
            event_name = hazard.event_name,
            date = hazard.date,
            frequency = hazard.frequency,
            coord_exp = np.stack([exposures.gdf.latitude.values,
                                  exposures.gdf.longitude.values],
                                 axis=1),
            crs = exposures.crs,
            unit = exposures.value_unit,
            tot_value = exposures.affected_total_value(hazard),
            eai_exp = eai_exp,
            at_event = at_event,
            aai_agg = aai_agg,
            imp_mat = imp_mat if imp_mat is not None else sparse.csr_matrix((0, 0)),
            tag = {'exp': exposures.tag,
                   'impf_set': impfset.tag,
                   'haz': hazard.tag
                   }
            )

    def transfer_risk(self, attachment, cover):
        """Compute the risk transfer for the full portfolio. This is the risk
        of the full portfolio summed over all events. For each
        event, the transfered risk amounts to the impact minus the attachment
        (but maximally equal to the cover) multiplied with the probability
        of the event.

        Parameters
        ----------
        attachment : float
            attachment per event for entire portfolio.
        cover : float
            cover per event for entire portfolio.

        Returns
        -------
        transfer_at_event : np.array
            risk transfered per event
        transfer_aai_agg : float
            average  annual risk transfered
        """
        transfer_at_event = np.minimum(np.maximum(self.at_event - attachment, 0), cover)
        transfer_aai_agg = np.sum(transfer_at_event * self.frequency)
        return transfer_at_event, transfer_aai_agg

    def residual_risk(self, attachment, cover):
        """Compute the residual risk after application of insurance
        attachment and cover to entire portfolio. This is the residual risk
        of the full portfolio summed over all events. For each
        event, the residual risk is obtained by subtracting the transfered risk
        from the trom the total risk per event.
        of the event.

        Parameters
        ----------
        attachment : float
            attachment per event for entire portfolio.
        cover : float
            cover per event for entire portfolio.

        Returns
        -------
        residual_at_event : np.array
            residual risk per event
        residual_aai_agg : float
            average annual residual risk

        See also
        --------
        transfer_risk: compute the transfer risk per portfolio.

        """
        transfer_at_event, _ = self.transfer_risk(attachment, cover)
        residual_at_event = np.maximum(self.at_event - transfer_at_event, 0)
        residual_aai_agg = np.sum(residual_at_event * self.frequency)
        return residual_at_event, residual_aai_agg

#TODO: rewrite and deprecate method
    def calc_risk_transfer(self, attachment, cover):
        """Compute traaditional risk transfer over impact. Returns new impact
        with risk transfer applied and the insurance layer resulting
        Impact metrics.

        Parameters
        ----------
        attachment : float
            (deductible)
        cover : float

        Returns
        -------
        climada.engine.impact.Impact
        """
        new_imp = copy.deepcopy(self)
        if attachment or cover:
            imp_layer = np.minimum(np.maximum(new_imp.at_event - attachment, 0), cover)
            new_imp.at_event = np.maximum(new_imp.at_event - imp_layer, 0)
            new_imp.aai_agg = np.sum(new_imp.at_event * new_imp.frequency)
            # next values are no longer valid
            new_imp.eai_exp = np.array([])
            new_imp.coord_exp = np.array([])
            new_imp.imp_mat = sparse.csr_matrix((0, 0))
            # insurance layer metrics
            risk_transfer = copy.deepcopy(new_imp)
            risk_transfer.at_event = imp_layer
            risk_transfer.aai_agg = np.sum(imp_layer * new_imp.frequency)
            return new_imp, risk_transfer

        return new_imp, Impact()

    def impact_per_year(self, all_years=True, year_range=None):
        """Calculate yearly impact from impact data.

        Note: the impact in a given year is summed over all events.
        Thus, the impact in a given year can be larger than the
        total affected exposure value.

        Parameters
        ----------
        all_years : boolean, optional
            return values for all years between first and
            last year with event, including years without any events.
            Default: True
        year_range : tuple or list with integers, optional
            start and end year
        Returns
        -------
        year_set : dict
            Key=year, value=Summed impact per year.
        """
        if year_range is None:
            year_range = []

        orig_year = np.array([dt.datetime.fromordinal(date).year
                              for date in self.date])
        if orig_year.size == 0 and len(year_range) == 0:
            return dict()
        if orig_year.size == 0 or (len(year_range) > 0 and all_years):
            years = np.arange(min(year_range), max(year_range) + 1)
        elif all_years:
            years = np.arange(min(orig_year), max(orig_year) + 1)
        else:
            years = np.array(sorted(np.unique(orig_year)))
        if not len(year_range) == 0:
            years = years[years >= min(year_range)]
            years = years[years <= max(year_range)]

        year_set = dict()

        for year in years:
            year_set[year] = sum(self.at_event[orig_year == year])
        return year_set

    def calc_impact_year_set(self,all_years=True, year_range=None):
        """This function is deprecated, use Impact.impact_per_year instead."""
        LOGGER.warning("The use of Impact.calc_impact_year_set is deprecated."
                       "Use Impact.impact_per_year instead.")
        return self.impact_per_year(all_years=all_years, year_range=year_range)

#TODO: rewrite and deprecate method
    def local_exceedance_imp(self, return_periods=(25, 50, 100, 250)):
        """Compute exceedance impact map for given return periods.
        Requires attribute imp_mat.

        Parameters
        ----------
        return_periods : Any, optional
            return periods to consider
            Dafault is (25, 50, 100, 250)

        Returns
        -------
        np.array
        """
        LOGGER.info('Computing exceedance impact map for return periods: %s',
                    return_periods)
        if self.imp_mat.size == 0:
            raise ValueError('Attribute imp_mat is empty. Recalculate Impact'
                             'instance with parameter save_mat=True')
        num_cen = self.imp_mat.shape[1]
        imp_stats = np.zeros((len(return_periods), num_cen))
        cen_step = CONFIG.max_matrix_size.int() // self.imp_mat.shape[0]
        if not cen_step:
            raise ValueError('Increase max_matrix_size configuration parameter to > '
                             f'{self.imp_mat.shape[0]}')
        # separte in chunks
        chk = -1
        for chk in range(int(num_cen / cen_step)):
            self._loc_return_imp(np.array(return_periods),
                                 self.imp_mat[:, chk * cen_step:(chk + 1) * cen_step].toarray(),
                                 imp_stats[:, chk * cen_step:(chk + 1) * cen_step])
        self._loc_return_imp(np.array(return_periods),
                             self.imp_mat[:, (chk + 1) * cen_step:].toarray(),
                             imp_stats[:, (chk + 1) * cen_step:])

        return imp_stats

    def calc_freq_curve(self, return_per=None):
        """Compute impact exceedance frequency curve.

        Parameters
        ----------
        return_per : np.array, optional
            return periods where to compute
            the exceedance impact. Use impact's frequencies if not provided

        Returns
        -------
        ImpactFreqCurve
        """
        ifc = ImpactFreqCurve()
        ifc.tag = self.tag
        # Sort descendingly the impacts per events
        sort_idxs = np.argsort(self.at_event)[::-1]
        # Calculate exceedence frequency
        exceed_freq = np.cumsum(self.frequency[sort_idxs])
        # Set return period and imact exceeding frequency
        ifc.return_per = 1 / exceed_freq[::-1]
        ifc.impact = self.at_event[sort_idxs][::-1]
        ifc.unit = self.unit
        ifc.label = 'Exceedance frequency curve'

        if return_per is not None:
            interp_imp = np.interp(return_per, ifc.return_per, ifc.impact)
            ifc.return_per = return_per
            ifc.impact = interp_imp

        return ifc

    def plot_scatter_eai_exposure(self, mask=None, ignore_zero=False,
                                  pop_name=True, buffer=0.0, extend='neither',
                                  axis=None, adapt_fontsize=True, **kwargs):
        """Plot scatter expected annual impact of each exposure.

        Parameters
        ----------
        mask : np.array, optional
            mask to apply to eai_exp plotted.
        ignore_zero : bool, optional
            flag to indicate if zero and negative
            values are ignored in plot. Default: False
        pop_name : bool, optional
            add names of the populated places
        buffer : float, optional
            border to add to coordinates.
            Default: 1.0.
        extend : str
            optional extend border colorbar with arrows.
            [ 'neither' | 'both' | 'min' | 'max' ]
        axis : matplotlib.axes.Axes, optional
            axis to use
        adapt_fontsize : bool, optional
            If set to true, the size of the fonts will be adapted to the size of the figure.
            Otherwise the default matplotlib font size is used. Default is True.
        kwargs : dict, optional
            arguments for hexbin matplotlib function

        Returns
        -------
        cartopy.mpl.geoaxes.GeoAxesSubplot
        """
        if 'cmap' not in kwargs:
            kwargs['cmap'] = CMAP_IMPACT

        eai_exp = self._build_exp()
        axis = eai_exp.plot_scatter(mask, ignore_zero, pop_name, buffer,
                                    extend, axis=axis, adapt_fontsize=adapt_fontsize, **kwargs)
        axis.set_title('Expected annual impact')
        return axis

    def plot_hexbin_eai_exposure(self, mask=None, ignore_zero=False,
                                 pop_name=True, buffer=0.0, extend='neither',
                                 axis=None, adapt_fontsize=True, **kwargs):
        """Plot hexbin expected annual impact of each exposure.

        Parameters
        ----------
            mask : np.array, optional
                mask to apply to eai_exp plotted.
            ignore_zero : bool, optional
                flag to indicate if zero and negative
                values are ignored in plot. Default: False
            pop_name : bool, optional
                add names of the populated places
            buffer : float, optional
                border to add to coordinates.
                Default: 1.0.
            extend : str, optional
                extend border colorbar with arrows.
                [ 'neither' | 'both' | 'min' | 'max' ]
            axis : matplotlib.axes.Axes, optional
                axis to use
            adapt_fontsize : bool, optional
                If set to true, the size of the fonts will be adapted to the size of the figure.
                Otherwise the default matplotlib font size is used. Default: True
            kwargs : dict, optional
                arguments for hexbin matplotlib function

        Returns
        -------
        cartopy.mpl.geoaxes.GeoAxesSubplot
        """
        if 'cmap' not in kwargs:
            kwargs['cmap'] = CMAP_IMPACT

        eai_exp = self._build_exp()
        axis = eai_exp.plot_hexbin(mask, ignore_zero, pop_name, buffer,
                                   extend, axis=axis, adapt_fontsize=adapt_fontsize, **kwargs)
        axis.set_title('Expected annual impact')
        return axis


    def plot_raster_eai_exposure(self, res=None, raster_res=None, save_tiff=None,
                                 raster_f=lambda x: np.log10((np.fmax(x + 1, 1))),
                                 label='value (log10)', axis=None, adapt_fontsize=True,
                                 **kwargs):
        """Plot raster expected annual impact of each exposure.

        Parameters
        ----------
        res : float, optional
            resolution of current data in units of latitude
            and longitude, approximated if not provided.
        raster_res : float, optional
            desired resolution of the raster
        save_tiff :  str, optional
            file name to save the raster in tiff
            format, if provided
        raster_f : lambda function
            transformation to use to data. Default: log10 adding 1.
        label : str
            colorbar label
        axis : matplotlib.axes.Axes, optional
            axis to use
        adapt_fontsize : bool, optional
            If set to true, the size of the fonts will be adapted to the size of the figure.
            Otherwise the default matplotlib font size is used. Default is True.
        kwargs : dict, optional
            arguments for imshow matplotlib function

        Returns
        -------
        cartopy.mpl.geoaxes.GeoAxesSubplot
        """
        eai_exp = self._build_exp()
        axis = eai_exp.plot_raster(res, raster_res, save_tiff, raster_f,
                                   label, axis=axis, adapt_fontsize=adapt_fontsize, **kwargs)
        axis.set_title('Expected annual impact')
        return axis

    def plot_basemap_eai_exposure(self, mask=None, ignore_zero=False, pop_name=True,
                                  buffer=0.0, extend='neither', zoom=10,
                                  url=ctx.providers.Stamen.Terrain,
                                  axis=None, **kwargs):
        """Plot basemap expected annual impact of each exposure.

        Parameters
        ----------
        mask : np.array, optional
            mask to apply to eai_exp plotted.
        ignore_zero : bool, optional
            flag to indicate if zero and negative
            values are ignored in plot. Default: False
        pop_name : bool, optional
            add names of the populated places
        buffer : float, optional
            border to add to coordinates. Default: 0.0.
        extend : str, optional
            extend border colorbar with arrows.
            [ 'neither' | 'both' | 'min' | 'max' ]
        zoom : int, optional
            zoom coefficient used in the satellite image
        url : str, optional
<<<<<<< HEAD
            image source, e.g. ctx.providers.OpenStreetMap.Mapnik
        axis : matplotlib.axes._subplots.AxesSubplot, optional
=======
            image source, e.g. ctx.sources.OSM_C
        axis : matplotlib.axes.Axes, optional
>>>>>>> 3eefe1ee
            axis to use
        kwargs : dict, optional
            arguments for scatter matplotlib function, e.g.
            cmap='Greys'. Default: 'Wistia'

        Returns
        -------
        cartopy.mpl.geoaxes.GeoAxesSubplot
        """
        if 'cmap' not in kwargs:
            kwargs['cmap'] = CMAP_IMPACT
        eai_exp = self._build_exp()
        axis = eai_exp.plot_basemap(mask, ignore_zero, pop_name, buffer,
                                    extend, zoom, url, axis=axis, **kwargs)
        axis.set_title('Expected annual impact')
        return axis

    def plot_hexbin_impact_exposure(self, event_id=1, mask=None, ignore_zero=False,
                                    pop_name=True, buffer=0.0, extend='neither',
                                    axis=None, adapt_fontsize=True, **kwargs):
        """Plot hexbin impact of an event at each exposure.
        Requires attribute imp_mat.

        Parameters
        ----------
        event_id : int, optional
            id of the event for which to plot the impact.
            Default: 1.
        mask : np.array, optional
            mask to apply to impact plotted.
        ignore_zero : bool, optional
            flag to indicate if zero and negative
            values are ignored in plot. Default: False
        pop_name : bool, optional
            add names of the populated places
        buffer : float, optional
            border to add to coordinates.
            Default: 1.0.
        extend : str, optional
            extend border colorbar with arrows.
            [ 'neither' | 'both' | 'min' | 'max' ]
        axis : matplotlib.axes.Axes
            optional axis to use
        adapt_fontsize : bool, optional
            If set to true, the size of the fonts will be adapted to the size of the figure.
            Otherwise the default matplotlib font size is used. Default is True.
        kwargs : dict, optional
            arguments for hexbin matplotlib function

        Returns
        -------
        cartopy.mpl.geoaxes.GeoAxesSubplot
        """
        if self.imp_mat.size == 0:
            raise ValueError('Attribute imp_mat is empty. Recalculate Impact'
                             'instance with parameter save_mat=True')
        if 'cmap' not in kwargs:
            kwargs['cmap'] = CMAP_IMPACT
        impact_at_events_exp = self._build_exp_event(event_id)
        axis = impact_at_events_exp.plot_hexbin(mask, ignore_zero, pop_name,
                                                buffer, extend, axis=axis,
                                                adapt_fontsize=adapt_fontsize,
                                                **kwargs)

        return axis

    def plot_basemap_impact_exposure(self, event_id=1, mask=None, ignore_zero=False,
                                     pop_name=True, buffer=0.0, extend='neither', zoom=10,
                                     url=ctx.providers.Stamen.Terrain,
                                     axis=None, **kwargs):
        """Plot basemap impact of an event at each exposure.
        Requires attribute imp_mat.

        Parameters
        ----------
        event_id : int, optional
            id of the event for which to plot the impact.
            Default: 1.
        mask : np.array, optional
            mask to apply to impact plotted.
        ignore_zero : bool, optional
            flag to indicate if zero and negative
            values are ignored in plot. Default: False
        pop_name : bool, optional
            add names of the populated places
        buffer : float, optional
            border to add to coordinates. Default: 0.0.
        extend : str, optional
            extend border colorbar with arrows.
            [ 'neither' | 'both' | 'min' | 'max' ]
        zoom : int, optional
            zoom coefficient used in the satellite image
        url : str, optional
<<<<<<< HEAD
            image source, e.g. ctx.providers.OpenStreetMap.Mapnik
        axis  : matplotlib.axes._subplots.AxesSubplot, optional axis to use
        kwargs : optional arguments for scatter matplotlib function, e.g.
            cmap='Greys'. Default: 'Wistia'
=======
            image source, e.g. ctx.sources.OSM_C
        axis : matplotlib.axes.Axes, optional
            axis to use
        kwargs : dict, optional
            arguments for scatter matplotlib function, e.g. cmap='Greys'.
            Default: 'Wistia'
>>>>>>> 3eefe1ee

        Returns
        -------
        cartopy.mpl.geoaxes.GeoAxesSubplot
        """
        if self.imp_mat.size == 0:
            raise ValueError('Attribute imp_mat is empty. Recalculate Impact'
                             'instance with parameter save_mat=True')

        if event_id not in self.event_id:
            raise ValueError(f'Event ID {event_id} not found')
        if 'cmap' not in kwargs:
            kwargs['cmap'] = CMAP_IMPACT
        impact_at_events_exp = self._build_exp_event(event_id)
        axis = impact_at_events_exp.plot_basemap(mask, ignore_zero, pop_name,
                                                 buffer, extend, zoom, url, axis=axis, **kwargs)

        return axis

    def plot_rp_imp(self, return_periods=(25, 50, 100, 250),
                    log10_scale=True, smooth=True, axis=None, **kwargs):
        """Compute and plot exceedance impact maps for different return periods.
        Calls local_exceedance_imp.

        Parameters
        ----------
        return_periods : tuple of int, optional
            return periods to consider. Default: (25, 50, 100, 250)
        log10_scale : boolean, optional
            plot impact as log10(impact). Default: True
        smooth : bool, optional
            smooth plot to plot.RESOLUTIONxplot.RESOLUTION. Default: True
        kwargs : dict, optional
            arguments for pcolormesh matplotlib function
            used in event plots

        Returns
        -------
        axis : matplotlib.axes.Axes
        imp_stats : np.array
            return_periods.size x num_centroids
        """
        imp_stats = self.local_exceedance_imp(np.array(return_periods))
        if imp_stats.size == 0:
            raise ValueError('Error: Attribute imp_mat is empty. Recalculate Impact'
                             'instance with parameter save_mat=True')
        if log10_scale:
            if np.min(imp_stats) < 0:
                imp_stats_log = np.log10(abs(imp_stats) + 1)
                colbar_name = 'Log10(abs(Impact)+1) (' + self.unit + ')'
            elif np.min(imp_stats) < 1:
                imp_stats_log = np.log10(imp_stats + 1)
                colbar_name = 'Log10(Impact+1) (' + self.unit + ')'
            else:
                imp_stats_log = np.log10(imp_stats)
                colbar_name = 'Log10(Impact) (' + self.unit + ')'
        else:
            imp_stats_log = imp_stats
            colbar_name = 'Impact (' + self.unit + ')'
        title = list()
        for ret in return_periods:
            title.append('Return period: ' + str(ret) + ' years')
        axis = u_plot.geo_im_from_array(imp_stats_log, self.coord_exp,
                                        colbar_name, title, smooth=smooth, axes=axis, **kwargs)

        return axis, imp_stats

    def write_csv(self, file_name):
        """Write data into csv file. imp_mat is not saved.

        Parameters
        ----------
        file_name : str
            absolute path of the file
        """
        LOGGER.info('Writing %s', file_name)
        with open(file_name, "w", encoding='utf-8') as imp_file:
            imp_wr = csv.writer(imp_file)
            imp_wr.writerow(["tag_hazard", "tag_exposure", "tag_impact_func",
                             "unit", "tot_value", "aai_agg", "event_id",
                             "event_name", "event_date", "event_frequency",
                             "at_event", "eai_exp", "exp_lat", "exp_lon", "exp_crs"])
            csv_data = [[[self.tag['haz'].haz_type], [self.tag['haz'].file_name],
                         [self.tag['haz'].description]],
                        [[self.tag['exp'].file_name], [self.tag['exp'].description]],
                        [[self.tag['impf_set'].file_name], [self.tag['impf_set'].description]],
                        [self.unit], [self.tot_value], [self.aai_agg],
                        self.event_id, self.event_name, self.date,
                        self.frequency, self.at_event,
                        self.eai_exp, self.coord_exp[:, 0], self.coord_exp[:, 1],
                        [str(self.crs)]]
            for values in zip_longest(*csv_data):
                imp_wr.writerow(values)

    def write_excel(self, file_name):
        """Write data into Excel file. imp_mat is not saved.

        Parameters
        ----------
        file_name : str
            absolute path of the file
        """
        LOGGER.info('Writing %s', file_name)
        def write_col(i_col, imp_ws, xls_data):
            """Write one measure"""
            row_ini = 1
            for dat_row in xls_data:
                imp_ws.write(row_ini, i_col, dat_row)
                row_ini += 1

        imp_wb = xlsxwriter.Workbook(file_name)
        imp_ws = imp_wb.add_worksheet()

        header = ["tag_hazard", "tag_exposure", "tag_impact_func",
                  "unit", "tot_value", "aai_agg", "event_id",
                  "event_name", "event_date", "event_frequency",
                  "at_event", "eai_exp", "exp_lat", "exp_lon", "exp_crs"]
        for icol, head_dat in enumerate(header):
            imp_ws.write(0, icol, head_dat)
        data = [self.tag['haz'].haz_type, str(self.tag['haz'].file_name),
                str(self.tag['haz'].description)]
        write_col(0, imp_ws, data)
        data = [str(self.tag['exp'].file_name), str(self.tag['exp'].description)]
        write_col(1, imp_ws, data)
        data = [str(self.tag['impf_set'].file_name), str(self.tag['impf_set'].description)]
        write_col(2, imp_ws, data)
        write_col(3, imp_ws, [self.unit])
        write_col(4, imp_ws, [self.tot_value])
        write_col(5, imp_ws, [self.aai_agg])
        write_col(6, imp_ws, self.event_id)
        write_col(7, imp_ws, self.event_name)
        write_col(8, imp_ws, self.date)
        write_col(9, imp_ws, self.frequency)
        write_col(10, imp_ws, self.at_event)
        write_col(11, imp_ws, self.eai_exp)
        write_col(12, imp_ws, self.coord_exp[:, 0])
        write_col(13, imp_ws, self.coord_exp[:, 1])
        write_col(14, imp_ws, [str(self.crs)])

        imp_wb.close()

    def write_sparse_csr(self, file_name):
        """Write imp_mat matrix in numpy's npz format."""
        LOGGER.info('Writing %s', file_name)
        np.savez(file_name, data=self.imp_mat.data, indices=self.imp_mat.indices,
                 indptr=self.imp_mat.indptr, shape=self.imp_mat.shape)

    @staticmethod
    def read_sparse_csr(file_name):
        """Read imp_mat matrix from numpy's npz format.

        Parameters
        ----------
        file_name : str

        Returns
        -------
        sparse.csr_matrix
        """
        LOGGER.info('Reading %s', file_name)
        loader = np.load(file_name)
        return sparse.csr_matrix(
            (loader['data'], loader['indices'], loader['indptr']), shape=loader['shape'])

    @classmethod
    def from_csv(cls, file_name):
        """Read csv file containing impact data generated by write_csv.

        Parameters
        ----------
        file_name : str
            absolute path of the file

        Returns
        -------
        imp : climada.engine.impact.Impact
            Impact from csv file
        """
        # pylint: disable=no-member
        LOGGER.info('Reading %s', file_name)
        imp_df = pd.read_csv(file_name)
        imp = cls()
        imp.unit = imp_df.unit[0]
        imp.tot_value = imp_df.tot_value[0]
        imp.aai_agg = imp_df.aai_agg[0]
        imp.event_id = imp_df.event_id[~np.isnan(imp_df.event_id)].values
        num_ev = imp.event_id.size
        imp.event_name = imp_df.event_name[:num_ev].values.tolist()
        imp.date = imp_df.event_date[:num_ev].values
        imp.at_event = imp_df.at_event[:num_ev].values
        imp.frequency = imp_df.event_frequency[:num_ev].values
        imp.eai_exp = imp_df.eai_exp[~np.isnan(imp_df.eai_exp)].values
        num_exp = imp.eai_exp.size
        imp.coord_exp = np.zeros((num_exp, 2))
        imp.coord_exp[:, 0] = imp_df.exp_lat[:num_exp]
        imp.coord_exp[:, 1] = imp_df.exp_lon[:num_exp]
        try:
            imp.crs = u_coord.to_crs_user_input(imp_df.exp_crs.values[0])
        except AttributeError:
            imp.crs = DEF_CRS
        imp.tag['haz'] = TagHaz(str(imp_df.tag_hazard[0]),
                                 str(imp_df.tag_hazard[1]),
                                 str(imp_df.tag_hazard[2]))
        imp.tag['exp'] = Tag(str(imp_df.tag_exposure[0]),
                              str(imp_df.tag_exposure[1]))
        imp.tag['impf_set'] = Tag(str(imp_df.tag_impact_func[0]),
                                 str(imp_df.tag_impact_func[1]))
        return imp

    def read_csv(self, *args, **kwargs):
        """This function is deprecated, use Impact.from_csv instead."""
        LOGGER.warning("The use of Impact.read_csv is deprecated."
                       "Use Impact.from_csv instead.")
        self.__dict__ = Impact.from_csv(*args, **kwargs).__dict__

    @classmethod
    def from_excel(cls, file_name):
        """Read excel file containing impact data generated by write_excel.

        Parameters
        ----------
        file_name : str
            absolute path of the file

        Returns
        -------
        imp : climada.engine.impact.Impact
            Impact from excel file
        """
        LOGGER.info('Reading %s', file_name)
        dfr = pd.read_excel(file_name)
        imp =cls()
        imp.tag['haz'] = TagHaz()
        imp.tag['haz'].haz_type = dfr['tag_hazard'][0]
        imp.tag['haz'].file_name = dfr['tag_hazard'][1]
        imp.tag['haz'].description = dfr['tag_hazard'][2]
        imp.tag['exp'] = Tag()
        imp.tag['exp'].file_name = dfr['tag_exposure'][0]
        imp.tag['exp'].description = dfr['tag_exposure'][1]
        imp.tag['impf_set'] = Tag()
        imp.tag['impf_set'].file_name = dfr['tag_impact_func'][0]
        imp.tag['impf_set'].description = dfr['tag_impact_func'][1]

        imp.unit = dfr.unit[0]
        imp.tot_value = dfr.tot_value[0]
        imp.aai_agg = dfr.aai_agg[0]

        imp.event_id = dfr.event_id[~np.isnan(dfr.event_id.values)].values
        imp.event_name = dfr.event_name[:imp.event_id.size].values
        imp.date = dfr.event_date[:imp.event_id.size].values
        imp.frequency = dfr.event_frequency[:imp.event_id.size].values
        imp.at_event = dfr.at_event[:imp.event_id.size].values

        imp.eai_exp = dfr.eai_exp[~np.isnan(dfr.eai_exp.values)].values
        imp.coord_exp = np.zeros((imp.eai_exp.size, 2))
        imp.coord_exp[:, 0] = dfr.exp_lat.values[:imp.eai_exp.size]
        imp.coord_exp[:, 1] = dfr.exp_lon.values[:imp.eai_exp.size]
        try:
            imp.crs = u_coord.to_csr_user_input(dfr.exp_crs.values[0])
        except AttributeError:
            imp.crs = DEF_CRS

        return imp

    def read_excel(self, *args, **kwargs):
        """This function is deprecated, use Impact.from_excel instead."""
        LOGGER.warning("The use of Impact.read_excel is deprecated."
                       "Use Impact.from_excel instead.")
        self.__dict__ = Impact.from_excel(*args, **kwargs).__dict__

    @staticmethod
    def video_direct_impact(exp, impf_set, haz_list, file_name='',
                            writer=animation.PillowWriter(bitrate=500),
                            imp_thresh=0, args_exp=None, args_imp=None,
                            ignore_zero=False, pop_name=False):
        """
        Computes and generates video of accumulated impact per input events
        over exposure.

        Parameters
        ----------
        exp : climada.entity.Exposures
            exposures instance, constant during all video
        impf_set : climada.entity.ImpactFuncSet
            impact functions
        haz_list : (list(Hazard))
            every Hazard contains an event; all hazards
            use the same centroids
        file_name : str, optional
            file name to save video, if provided
        writer : matplotlib.animation.*, optional
            video writer. Default: pillow with bitrate=500
        imp_thresh : float, optional
            represent damages greater than threshold. Default: 0
        args_exp : dict, optional
            arguments for scatter (points) or hexbin (raster)
            matplotlib function used in exposures
        args_imp : dict, optional
            arguments for scatter (points) or hexbin (raster)
            matplotlib function used in impact
        ignore_zero : bool, optional
            flag to indicate if zero and negative
            values are ignored in plot. Default: False
        pop_name : bool, optional
            add names of the populated places
            The default is False.

        Returns
        -------
        list of Impact
        """
        if args_exp is None:
            args_exp = dict()
        if args_imp is None:
            args_imp = dict()
        imp_list = []
        exp_list = []
        imp_arr = np.zeros(len(exp.gdf))
        for i_time, _ in enumerate(haz_list):
            imp_tmp = Impact()
            imp_tmp.calc(exp, impf_set, haz_list[i_time])
            imp_arr = np.maximum(imp_arr, imp_tmp.eai_exp)
            # remove not impacted exposures
            save_exp = imp_arr > imp_thresh
            imp_tmp.coord_exp = imp_tmp.coord_exp[save_exp, :]
            imp_tmp.eai_exp = imp_arr[save_exp]
            imp_list.append(imp_tmp)
            exp_list.append(~save_exp)

        v_lim = [np.array([haz.intensity.min() for haz in haz_list]).min(),
                 np.array([haz.intensity.max() for haz in haz_list]).max()]

        if 'vmin' not in args_exp:
            args_exp['vmin'] = exp.gdf.value.values.min()

        if 'vmin' not in args_imp:
            args_imp['vmin'] = np.array([imp.eai_exp.min() for imp in imp_list
                                         if imp.eai_exp.size]).min()

        if 'vmax' not in args_exp:
            args_exp['vmax'] = exp.gdf.value.values.max()

        if 'vmax' not in args_imp:
            args_imp['vmax'] = np.array([imp.eai_exp.max() for imp in imp_list
                                         if imp.eai_exp.size]).max()

        if 'cmap' not in args_exp:
            args_exp['cmap'] = 'winter_r'

        if 'cmap' not in args_imp:
            args_imp['cmap'] = 'autumn_r'


        plot_raster = False
        if exp.meta:
            plot_raster = True

        def run(i_time):
            haz_list[i_time].plot_intensity(1, axis=axis, cmap='Greys', vmin=v_lim[0],
                                            vmax=v_lim[1], alpha=0.8)
            if plot_raster:
                exp.plot_hexbin(axis=axis, mask=exp_list[i_time], ignore_zero=ignore_zero,
                                pop_name=pop_name, **args_exp)
                if imp_list[i_time].coord_exp.size:
                    imp_list[i_time].plot_hexbin_eai_exposure(axis=axis, pop_name=pop_name,
                                                              **args_imp)
                    fig.delaxes(fig.axes[1])
            else:
                exp.plot_scatter(axis=axis, mask=exp_list[i_time], ignore_zero=ignore_zero,
                                 pop_name=pop_name, **args_exp)
                if imp_list[i_time].coord_exp.size:
                    imp_list[i_time].plot_scatter_eai_exposure(axis=axis, pop_name=pop_name,
                                                               **args_imp)
                    fig.delaxes(fig.axes[1])
            fig.delaxes(fig.axes[1])
            fig.delaxes(fig.axes[1])
            axis.set_xlim(haz_list[-1].centroids.lon.min(), haz_list[-1].centroids.lon.max())
            axis.set_ylim(haz_list[-1].centroids.lat.min(), haz_list[-1].centroids.lat.max())
            axis.set_title(haz_list[i_time].event_name[0])
            pbar.update()

        if file_name:
            LOGGER.info('Generating video %s', file_name)
            fig, axis, _fontsize = u_plot.make_map()
            ani = animation.FuncAnimation(fig, run, frames=len(haz_list),
                                          interval=500, blit=False)
            pbar = tqdm(total=len(haz_list))
            fig.tight_layout()
            ani.save(file_name, writer=writer)
            pbar.close()

        return imp_list

#TODO: rewrite and deprecate method
    def _loc_return_imp(self, return_periods, imp, exc_imp):
        """Compute local exceedence impact for given return period.

        Parameters
        ----------
        return_periods : np.array
            return periods to consider
        cen_pos :int
            centroid position

        Returns
        -------
        np.array
        """
        # sorted impacts
        sort_pos = np.argsort(imp, axis=0)[::-1, :]
        columns = np.ones(imp.shape, int)
        # pylint: disable=unsubscriptable-object  # pylint/issues/3139
        columns *= np.arange(columns.shape[1])
        imp_sort = imp[sort_pos, columns]
        # cummulative frequency at sorted intensity
        freq_sort = self.frequency[sort_pos]
        np.cumsum(freq_sort, axis=0, out=freq_sort)

        for cen_idx in range(imp.shape[1]):
            exc_imp[:, cen_idx] = self._cen_return_imp(
                imp_sort[:, cen_idx], freq_sort[:, cen_idx],
                0, return_periods)

    def _build_exp(self):
        return Exposures(
            data={
                'value': self.eai_exp,
                'latitude': self.coord_exp[:, 0],
                'longitude': self.coord_exp[:, 1],
            },
            crs=self.crs,
            value_unit=self.unit,
            ref_year=0,
            tag=Tag(),
            meta=None
        )

    def _build_exp_event(self, event_id):
        """Write impact of an event as Exposures

        Parameters
        ----------
        event_id : int
            id of the event
        """
        [[idx]] = (self.event_id == event_id).nonzero()
        return Exposures(
            data={
                'value': self.imp_mat[idx].toarray().ravel(),
                'latitude': self.coord_exp[:, 0],
                'longitude': self.coord_exp[:, 1],
            },
            crs=self.crs,
            value_unit=self.unit,
            ref_year=0,
            tag=Tag(),
            meta=None
        )

    @staticmethod
    def _cen_return_imp(imp, freq, imp_th, return_periods):
        """From ordered impact and cummulative frequency at centroid, get
        exceedance impact at input return periods.

        Parameters
        ----------
        imp : np.array
            sorted impact at centroid
        freq : np.array
            cummulative frequency at centroid
        imp_th : float
            impact threshold
        return_periods : np.array
            return periods

        Returns
        -------
        np.array
        """
        imp_th = np.asarray(imp > imp_th).squeeze()
        imp_cen = imp[imp_th]
        freq_cen = freq[imp_th]
        if not imp_cen.size:
            return np.zeros((return_periods.size,))
        try:
            with warnings.catch_warnings():
                warnings.simplefilter("ignore")
                pol_coef = np.polyfit(np.log(freq_cen), imp_cen, deg=1)
        except ValueError:
            pol_coef = np.polyfit(np.log(freq_cen), imp_cen, deg=0)
        imp_fit = np.polyval(pol_coef, np.log(1 / return_periods))
        wrong_inten = (return_periods > np.max(1 / freq_cen)) & np.isnan(imp_fit)
        imp_fit[wrong_inten] = 0.

        return imp_fit

    def select(self,
               event_ids=None, event_names=None, dates=None,
               coord_exp=None):
        """
        Select a subset of events and/or exposure points from the impact.
        If multiple input variables are not None, it returns all the impacts
        matching at least one of the conditions.

        Notes
        -----
            the frequencies are NOT adjusted. Method to adjust frequencies
        and obtain correct eai_exp:
            1- Select subset of impact according to your choice
            imp = impact.select(...)
            2- Adjust manually the frequency of the subset of impact
            imp.frequency = [...]
            3- Use select without arguments to select all events and recompute
            the eai_exp with the updated frequencies.
            imp = imp.select()

        Parameters
        ----------
        event_ids : list of int, optional
            Selection of events by their id. The default is None.
        event_names : list of str, optional
            Selection of events by their name. The default is None.
        dates : tuple, optional
            (start-date, end-date), events are selected if they are >=
            than start-date and <= than end-date. Dates in same format
            as impact.date (ordinal format of datetime library)
            The default is None.
        coord_exp : np.array, optional
            Selection of exposures coordinates [lat, lon] (in degrees)
            The default is None.

        Raises
        ------
        ValueError
            If the impact matrix is missing, the eai_exp and aai_agg cannot
            be updated for a selection of events and/or exposures.

        Returns
        -------
        imp : climada.engine.impact.Impact
            A new impact object with a selection of events and/or exposures
        """

        nb_events = self.event_id.size
        nb_exp = len(self.coord_exp)

        if self.imp_mat.shape != (nb_events, nb_exp):
            raise ValueError("The impact matrix is missing or incomplete. "
                             "The eai_exp and aai_agg cannot be computed. "
                             "Please recompute impact.calc() with save_mat=True "
                             "before using impact.select()")

        if nb_events == nb_exp:
            LOGGER.warning("The number of events is equal to the number of "
                           "exposure points. It is not possible to "
                           "differentiate events and exposures attributes. "
                           "Please add/remove one event/exposure point. "
                           "This is a purely technical limitation of this "
                           "method.")
            return None

        imp = copy.deepcopy(self)

        # apply event selection to impact attributes
        sel_ev = self._selected_events_idx(event_ids, event_names, dates, nb_events)
        if sel_ev is not None:
            # set all attributes that are 'per event', i.e. have a dimension
            # of length equal to the number of events (=nb_events)
            for attr in get_attributes_with_matching_dimension(imp, [nb_events]):
                value = imp.__getattribute__(attr)
                if isinstance(value, np.ndarray):
                    if value.ndim == 1:
                        setattr(imp, attr, value[sel_ev])
                    else:
                        LOGGER.warning("Found a multidimensional numpy array "
                                       "with one dimension matching the number of events. "
                                       "But multidimensional numpy arrays are not handled "
                                       "in impact.select")
                elif isinstance(value, sparse.csr_matrix):
                    setattr(imp, attr, value[sel_ev, :])
                elif isinstance(value, list) and value:
                    setattr(imp, attr, [value[idx] for idx in sel_ev])
                else:
                    pass

            LOGGER.info("The eai_exp and aai_agg are computed for the "
                        "selected subset of events WITHOUT modification of "
                        "the frequencies.")

        # apply exposure selection to impact attributes
        if coord_exp is not None:
            sel_exp = self._selected_exposures_idx(coord_exp)
            imp.coord_exp = imp.coord_exp[sel_exp]
            imp.imp_mat = imp.imp_mat[:, sel_exp]

            # .A1 reduce 1d matrix to 1d array
            imp.at_event = imp.imp_mat.sum(axis=1).A1
            imp.tot_value = None
            LOGGER.info("The total value cannot be re-computed for a "
                        "subset of exposures and is set to None.")

        # cast frequency vector into 2d array for sparse matrix multiplication
        freq_mat = imp.frequency.reshape(len(imp.frequency), 1)
        # .A1 reduce 1d matrix to 1d array
        imp.eai_exp = imp.imp_mat.multiply(freq_mat).sum(axis=0).A1
        imp.aai_agg = imp.eai_exp.sum()

        return imp

    def _selected_events_idx(self, event_ids, event_names, dates, nb_events):
        if all(var is None for var in [dates, event_ids, event_names]):
            return None

        # filter events by date
        if dates is None:
            mask_dt = np.zeros(nb_events, dtype=bool)
        else:
            mask_dt = np.ones(nb_events, dtype=bool)
            date_ini, date_end = dates
            if isinstance(date_ini, str):
                date_ini = u_dt.str_to_date(date_ini)
                date_end = u_dt.str_to_date(date_end)
            mask_dt &= (date_ini <= self.date)
            mask_dt &= (self.date <= date_end)
            if not np.any(mask_dt):
                LOGGER.info('No impact event in given date range %s.', dates)

        sel_dt = mask_dt.nonzero()[0]  # Convert bool to indices

        # filter events by id
        if event_ids is None:
            sel_id = np.array([], dtype=int)
        else:
            (sel_id,) = np.isin(self.event_id, event_ids).nonzero()
            # pylint: disable=no-member
            if sel_id.size == 0:
                LOGGER.info('No impact event with given ids %s found.', event_ids)

        # filter events by name
        if event_names is None:
            sel_na = np.array([], dtype=int)
        else:
            (sel_na,) = np.isin(self.event_name, event_names).nonzero()
            # pylint: disable=no-member
            if sel_na.size == 0:
                LOGGER.info('No impact event with given names %s found.', event_names)

        # select events with machting id, name or date field.
        sel_ev = np.unique(np.concatenate([sel_dt, sel_id, sel_na]))

        # if no event found matching ids, names or dates, warn the user
        if sel_ev.size == 0:
            LOGGER.warning("No event matches the selection. ")

        return sel_ev

    def _selected_exposures_idx(self, coord_exp):
        assigned_idx = u_coord.assign_coordinates(self.coord_exp, coord_exp, threshold=0)
        sel_exp = (assigned_idx >= 0).nonzero()[0]
        if sel_exp.size == 0:
            LOGGER.warning("No exposure coordinates match the selection.")
        return sel_exp


class ImpactFreqCurve():
    """Impact exceedence frequency curve.

    Attributes
    ----------
    tag : dict
        dictionary of tags of exposures, impact functions set and
        hazard: {'exp': Tag(), 'impf_set': Tag(), 'haz': TagHazard()}
    return_per : np.array
        return period
    impact : np.array
        impact exceeding frequency
    unit : str
        value unit used (given by exposures unit)
    label : str
        string describing source data
    """
    def __init__(self):
        self.tag = dict()
        self.return_per = np.array([])
        self.impact = np.array([])
        self.unit = ''
        self.label = ''

    def plot(self, axis=None, log_frequency=False, **kwargs):
        """Plot impact frequency curve.

        Parameters
        ----------
        axis : matplotlib.axes.Axes, optional
            axis to use
        log_frequency : boolean, optional
            plot logarithmioc exceedance frequency on x-axis
        kwargs : dict, optional
            arguments for plot matplotlib function, e.g. color='b'

        Returns
        -------
        matplotlib.axes.Axes
        """
        if not axis:
            _, axis = plt.subplots(1, 1)
        axis.set_title(self.label)
        axis.set_ylabel('Impact (' + self.unit + ')')
        if log_frequency:
            axis.set_xlabel('Exceedance frequency (1/year)')
            axis.set_xscale('log')
            axis.plot(self.return_per**-1, self.impact, **kwargs)
        else:
            axis.set_xlabel('Return period (year)')
            axis.plot(self.return_per, self.impact, **kwargs)
        return axis<|MERGE_RESOLUTION|>--- conflicted
+++ resolved
@@ -608,13 +608,8 @@
         zoom : int, optional
             zoom coefficient used in the satellite image
         url : str, optional
-<<<<<<< HEAD
             image source, e.g. ctx.providers.OpenStreetMap.Mapnik
-        axis : matplotlib.axes._subplots.AxesSubplot, optional
-=======
-            image source, e.g. ctx.sources.OSM_C
         axis : matplotlib.axes.Axes, optional
->>>>>>> 3eefe1ee
             axis to use
         kwargs : dict, optional
             arguments for scatter matplotlib function, e.g.
@@ -708,19 +703,12 @@
         zoom : int, optional
             zoom coefficient used in the satellite image
         url : str, optional
-<<<<<<< HEAD
             image source, e.g. ctx.providers.OpenStreetMap.Mapnik
-        axis  : matplotlib.axes._subplots.AxesSubplot, optional axis to use
-        kwargs : optional arguments for scatter matplotlib function, e.g.
-            cmap='Greys'. Default: 'Wistia'
-=======
-            image source, e.g. ctx.sources.OSM_C
         axis : matplotlib.axes.Axes, optional
             axis to use
         kwargs : dict, optional
             arguments for scatter matplotlib function, e.g. cmap='Greys'.
             Default: 'Wistia'
->>>>>>> 3eefe1ee
 
         Returns
         -------

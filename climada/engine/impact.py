"""
This file is part of CLIMADA.

Copyright (C) 2017 ETH Zurich, CLIMADA contributors listed in AUTHORS.

CLIMADA is free software: you can redistribute it and/or modify it under the
terms of the GNU General Public License as published by the Free
Software Foundation, version 3.

CLIMADA is distributed in the hope that it will be useful, but WITHOUT ANY
WARRANTY; without even the implied warranty of MERCHANTABILITY or FITNESS FOR A
PARTICULAR PURPOSE.  See the GNU General Public License for more details.

You should have received a copy of the GNU General Public License along
with CLIMADA. If not, see <https://www.gnu.org/licenses/>.

---

Define Impact and ImpactFreqCurve classes.
"""

__all__ = ['ImpactFreqCurve', 'Impact']

from dataclasses import dataclass, field
import logging
import copy
import csv
import warnings
import datetime as dt
from itertools import zip_longest
import contextily as ctx
import numpy as np
from scipy import sparse
import matplotlib.pyplot as plt
import matplotlib.animation as animation
import pandas as pd
import xlsxwriter
from tqdm import tqdm


from climada.entity import Exposures, Tag
from climada.hazard import Tag as TagHaz
import climada.util.plot as u_plot
from climada import CONFIG
from climada.util.constants import DEF_CRS, CMAP_IMPACT, DEF_FREQ_UNIT
import climada.util.coordinates as u_coord
import climada.util.dates_times as u_dt
from climada.util.select import get_attributes_with_matching_dimension

LOGGER = logging.getLogger(__name__)

class Impact():
    """Impact definition. Compute from an entity (exposures and impact
    functions) and hazard.

    Attributes
    ----------
    tag : dict
        dictionary of tags of exposures, impact functions set and
        hazard: {'exp': Tag(), 'impf_set': Tag(), 'haz': TagHazard()}
    event_id : np.array
        id (>0) of each hazard event
    event_name : list
        list name of each hazard event
    date : np.array
        date if events as integer date corresponding to the
        proleptic Gregorian ordinal, where January 1 of year 1 has
        ordinal 1 (ordinal format of datetime library)
    coord_exp : np.array
        exposures coordinates [lat, lon] (in degrees)
    eai_exp : np.array
        expected impact for each exposure within a period of 1/frequency_unit
    at_event : np.array
        impact for each hazard event
    frequency : np.array
        frequency of event
    frequency_unit : str
        frequency unit used (given by hazard), default is '1/year'
    tot_value : float
        total exposure value affected
    aai_agg : float
        average impact within a period of 1/frequency_unit (aggregated)
    unit : str
        value unit used (given by exposures unit)
    imp_mat : sparse.csr_matrix
        matrix num_events x num_exp with impacts.
        only filled if save_mat is True in calc()
    """

    def __init__(self,
                 event_id=None,
                 event_name=None,
                 date=None,
                 frequency=None,
                 frequency_unit=DEF_FREQ_UNIT,
                 coord_exp=None,
                 crs=DEF_CRS,
                 eai_exp=None,
                 at_event=None,
                 tot_value=0,
                 aai_agg=0,
                 unit='',
                 imp_mat=None,
                 tag=None):
        """
        Init Impact object

        Attributes
        ----------
        event_id : np.array, optional
            id (>0) of each hazard event
        event_name : list, optional
            list name of each hazard event
        date : np.array, optional
            date if events as integer date corresponding to the
            proleptic Gregorian ordinal, where January 1 of year 1 has
            ordinal 1 (ordinal format of datetime library)
        frequency : np.array, optional
            frequency of event impact for each hazard event
        frequency_unit : np.array, optional
            frequency unit, default: '1/year'
        coord_exp : np.array, optional
            exposures coordinates [lat, lon] (in degrees)
        crs : Any, optional
            coordinate reference system
        eai_exp : np.array, optional
            expected impact for each exposure within a period of 1/frequency_unit
        at_event : np.array, optional
            impact for each hazard event
        tot_value : float, optional
            total exposure value affected
        aai_agg : float, optional
            average impact within a period of 1/frequency_unit (aggregated)
        unit : str, optional
            value unit used (given by exposures unit)
        imp_mat : sparse.csr_matrix, optional
            matrix num_events x num_exp with impacts.
        tag : dict, optional
            dictionary of tags of exposures, impact functions set and
            hazard: {'exp': Tag(), 'impf_set': Tag(), 'haz': TagHazard()}
        """

        self.tag = tag or {}
        self.event_id = np.array([], int) if event_id is None else event_id
        self.event_name = [] if event_name is None else event_name
        self.date = np.array([], int) if date is None else date
        self.coord_exp = np.array([], float) if coord_exp is None else coord_exp
        self.crs = crs
        self.eai_exp = np.array([], float) if eai_exp is None else eai_exp
        self.at_event = np.array([], float) if at_event is None else at_event
        self.frequency = np.array([],float) if frequency is None else frequency
        self.frequency_unit = frequency_unit
        self.tot_value = tot_value
        self.aai_agg = aai_agg
        self.unit = unit

        if len(self.event_id) != len(self.event_name):
            raise AttributeError(
                f'Hazard event ids {len(self.event_id)} and event names'
                f' {len(self.event_name)} are not of the same length')
        if len(self.event_id) != len(self.date):
            raise AttributeError(
                f'Hazard event ids {len(self.event_id)} and event dates'
                f' {len(self.date)} are not of the same length')
        if len(self.event_id) != len(self.frequency):
            raise AttributeError(
                f'Hazard event ids {len(self.event_id)} and event frequency'
                f' {len(self.frequency)} are not of the same length')
        if len(self.event_id) != len(self.at_event):
            raise AttributeError(
                f'Number of hazard event ids {len(self.event_id)} is different '
                f'from number of at_event values {len(self.at_event)}')
        if len(self.coord_exp) != len(self.eai_exp):
            raise AttributeError('Number of exposures points is different from'
                                 'number of eai_exp values')
        if imp_mat is not None:
            self.imp_mat = imp_mat
            if self.imp_mat.size > 0:
                if len(self.event_id) != self.imp_mat.shape[0]:
                    raise AttributeError(
                        f'The number of rows {imp_mat.shape[0]} of the impact ' +
                        f'matrix is inconsistent with the number {len(event_id)} '
                        'of hazard events.')
                if len(self.coord_exp) != self.imp_mat.shape[1]:
                    raise AttributeError(
                        f'The number of columns {imp_mat.shape[1]} of the impact' +
                        f' matrix is inconsistent with the number {len(coord_exp)}'
                        ' exposures points.')
        else:
            self.imp_mat = sparse.csr_matrix(np.empty((0, 0)))



    def calc(self, exposures, impact_funcs, hazard, save_mat=False, assign_centroids=True):
        """This function is deprecated, use ImpactCalc.impact
        and ImpactCalc.insured_impact instead.
        """
        from climada.engine.impact_calc import ImpactCalc
        impcalc= ImpactCalc(exposures, impact_funcs, hazard)
        if ('deductible' in exposures.gdf) and ('cover' in exposures.gdf) \
            and exposures.gdf.cover.max():
            LOGGER.warning(
                "The use of Impact().calc() is deprecated for exposures with "
                "deductible and/or cover. Use ImpactCalc().insured_impact() "
                " for insured impacts instead. For non-insured impacts "
                "please use ImpactCalc().impact()"
                )
            self.__dict__ = impcalc.insured_impact(save_mat, assign_centroids).__dict__
        else:
            LOGGER.warning("The use of Impact().calc() is deprecated. "
                           "Use ImpactCalc().impact() instead.")
            self.__dict__ = impcalc.impact(save_mat, assign_centroids).__dict__

#TODO: new name
    @classmethod
    def from_eih(cls, exposures, impfset, hazard,
                 at_event, eai_exp, aai_agg, imp_mat=None):
        """
        Set Impact attributes from precalculated impact metrics.

        Parameters
        ----------
        exposures : climada.entity.Exposures
            exposure used to compute imp_mat
        impfset: climada.entity.ImpactFuncSet
            impact functions set used to compute imp_mat
        hazard : climada.Hazard
            hazard used to compute imp_mat
        at_event : np.array
            impact for each hazard event
        eai_exp : np.array
            expected impact for each exposure within a period of 1/frequency_unit
        aai_agg : float
            average impact within a period of 1/frequency_unit (aggregated)
        imp_mat : sparse.csr_matrix, optional
            matrix num_events x num_exp with impacts.
            Default is None (empty sparse csr matrix).

        Returns
        -------
        climada.engine.impact.Impact
            impact with all risk metrics set based on the given impact matrix
        """
        return cls(
            event_id = hazard.event_id,
            event_name = hazard.event_name,
            date = hazard.date,
            frequency = hazard.frequency,
            frequency_unit = hazard.frequency_unit,
            coord_exp = np.stack([exposures.gdf.latitude.values,
                                  exposures.gdf.longitude.values],
                                 axis=1),
            crs = exposures.crs,
            unit = exposures.value_unit,
            tot_value = exposures.affected_total_value(hazard),
            eai_exp = eai_exp,
            at_event = at_event,
            aai_agg = aai_agg,
            imp_mat = imp_mat if imp_mat is not None else sparse.csr_matrix((0, 0)),
            tag = {'exp': exposures.tag,
                   'impf_set': impfset.tag,
                   'haz': hazard.tag
                   }
            )

    def transfer_risk(self, attachment, cover):
        """Compute the risk transfer for the full portfolio. This is the risk
        of the full portfolio summed over all events. For each
        event, the transfered risk amounts to the impact minus the attachment
        (but maximally equal to the cover) multiplied with the probability
        of the event.

        Parameters
        ----------
        attachment : float
            attachment per event for entire portfolio.
        cover : float
            cover per event for entire portfolio.

        Returns
        -------
        transfer_at_event : np.array
            risk transfered per event
        transfer_aai_agg : float
            average risk within a period of 1/frequency_unit, transfered
        """
        transfer_at_event = np.minimum(np.maximum(self.at_event - attachment, 0), cover)
        transfer_aai_agg = np.sum(transfer_at_event * self.frequency)
        return transfer_at_event, transfer_aai_agg

    def residual_risk(self, attachment, cover):
        """Compute the residual risk after application of insurance
        attachment and cover to entire portfolio. This is the residual risk
        of the full portfolio summed over all events. For each
        event, the residual risk is obtained by subtracting the transfered risk
        from the trom the total risk per event.
        of the event.

        Parameters
        ----------
        attachment : float
            attachment per event for entire portfolio.
        cover : float
            cover per event for entire portfolio.

        Returns
        -------
        residual_at_event : np.array
            residual risk per event
        residual_aai_agg : float
            average residual risk within a period of 1/frequency_unit

        See also
        --------
        transfer_risk: compute the transfer risk per portfolio.

        """
        transfer_at_event, _ = self.transfer_risk(attachment, cover)
        residual_at_event = np.maximum(self.at_event - transfer_at_event, 0)
        residual_aai_agg = np.sum(residual_at_event * self.frequency)
        return residual_at_event, residual_aai_agg

#TODO: rewrite and deprecate method
    def calc_risk_transfer(self, attachment, cover):
        """Compute traaditional risk transfer over impact. Returns new impact
        with risk transfer applied and the insurance layer resulting
        Impact metrics.

        Parameters
        ----------
        attachment : float
            (deductible)
        cover : float

        Returns
        -------
        climada.engine.impact.Impact
        """
        new_imp = copy.deepcopy(self)
        if attachment or cover:
            imp_layer = np.minimum(np.maximum(new_imp.at_event - attachment, 0), cover)
            new_imp.at_event = np.maximum(new_imp.at_event - imp_layer, 0)
            new_imp.aai_agg = np.sum(new_imp.at_event * new_imp.frequency)
            # next values are no longer valid
            new_imp.eai_exp = np.array([])
            new_imp.coord_exp = np.array([])
            new_imp.imp_mat = sparse.csr_matrix((0, 0))
            # insurance layer metrics
            risk_transfer = copy.deepcopy(new_imp)
            risk_transfer.at_event = imp_layer
            risk_transfer.aai_agg = np.sum(imp_layer * new_imp.frequency)
            return new_imp, risk_transfer

        return new_imp, Impact()

    def impact_per_year(self, all_years=True, year_range=None):
        """Calculate yearly impact from impact data.

        Note: the impact in a given year is summed over all events.
        Thus, the impact in a given year can be larger than the
        total affected exposure value.

        Parameters
        ----------
        all_years : boolean, optional
            return values for all years between first and
            last year with event, including years without any events.
            Default: True
        year_range : tuple or list with integers, optional
            start and end year
        Returns
        -------
        year_set : dict
            Key=year, value=Summed impact per year.
        """
        if year_range is None:
            year_range = []

        orig_year = np.array([dt.datetime.fromordinal(date).year
                              for date in self.date])
        if orig_year.size == 0 and len(year_range) == 0:
            return dict()
        if orig_year.size == 0 or (len(year_range) > 0 and all_years):
            years = np.arange(min(year_range), max(year_range) + 1)
        elif all_years:
            years = np.arange(min(orig_year), max(orig_year) + 1)
        else:
            years = np.array(sorted(np.unique(orig_year)))
        if not len(year_range) == 0:
            years = years[years >= min(year_range)]
            years = years[years <= max(year_range)]

        year_set = dict()

        for year in years:
            year_set[year] = sum(self.at_event[orig_year == year])
        return year_set

    def calc_impact_year_set(self,all_years=True, year_range=None):
        """This function is deprecated, use Impact.impact_per_year instead."""
        LOGGER.warning("The use of Impact.calc_impact_year_set is deprecated."
                       "Use Impact.impact_per_year instead.")
        return self.impact_per_year(all_years=all_years, year_range=year_range)

#TODO: rewrite and deprecate method
    def local_exceedance_imp(self, return_periods=(25, 50, 100, 250)):
        """Compute exceedance impact map for given return periods.
        Requires attribute imp_mat.

        Parameters
        ----------
        return_periods : Any, optional
            return periods to consider
            Dafault is (25, 50, 100, 250)

        Returns
        -------
        np.array
        """
        LOGGER.info('Computing exceedance impact map for return periods: %s',
                    return_periods)
        if self.imp_mat.size == 0:
            raise ValueError('Attribute imp_mat is empty. Recalculate Impact'
                             'instance with parameter save_mat=True')
        num_cen = self.imp_mat.shape[1]
        imp_stats = np.zeros((len(return_periods), num_cen))
        cen_step = CONFIG.max_matrix_size.int() // self.imp_mat.shape[0]
        if not cen_step:
            raise ValueError('Increase max_matrix_size configuration parameter to > '
                             f'{self.imp_mat.shape[0]}')
        # separte in chunks
        chk = -1
        for chk in range(int(num_cen / cen_step)):
            self._loc_return_imp(np.array(return_periods),
                                 self.imp_mat[:, chk * cen_step:(chk + 1) * cen_step].toarray(),
                                 imp_stats[:, chk * cen_step:(chk + 1) * cen_step])
        self._loc_return_imp(np.array(return_periods),
                             self.imp_mat[:, (chk + 1) * cen_step:].toarray(),
                             imp_stats[:, (chk + 1) * cen_step:])

        return imp_stats

    def calc_freq_curve(self, return_per=None):
        """Compute impact exceedance frequency curve.

        Parameters
        ----------
        return_per : np.array, optional
            return periods where to compute
            the exceedance impact. Use impact's frequencies if not provided

        Returns
        -------
        ImpactFreqCurve
        """
        # Sort descendingly the impacts per events
        sort_idxs = np.argsort(self.at_event)[::-1]
        # Calculate exceedence frequency
        exceed_freq = np.cumsum(self.frequency[sort_idxs])
        # Set return period and impact exceeding frequency
        ifc_return_per = 1 / exceed_freq[::-1]
        ifc_impact = self.at_event[sort_idxs][::-1]

        if return_per is not None:
            interp_imp = np.interp(return_per, ifc_return_per, ifc_impact)
            ifc_return_per = return_per
            ifc_impact = interp_imp

        return ImpactFreqCurve(
            tag=self.tag,
            return_per=ifc_return_per,
            impact=ifc_impact,
            unit=self.unit,
            frequency_unit=self.frequency_unit,
            label='Exceedance frequency curve'
        )

    def _eai_title(self):
        if self.frequency_unit in ['1/year', 'annual', '1/y', '1/a']:
            return 'Expected annual impact'
        if self.frequency_unit in ['1/day', 'daily', '1/d']:
            return 'Expected daily impact'
        if self.frequency_unit in ['1/month', 'monthly', '1/m']:
            return 'Expected monthly impact'
        return f'Expected impact ({self.frequency_unit})'

    def plot_scatter_eai_exposure(self, mask=None, ignore_zero=False,
                                  pop_name=True, buffer=0.0, extend='neither',
                                  axis=None, adapt_fontsize=True, **kwargs):
        """Plot scatter expected impact within a period of 1/frequency_unit of each exposure.

        Parameters
        ----------
        mask : np.array, optional
            mask to apply to eai_exp plotted.
        ignore_zero : bool, optional
            flag to indicate if zero and negative
            values are ignored in plot. Default: False
        pop_name : bool, optional
            add names of the populated places
        buffer : float, optional
            border to add to coordinates.
            Default: 1.0.
        extend : str
            optional extend border colorbar with arrows.
            [ 'neither' | 'both' | 'min' | 'max' ]
        axis : matplotlib.axes.Axes, optional
            axis to use
        adapt_fontsize : bool, optional
            If set to true, the size of the fonts will be adapted to the size of the figure.
            Otherwise the default matplotlib font size is used. Default is True.
        kwargs : dict, optional
            arguments for hexbin matplotlib function

        Returns
        -------
        cartopy.mpl.geoaxes.GeoAxesSubplot
        """
        if 'cmap' not in kwargs:
            kwargs['cmap'] = CMAP_IMPACT

        eai_exp = self._build_exp()
        axis = eai_exp.plot_scatter(mask, ignore_zero, pop_name, buffer,
                                    extend, axis=axis, adapt_fontsize=adapt_fontsize, **kwargs)
        axis.set_title(self._eai_title())
        return axis

    def plot_hexbin_eai_exposure(self, mask=None, ignore_zero=False,
                                 pop_name=True, buffer=0.0, extend='neither',
                                 axis=None, adapt_fontsize=True, **kwargs):
        """Plot hexbin expected impact within a period of 1/frequency_unit of each exposure.

        Parameters
        ----------
            mask : np.array, optional
                mask to apply to eai_exp plotted.
            ignore_zero : bool, optional
                flag to indicate if zero and negative
                values are ignored in plot. Default: False
            pop_name : bool, optional
                add names of the populated places
            buffer : float, optional
                border to add to coordinates.
                Default: 1.0.
            extend : str, optional
                extend border colorbar with arrows.
                [ 'neither' | 'both' | 'min' | 'max' ]
            axis : matplotlib.axes.Axes, optional
                axis to use
            adapt_fontsize : bool, optional
                If set to true, the size of the fonts will be adapted to the size of the figure.
                Otherwise the default matplotlib font size is used. Default: True
            kwargs : dict, optional
                arguments for hexbin matplotlib function

        Returns
        -------
        cartopy.mpl.geoaxes.GeoAxesSubplot
        """
        if 'cmap' not in kwargs:
            kwargs['cmap'] = CMAP_IMPACT

        eai_exp = self._build_exp()
        axis = eai_exp.plot_hexbin(mask, ignore_zero, pop_name, buffer,
                                   extend, axis=axis, adapt_fontsize=adapt_fontsize, **kwargs)
        axis.set_title(self._eai_title())
        return axis

    def plot_raster_eai_exposure(self, res=None, raster_res=None, save_tiff=None,
                                 raster_f=lambda x: np.log10((np.fmax(x + 1, 1))),
                                 label='value (log10)', axis=None, adapt_fontsize=True,
                                 **kwargs):
        """Plot raster expected impact within a period of 1/frequency_unit of each exposure.

        Parameters
        ----------
        res : float, optional
            resolution of current data in units of latitude
            and longitude, approximated if not provided.
        raster_res : float, optional
            desired resolution of the raster
        save_tiff :  str, optional
            file name to save the raster in tiff
            format, if provided
        raster_f : lambda function
            transformation to use to data. Default: log10 adding 1.
        label : str
            colorbar label
        axis : matplotlib.axes.Axes, optional
            axis to use
        adapt_fontsize : bool, optional
            If set to true, the size of the fonts will be adapted to the size of the figure.
            Otherwise the default matplotlib font size is used. Default is True.
        kwargs : dict, optional
            arguments for imshow matplotlib function

        Returns
        -------
        cartopy.mpl.geoaxes.GeoAxesSubplot
        """
        eai_exp = self._build_exp()
        axis = eai_exp.plot_raster(res, raster_res, save_tiff, raster_f,
                                   label, axis=axis, adapt_fontsize=adapt_fontsize, **kwargs)
        axis.set_title(self._eai_title())
        return axis

    def plot_basemap_eai_exposure(self, mask=None, ignore_zero=False, pop_name=True,
                                  buffer=0.0, extend='neither', zoom=10,
                                  url=ctx.providers.Stamen.Terrain,
                                  axis=None, **kwargs):
        """Plot basemap expected impact of each exposure within a period of 1/frequency_unit.

        Parameters
        ----------
        mask : np.array, optional
            mask to apply to eai_exp plotted.
        ignore_zero : bool, optional
            flag to indicate if zero and negative
            values are ignored in plot. Default: False
        pop_name : bool, optional
            add names of the populated places
        buffer : float, optional
            border to add to coordinates. Default: 0.0.
        extend : str, optional
            extend border colorbar with arrows.
            [ 'neither' | 'both' | 'min' | 'max' ]
        zoom : int, optional
            zoom coefficient used in the satellite image
        url : str, optional
            image source, e.g. ctx.providers.OpenStreetMap.Mapnik
        axis : matplotlib.axes.Axes, optional
            axis to use
        kwargs : dict, optional
            arguments for scatter matplotlib function, e.g.
            cmap='Greys'. Default: 'Wistia'

        Returns
        -------
        cartopy.mpl.geoaxes.GeoAxesSubplot
        """
        if 'cmap' not in kwargs:
            kwargs['cmap'] = CMAP_IMPACT
        eai_exp = self._build_exp()
        axis = eai_exp.plot_basemap(mask, ignore_zero, pop_name, buffer,
                                    extend, zoom, url, axis=axis, **kwargs)
        axis.set_title(self._eai_title())
        return axis

    def plot_hexbin_impact_exposure(self, event_id=1, mask=None, ignore_zero=False,
                                    pop_name=True, buffer=0.0, extend='neither',
                                    axis=None, adapt_fontsize=True, **kwargs):
        """Plot hexbin impact of an event at each exposure.
        Requires attribute imp_mat.

        Parameters
        ----------
        event_id : int, optional
            id of the event for which to plot the impact.
            Default: 1.
        mask : np.array, optional
            mask to apply to impact plotted.
        ignore_zero : bool, optional
            flag to indicate if zero and negative
            values are ignored in plot. Default: False
        pop_name : bool, optional
            add names of the populated places
        buffer : float, optional
            border to add to coordinates.
            Default: 1.0.
        extend : str, optional
            extend border colorbar with arrows.
            [ 'neither' | 'both' | 'min' | 'max' ]
        axis : matplotlib.axes.Axes
            optional axis to use
        adapt_fontsize : bool, optional
            If set to true, the size of the fonts will be adapted to the size of the figure.
            Otherwise the default matplotlib font size is used. Default is True.
        kwargs : dict, optional
            arguments for hexbin matplotlib function

        Returns
        -------
        cartopy.mpl.geoaxes.GeoAxesSubplot
        """
        if self.imp_mat.size == 0:
            raise ValueError('Attribute imp_mat is empty. Recalculate Impact'
                             'instance with parameter save_mat=True')
        if 'cmap' not in kwargs:
            kwargs['cmap'] = CMAP_IMPACT
        impact_at_events_exp = self._build_exp_event(event_id)
        axis = impact_at_events_exp.plot_hexbin(mask, ignore_zero, pop_name,
                                                buffer, extend, axis=axis,
                                                adapt_fontsize=adapt_fontsize,
                                                **kwargs)

        return axis

    def plot_basemap_impact_exposure(self, event_id=1, mask=None, ignore_zero=False,
                                     pop_name=True, buffer=0.0, extend='neither', zoom=10,
                                     url=ctx.providers.Stamen.Terrain,
                                     axis=None, **kwargs):
        """Plot basemap impact of an event at each exposure.
        Requires attribute imp_mat.

        Parameters
        ----------
        event_id : int, optional
            id of the event for which to plot the impact.
            Default: 1.
        mask : np.array, optional
            mask to apply to impact plotted.
        ignore_zero : bool, optional
            flag to indicate if zero and negative
            values are ignored in plot. Default: False
        pop_name : bool, optional
            add names of the populated places
        buffer : float, optional
            border to add to coordinates. Default: 0.0.
        extend : str, optional
            extend border colorbar with arrows.
            [ 'neither' | 'both' | 'min' | 'max' ]
        zoom : int, optional
            zoom coefficient used in the satellite image
        url : str, optional
            image source, e.g. ctx.providers.OpenStreetMap.Mapnik
        axis : matplotlib.axes.Axes, optional
            axis to use
        kwargs : dict, optional
            arguments for scatter matplotlib function, e.g. cmap='Greys'.
            Default: 'Wistia'

        Returns
        -------
        cartopy.mpl.geoaxes.GeoAxesSubplot
        """
        if self.imp_mat.size == 0:
            raise ValueError('Attribute imp_mat is empty. Recalculate Impact'
                             'instance with parameter save_mat=True')

        if event_id not in self.event_id:
            raise ValueError(f'Event ID {event_id} not found')
        if 'cmap' not in kwargs:
            kwargs['cmap'] = CMAP_IMPACT
        impact_at_events_exp = self._build_exp_event(event_id)
        axis = impact_at_events_exp.plot_basemap(mask, ignore_zero, pop_name,
                                                 buffer, extend, zoom, url, axis=axis, **kwargs)

        return axis

    def plot_rp_imp(self, return_periods=(25, 50, 100, 250),
                    log10_scale=True, smooth=True, axis=None, **kwargs):
        """Compute and plot exceedance impact maps for different return periods.
        Calls local_exceedance_imp.

        Parameters
        ----------
        return_periods : tuple of int, optional
            return periods to consider. Default: (25, 50, 100, 250)
        log10_scale : boolean, optional
            plot impact as log10(impact). Default: True
        smooth : bool, optional
            smooth plot to plot.RESOLUTIONxplot.RESOLUTION. Default: True
        kwargs : dict, optional
            arguments for pcolormesh matplotlib function
            used in event plots

        Returns
        -------
        axis : matplotlib.axes.Axes
        imp_stats : np.array
            return_periods.size x num_centroids
        """
        imp_stats = self.local_exceedance_imp(np.array(return_periods))
        if imp_stats.size == 0:
            raise ValueError('Error: Attribute imp_mat is empty. Recalculate Impact'
                             'instance with parameter save_mat=True')
        if log10_scale:
            if np.min(imp_stats) < 0:
                imp_stats_log = np.log10(abs(imp_stats) + 1)
                colbar_name = 'Log10(abs(Impact)+1) (' + self.unit + ')'
            elif np.min(imp_stats) < 1:
                imp_stats_log = np.log10(imp_stats + 1)
                colbar_name = 'Log10(Impact+1) (' + self.unit + ')'
            else:
                imp_stats_log = np.log10(imp_stats)
                colbar_name = 'Log10(Impact) (' + self.unit + ')'
        else:
            imp_stats_log = imp_stats
            colbar_name = 'Impact (' + self.unit + ')'
        title = list()
        for ret in return_periods:
            title.append('Return period: ' + str(ret) + ' years')
        axis = u_plot.geo_im_from_array(imp_stats_log, self.coord_exp,
                                        colbar_name, title, smooth=smooth, axes=axis, **kwargs)

        return axis, imp_stats

    def write_csv(self, file_name):
        """Write data into csv file. imp_mat is not saved.

        Parameters
        ----------
        file_name : str
            absolute path of the file
        """
        LOGGER.info('Writing %s', file_name)
        with open(file_name, "w", encoding='utf-8') as imp_file:
            imp_wr = csv.writer(imp_file)
            imp_wr.writerow(["tag_hazard", "tag_exposure", "tag_impact_func",
                             "unit", "tot_value", "aai_agg", "event_id",
                             "event_name", "event_date", "event_frequency", "frequency_unit",
                             "at_event", "eai_exp", "exp_lat", "exp_lon", "exp_crs"])
            csv_data = [[[self.tag['haz'].haz_type], [self.tag['haz'].file_name],
                         [self.tag['haz'].description]],
                        [[self.tag['exp'].file_name], [self.tag['exp'].description]],
                        [[self.tag['impf_set'].file_name], [self.tag['impf_set'].description]],
                        [self.unit], [self.tot_value], [self.aai_agg],
                        self.event_id, self.event_name, self.date,
                        self.frequency, [self.frequency_unit], self.at_event,
                        self.eai_exp, self.coord_exp[:, 0], self.coord_exp[:, 1],
                        [str(self.crs)]]
            for values in zip_longest(*csv_data):
                imp_wr.writerow(values)

    def write_excel(self, file_name):
        """Write data into Excel file. imp_mat is not saved.

        Parameters
        ----------
        file_name : str
            absolute path of the file
        """
        LOGGER.info('Writing %s', file_name)
        def write_col(i_col, imp_ws, xls_data):
            """Write one measure"""
            row_ini = 1
            for dat_row in xls_data:
                imp_ws.write(row_ini, i_col, dat_row)
                row_ini += 1

        imp_wb = xlsxwriter.Workbook(file_name)
        imp_ws = imp_wb.add_worksheet()

        header = ["tag_hazard", "tag_exposure", "tag_impact_func",
                  "unit", "tot_value", "aai_agg", "event_id",
                  "event_name", "event_date", "event_frequency", "frequency_unit",
                  "at_event", "eai_exp", "exp_lat", "exp_lon", "exp_crs"]
        for icol, head_dat in enumerate(header):
            imp_ws.write(0, icol, head_dat)
        data = [self.tag['haz'].haz_type, str(self.tag['haz'].file_name),
                str(self.tag['haz'].description)]
        write_col(0, imp_ws, data)
        data = [str(self.tag['exp'].file_name), str(self.tag['exp'].description)]
        write_col(1, imp_ws, data)
        data = [str(self.tag['impf_set'].file_name), str(self.tag['impf_set'].description)]
        write_col(2, imp_ws, data)
        write_col(3, imp_ws, [self.unit])
        write_col(4, imp_ws, [self.tot_value])
        write_col(5, imp_ws, [self.aai_agg])
        write_col(6, imp_ws, self.event_id)
        write_col(7, imp_ws, self.event_name)
        write_col(8, imp_ws, self.date)
        write_col(9, imp_ws, self.frequency)
        write_col(10, imp_ws, [self.frequency_unit])
        write_col(11, imp_ws, self.at_event)
        write_col(12, imp_ws, self.eai_exp)
        write_col(13, imp_ws, self.coord_exp[:, 0])
        write_col(14, imp_ws, self.coord_exp[:, 1])
        write_col(15, imp_ws, [str(self.crs)])

        imp_wb.close()

    def write_sparse_csr(self, file_name):
        """Write imp_mat matrix in numpy's npz format."""
        LOGGER.info('Writing %s', file_name)
        np.savez(file_name, data=self.imp_mat.data, indices=self.imp_mat.indices,
                 indptr=self.imp_mat.indptr, shape=self.imp_mat.shape)

    @staticmethod
    def read_sparse_csr(file_name):
        """Read imp_mat matrix from numpy's npz format.

        Parameters
        ----------
        file_name : str

        Returns
        -------
        sparse.csr_matrix
        """
        LOGGER.info('Reading %s', file_name)
        loader = np.load(file_name)
        return sparse.csr_matrix(
            (loader['data'], loader['indices'], loader['indptr']), shape=loader['shape'])

    @classmethod
    def from_csv(cls, file_name):
        """Read csv file containing impact data generated by write_csv.

        Parameters
        ----------
        file_name : str
            absolute path of the file

        Returns
        -------
        imp : climada.engine.impact.Impact
            Impact from csv file
        """
        # pylint: disable=no-member
        LOGGER.info('Reading %s', file_name)
        imp_df = pd.read_csv(file_name)
        imp = cls()
        imp.unit = imp_df.unit[0]
        imp.tot_value = imp_df.tot_value[0]
        imp.aai_agg = imp_df.aai_agg[0]
        imp.event_id = imp_df.event_id[~np.isnan(imp_df.event_id)].values
        num_ev = imp.event_id.size
        imp.event_name = imp_df.event_name[:num_ev].values.tolist()
        imp.date = imp_df.event_date[:num_ev].values
        imp.at_event = imp_df.at_event[:num_ev].values
        imp.frequency = imp_df.event_frequency[:num_ev].values
        imp.frequency_unit = imp_df.frequency_unit[0] if 'frequency_unit' in imp_df \
                             else DEF_FREQ_UNIT
        imp.eai_exp = imp_df.eai_exp[~np.isnan(imp_df.eai_exp)].values
        num_exp = imp.eai_exp.size
        imp.coord_exp = np.zeros((num_exp, 2))
        imp.coord_exp[:, 0] = imp_df.exp_lat[:num_exp]
        imp.coord_exp[:, 1] = imp_df.exp_lon[:num_exp]
        try:
            imp.crs = u_coord.to_crs_user_input(imp_df.exp_crs.values[0])
        except AttributeError:
            imp.crs = DEF_CRS
        imp.tag['haz'] = TagHaz(str(imp_df.tag_hazard[0]),
                                 str(imp_df.tag_hazard[1]),
                                 str(imp_df.tag_hazard[2]))
        imp.tag['exp'] = Tag(str(imp_df.tag_exposure[0]),
                              str(imp_df.tag_exposure[1]))
        imp.tag['impf_set'] = Tag(str(imp_df.tag_impact_func[0]),
                                 str(imp_df.tag_impact_func[1]))
        return imp

    def read_csv(self, *args, **kwargs):
        """This function is deprecated, use Impact.from_csv instead."""
        LOGGER.warning("The use of Impact.read_csv is deprecated."
                       "Use Impact.from_csv instead.")
        self.__dict__ = Impact.from_csv(*args, **kwargs).__dict__

    @classmethod
    def from_excel(cls, file_name):
        """Read excel file containing impact data generated by write_excel.

        Parameters
        ----------
        file_name : str
            absolute path of the file

        Returns
        -------
        imp : climada.engine.impact.Impact
            Impact from excel file
        """
        LOGGER.info('Reading %s', file_name)
        dfr = pd.read_excel(file_name)
        imp =cls()
        imp.tag['haz'] = TagHaz()
        imp.tag['haz'].haz_type = dfr['tag_hazard'][0]
        imp.tag['haz'].file_name = dfr['tag_hazard'][1]
        imp.tag['haz'].description = dfr['tag_hazard'][2]
        imp.tag['exp'] = Tag()
        imp.tag['exp'].file_name = dfr['tag_exposure'][0]
        imp.tag['exp'].description = dfr['tag_exposure'][1]
        imp.tag['impf_set'] = Tag()
        imp.tag['impf_set'].file_name = dfr['tag_impact_func'][0]
        imp.tag['impf_set'].description = dfr['tag_impact_func'][1]

        imp.unit = dfr.unit[0]
        imp.tot_value = dfr.tot_value[0]
        imp.aai_agg = dfr.aai_agg[0]

        imp.event_id = dfr.event_id[~np.isnan(dfr.event_id.values)].values
        imp.event_name = dfr.event_name[:imp.event_id.size].values
        imp.date = dfr.event_date[:imp.event_id.size].values
        imp.frequency = dfr.event_frequency[:imp.event_id.size].values
        imp.frequency_unit = dfr.frequency_unit[0] if 'frequency_unit' in dfr else DEF_FREQ_UNIT
        imp.at_event = dfr.at_event[:imp.event_id.size].values

        imp.eai_exp = dfr.eai_exp[~np.isnan(dfr.eai_exp.values)].values
        imp.coord_exp = np.zeros((imp.eai_exp.size, 2))
        imp.coord_exp[:, 0] = dfr.exp_lat.values[:imp.eai_exp.size]
        imp.coord_exp[:, 1] = dfr.exp_lon.values[:imp.eai_exp.size]
        try:
            imp.crs = u_coord.to_csr_user_input(dfr.exp_crs.values[0])
        except AttributeError:
            imp.crs = DEF_CRS

        return imp

    def read_excel(self, *args, **kwargs):
        """This function is deprecated, use Impact.from_excel instead."""
        LOGGER.warning("The use of Impact.read_excel is deprecated."
                       "Use Impact.from_excel instead.")
        self.__dict__ = Impact.from_excel(*args, **kwargs).__dict__

    @staticmethod
    def video_direct_impact(exp, impf_set, haz_list, file_name='',
                            writer=animation.PillowWriter(bitrate=500),
                            imp_thresh=0, args_exp=None, args_imp=None,
                            ignore_zero=False, pop_name=False):
        """
        Computes and generates video of accumulated impact per input events
        over exposure.

        Parameters
        ----------
        exp : climada.entity.Exposures
            exposures instance, constant during all video
        impf_set : climada.entity.ImpactFuncSet
            impact functions
        haz_list : (list(Hazard))
            every Hazard contains an event; all hazards
            use the same centroids
        file_name : str, optional
            file name to save video, if provided
        writer : matplotlib.animation.*, optional
            video writer. Default: pillow with bitrate=500
        imp_thresh : float, optional
            represent damages greater than threshold. Default: 0
        args_exp : dict, optional
            arguments for scatter (points) or hexbin (raster)
            matplotlib function used in exposures
        args_imp : dict, optional
            arguments for scatter (points) or hexbin (raster)
            matplotlib function used in impact
        ignore_zero : bool, optional
            flag to indicate if zero and negative
            values are ignored in plot. Default: False
        pop_name : bool, optional
            add names of the populated places
            The default is False.

        Returns
        -------
        list of Impact
        """
        if args_exp is None:
            args_exp = dict()
        if args_imp is None:
            args_imp = dict()
        imp_list = []
        exp_list = []
        imp_arr = np.zeros(len(exp.gdf))
        # assign centroids once for all
        exp.assign_centroids(haz_list[0])
        for i_time, _ in enumerate(haz_list):
            imp_tmp = Impact()
            imp_tmp.calc(exp, impf_set, haz_list[i_time], assign_centroids=False)
            imp_arr = np.maximum(imp_arr, imp_tmp.eai_exp)
            # remove not impacted exposures
            save_exp = imp_arr > imp_thresh
            imp_tmp.coord_exp = imp_tmp.coord_exp[save_exp, :]
            imp_tmp.eai_exp = imp_arr[save_exp]
            imp_list.append(imp_tmp)
            exp_list.append(~save_exp)

        v_lim = [np.array([haz.intensity.min() for haz in haz_list]).min(),
                 np.array([haz.intensity.max() for haz in haz_list]).max()]

        if 'vmin' not in args_exp:
            args_exp['vmin'] = exp.gdf.value.values.min()

        if 'vmin' not in args_imp:
            args_imp['vmin'] = np.array([imp.eai_exp.min() for imp in imp_list
                                         if imp.eai_exp.size]).min()

        if 'vmax' not in args_exp:
            args_exp['vmax'] = exp.gdf.value.values.max()

        if 'vmax' not in args_imp:
            args_imp['vmax'] = np.array([imp.eai_exp.max() for imp in imp_list
                                         if imp.eai_exp.size]).max()

        if 'cmap' not in args_exp:
            args_exp['cmap'] = 'winter_r'

        if 'cmap' not in args_imp:
            args_imp['cmap'] = 'autumn_r'


        plot_raster = False
        if exp.meta:
            plot_raster = True

        def run(i_time):
            haz_list[i_time].plot_intensity(1, axis=axis, cmap='Greys', vmin=v_lim[0],
                                            vmax=v_lim[1], alpha=0.8)
            if plot_raster:
                exp.plot_hexbin(axis=axis, mask=exp_list[i_time], ignore_zero=ignore_zero,
                                pop_name=pop_name, **args_exp)
                if imp_list[i_time].coord_exp.size:
                    imp_list[i_time].plot_hexbin_eai_exposure(axis=axis, pop_name=pop_name,
                                                              **args_imp)
                    fig.delaxes(fig.axes[1])
            else:
                exp.plot_scatter(axis=axis, mask=exp_list[i_time], ignore_zero=ignore_zero,
                                 pop_name=pop_name, **args_exp)
                if imp_list[i_time].coord_exp.size:
                    imp_list[i_time].plot_scatter_eai_exposure(axis=axis, pop_name=pop_name,
                                                               **args_imp)
                    fig.delaxes(fig.axes[1])
            fig.delaxes(fig.axes[1])
            fig.delaxes(fig.axes[1])
            axis.set_xlim(haz_list[-1].centroids.lon.min(), haz_list[-1].centroids.lon.max())
            axis.set_ylim(haz_list[-1].centroids.lat.min(), haz_list[-1].centroids.lat.max())
            axis.set_title(haz_list[i_time].event_name[0])
            pbar.update()

        if file_name:
            LOGGER.info('Generating video %s', file_name)
            fig, axis, _fontsize = u_plot.make_map()
            ani = animation.FuncAnimation(fig, run, frames=len(haz_list),
                                          interval=500, blit=False)
            pbar = tqdm(total=len(haz_list))
            fig.tight_layout()
            ani.save(file_name, writer=writer)
            pbar.close()

        return imp_list

#TODO: rewrite and deprecate method
    def _loc_return_imp(self, return_periods, imp, exc_imp):
        """Compute local exceedence impact for given return period.

        Parameters
        ----------
        return_periods : np.array
            return periods to consider
        cen_pos :int
            centroid position

        Returns
        -------
        np.array
        """
        # sorted impacts
        sort_pos = np.argsort(imp, axis=0)[::-1, :]
        columns = np.ones(imp.shape, int)
        # pylint: disable=unsubscriptable-object  # pylint/issues/3139
        columns *= np.arange(columns.shape[1])
        imp_sort = imp[sort_pos, columns]
        # cummulative frequency at sorted intensity
        freq_sort = self.frequency[sort_pos]
        np.cumsum(freq_sort, axis=0, out=freq_sort)

        for cen_idx in range(imp.shape[1]):
            exc_imp[:, cen_idx] = self._cen_return_imp(
                imp_sort[:, cen_idx], freq_sort[:, cen_idx],
                0, return_periods)

    def _build_exp(self):
        return Exposures(
            data={
                'value': self.eai_exp,
                'latitude': self.coord_exp[:, 0],
                'longitude': self.coord_exp[:, 1],
            },
            crs=self.crs,
            value_unit=self.unit,
            ref_year=0,
            tag=Tag(),
            meta=None
        )

    def _build_exp_event(self, event_id):
        """Write impact of an event as Exposures

        Parameters
        ----------
        event_id : int
            id of the event
        """
        [[idx]] = (self.event_id == event_id).nonzero()
        return Exposures(
            data={
                'value': self.imp_mat[idx].toarray().ravel(),
                'latitude': self.coord_exp[:, 0],
                'longitude': self.coord_exp[:, 1],
            },
            crs=self.crs,
            value_unit=self.unit,
            ref_year=0,
            tag=Tag(),
            meta=None
        )

    @staticmethod
    def _cen_return_imp(imp, freq, imp_th, return_periods):
        """From ordered impact and cummulative frequency at centroid, get
        exceedance impact at input return periods.

        Parameters
        ----------
        imp : np.array
            sorted impact at centroid
        freq : np.array
            cummulative frequency at centroid
        imp_th : float
            impact threshold
        return_periods : np.array
            return periods

        Returns
        -------
        np.array
        """
        imp_th = np.asarray(imp > imp_th).squeeze()
        imp_cen = imp[imp_th]
        freq_cen = freq[imp_th]
        if not imp_cen.size:
            return np.zeros((return_periods.size,))
        try:
            with warnings.catch_warnings():
                warnings.simplefilter("ignore")
                pol_coef = np.polyfit(np.log(freq_cen), imp_cen, deg=1)
        except ValueError:
            pol_coef = np.polyfit(np.log(freq_cen), imp_cen, deg=0)
        imp_fit = np.polyval(pol_coef, np.log(1 / return_periods))
        wrong_inten = (return_periods > np.max(1 / freq_cen)) & np.isnan(imp_fit)
        imp_fit[wrong_inten] = 0.

        return imp_fit

    def select(self,
               event_ids=None, event_names=None, dates=None,
               coord_exp=None):
        """
        Select a subset of events and/or exposure points from the impact.
        If multiple input variables are not None, it returns all the impacts
        matching at least one of the conditions.

        Notes
        -----
            the frequencies are NOT adjusted. Method to adjust frequencies
        and obtain correct eai_exp:
            1- Select subset of impact according to your choice
            imp = impact.select(...)
            2- Adjust manually the frequency of the subset of impact
            imp.frequency = [...]
            3- Use select without arguments to select all events and recompute
            the eai_exp with the updated frequencies.
            imp = imp.select()

        Parameters
        ----------
        event_ids : list of int, optional
            Selection of events by their id. The default is None.
        event_names : list of str, optional
            Selection of events by their name. The default is None.
        dates : tuple, optional
            (start-date, end-date), events are selected if they are >=
            than start-date and <= than end-date. Dates in same format
            as impact.date (ordinal format of datetime library)
            The default is None.
        coord_exp : np.array, optional
            Selection of exposures coordinates [lat, lon] (in degrees)
            The default is None.

        Raises
        ------
        ValueError
            If the impact matrix is missing, the eai_exp and aai_agg cannot
            be updated for a selection of events and/or exposures.

        Returns
        -------
        imp : climada.engine.impact.Impact
            A new impact object with a selection of events and/or exposures
        """

        nb_events = self.event_id.size
        nb_exp = len(self.coord_exp)

        if self.imp_mat.shape != (nb_events, nb_exp):
            raise ValueError("The impact matrix is missing or incomplete. "
                             "The eai_exp and aai_agg cannot be computed. "
                             "Please recompute impact.calc() with save_mat=True "
                             "before using impact.select()")

        if nb_events == nb_exp:
            LOGGER.warning("The number of events is equal to the number of "
                           "exposure points. It is not possible to "
                           "differentiate events and exposures attributes. "
                           "Please add/remove one event/exposure point. "
                           "This is a purely technical limitation of this "
                           "method.")
            return None

        imp = copy.deepcopy(self)

        # apply event selection to impact attributes
        sel_ev = self._selected_events_idx(event_ids, event_names, dates, nb_events)
        if sel_ev is not None:
            # set all attributes that are 'per event', i.e. have a dimension
            # of length equal to the number of events (=nb_events)
            for attr in get_attributes_with_matching_dimension(imp, [nb_events]):
                value = imp.__getattribute__(attr)
                if isinstance(value, np.ndarray):
                    if value.ndim == 1:
                        setattr(imp, attr, value[sel_ev])
                    else:
                        LOGGER.warning("Found a multidimensional numpy array "
                                       "with one dimension matching the number of events. "
                                       "But multidimensional numpy arrays are not handled "
                                       "in impact.select")
                elif isinstance(value, sparse.csr_matrix):
                    setattr(imp, attr, value[sel_ev, :])
                elif isinstance(value, list) and value:
                    setattr(imp, attr, [value[idx] for idx in sel_ev])
                else:
                    pass

            LOGGER.info("The eai_exp and aai_agg are computed for the "
                        "selected subset of events WITHOUT modification of "
                        "the frequencies.")

        # apply exposure selection to impact attributes
        if coord_exp is not None:
            sel_exp = self._selected_exposures_idx(coord_exp)
            imp.coord_exp = imp.coord_exp[sel_exp]
            imp.imp_mat = imp.imp_mat[:, sel_exp]

            # .A1 reduce 1d matrix to 1d array
            imp.at_event = imp.imp_mat.sum(axis=1).A1
            imp.tot_value = None
            LOGGER.info("The total value cannot be re-computed for a "
                        "subset of exposures and is set to None.")

        # cast frequency vector into 2d array for sparse matrix multiplication
        freq_mat = imp.frequency.reshape(len(imp.frequency), 1)
        # .A1 reduce 1d matrix to 1d array
        imp.eai_exp = imp.imp_mat.multiply(freq_mat).sum(axis=0).A1
        imp.aai_agg = imp.eai_exp.sum()

        return imp

    def _selected_events_idx(self, event_ids, event_names, dates, nb_events):
        if all(var is None for var in [dates, event_ids, event_names]):
            return None

        # filter events by date
        if dates is None:
            mask_dt = np.zeros(nb_events, dtype=bool)
        else:
            mask_dt = np.ones(nb_events, dtype=bool)
            date_ini, date_end = dates
            if isinstance(date_ini, str):
                date_ini = u_dt.str_to_date(date_ini)
                date_end = u_dt.str_to_date(date_end)
            mask_dt &= (date_ini <= self.date)
            mask_dt &= (self.date <= date_end)
            if not np.any(mask_dt):
                LOGGER.info('No impact event in given date range %s.', dates)

        sel_dt = mask_dt.nonzero()[0]  # Convert bool to indices

        # filter events by id
        if event_ids is None:
            sel_id = np.array([], dtype=int)
        else:
            (sel_id,) = np.isin(self.event_id, event_ids).nonzero()
            # pylint: disable=no-member
            if sel_id.size == 0:
                LOGGER.info('No impact event with given ids %s found.', event_ids)

        # filter events by name
        if event_names is None:
            sel_na = np.array([], dtype=int)
        else:
            (sel_na,) = np.isin(self.event_name, event_names).nonzero()
            # pylint: disable=no-member
            if sel_na.size == 0:
                LOGGER.info('No impact event with given names %s found.', event_names)

        # select events with machting id, name or date field.
        sel_ev = np.unique(np.concatenate([sel_dt, sel_id, sel_na]))

        # if no event found matching ids, names or dates, warn the user
        if sel_ev.size == 0:
            LOGGER.warning("No event matches the selection. ")

        return sel_ev

    def _selected_exposures_idx(self, coord_exp):
        assigned_idx = u_coord.assign_coordinates(self.coord_exp, coord_exp, threshold=0)
        sel_exp = (assigned_idx >= 0).nonzero()[0]
        if sel_exp.size == 0:
            LOGGER.warning("No exposure coordinates match the selection.")
        return sel_exp

    @classmethod
    def concat(cls, imp_list,concat_type='time_window'):
        """Concatenate impact objects of the same hazard type, frequency,
        exposure, and coordinate system.

        Parameters
        ----------
        imp_list : list of climada.engine.Impact objects
                list of Impact object to concatenate
        concat_type: string
                string specifying the type of concatenation to be done.
                    'time_window': concatenate impacts for different events / time slices
                                   within a year (e.g. May to June, July to August,...)
                    'exposure': concatenate impacts with separate exposures
        Returns
        --------
        impact: climada.engine.Impact
               New impact object which is a concatenation of all impacts
        """

        if len(imp_list) == 0:
            return cls()
       
        if concat_type not in ['time_window','exposure']:
            raise ValueError(f"Concatenation option {concat_type} not available.")
       
        #initialize new impact object
       
        # check impacts consistency and fill impact object
       
        ### the following checks are common for both concat options
       
        # check hazard type
        haz_types = {imp.tag['haz'].haz_type for imp in imp_list if imp.tag['haz'].haz_type != ''}
        if len(haz_types) > 1:
            raise ValueError(f"The impacts are based on hazards of different types: {haz_types}. "
                            "The impacts are incompatible and cannot be concatenated.")      
       
        # check unit
        units = {imp.unit for imp in imp_list if imp.unit != ''}
        if len(units) > 1:
            raise ValueError(f"The given impacts have different units: {units}. "
                            "The impacts are incompatible and cannot be concatenated.")
        if len(units) == 0:
            units = {''}
        unit = units.pop()
        
        #check coordinate reference system
        crss={imp.crs for imp in imp_list if imp.crs != ''}
        if len(crss)>1:
            raise ValueError(f"The given impacts have different crs: {crss}. "
                        "The impacts are incompatible and cannot be concatenated.")
        crs = crss.pop()
        
        #check attributes
        attributes = sorted(set.union(*[set(vars(imp).keys()) for imp in imp_list]))
        for attr_name in attributes:
            if not all(hasattr(imp, attr_name) for imp in imp_list):
               raise ValueError(f"Attribute {attr_name} is not shared by all impacts. "
                                "The impacts are incompatible and cannot be concatenated.")

        #check if impacts have same frequency values (only first entries are checked)
        freqs=set([imp.frequency[0] for imp in imp_list])
        if len(freqs)>1:
            raise ValueError(f"Impacts do not have the same frequency: {freqs}."
                            "The impacts are incompatible and cannot be concatenated.")
        frequency = np.concatenate([imp.frequency for imp in imp_list], axis=0)
       
        ### The following checks are specific to the selected concatenation options
       
        if concat_type == 'time_window':
          
            #check if no overlapping dates
            dates = [date for imp in imp_list for date in imp.date]
          
            if len(dates) != len(set(dates)): 
                raise ValueError("There is at least one date in more than one impact. Please make sure impacts do not contain same dates."
                               "The impacts are incompatible and cannot be concatenated.")
            date = np.array(dates)
          
          
            #check if exposure is consistent
            isin = [np.isin(imp.coord_exp,imp_list[0].coord_exp) for imp in imp_list[0::]]
            tot_vals = set([imp.tot_value for imp in imp_list])
            if (not np.all(isin)) or (len(tot_vals)>1):
               raise ValueError("Impacts are not based on the same exposure. Please make sure exposures are identical."
                                "The impacts are incompatible and cannot be concatenated.")
            exp_descriptions = {imp.tag['exp'].description for imp in imp_list if imp.tag['exp'].description != ''}
            if len(exp_descriptions) > 1:
               raise ValueError(f"The given impacts are based on exposures with different descriptions: {exp_descriptions}. "
                            "The impacts are incompatible and cannot be concatenated.")      
            coord_exp = imp_list[0].coord_exp
            tot_value = imp_list[0].tot_value
          
            #fill remaining attributes
            tag=imp_list[0].tag

            #event IDs
            event_ids = [event_id for imp in imp_list for event_id in imp.event_id]
            if len(event_ids) != len(set(event_ids)):
               raise ValueError("Duplicate event IDs found.")
            event_id = np.array(event_ids)
          
            #event names
            event_names = [event_name for imp in imp_list for event_name in imp.event_name]
            if len(event_names) != len(set(event_names)):
               raise ValueError("Duplicate event names found.")   
            event_name = event_names

            #impact matrix
            imp_mats =[imp.imp_mat for imp in imp_list]
            imp_mat = sparse.vstack(imp_mats)
          
            #concatenate remaining attributes
            at_events = [imp.at_event for imp in imp_list]
            at_event = np.concatenate(at_events,axis=0)
            eai_exps = [imp.eai_exp for imp in imp_list]
            eai_exp = np.nansum(eai_exps,axis=0) 
            aai_aggs = [imp.aai_agg for imp in imp_list]
            aai_agg = np.nansum(aai_aggs)

        elif concat_type=='exposure':
            
            ## some possibly useful code snippets for this option
            ##merge coordinates (only if exposure is not the same)
            ##check if there are any additional exposure coordinates in the new impact
            #compare_coords=np.isin(impact.coord_exp,self.coord_exp)
            #additional_coords=[impact.coords[ind] for ind, x in enumerate(compare_coords) if not np.all(x)]
            #imp.coord_exp=np.concatenate(self.coord_exp,additional_coords)
        
            raise ValueError("Concatenation of impacts with different exposures not yet implemented."
                             "Feel free to do so!")
     

          



        return cls(
            event_id = event_id,
            event_name = event_name,
            date = date,
            frequency = frequency,
            coord_exp = coord_exp,
            crs = crs,
            unit = unit,
            tot_value = tot_value,
            eai_exp = eai_exp,
            at_event = at_event,
            aai_agg = aai_agg,
            imp_mat = imp_mat if imp_mat is not None else sparse.csr_matrix((0, 0)),
            tag = tag
      )

<<<<<<< HEAD
   
=======
@dataclass
>>>>>>> 845d5b81
class ImpactFreqCurve():
    """Impact exceedence frequency curve.
    """

    tag : dict = field(default_factory=dict)
    """dictionary of tags of exposures, impact functions set and
        hazard: {'exp': Tag(), 'impf_set': Tag(), 'haz': TagHazard()}"""

    return_per : np.array = np.array([])
    """return period"""

    impact : np.array = np.array([])
    """impact exceeding frequency"""

    unit : str = ''
    """value unit used (given by exposures unit)"""

    frequency_unit : str = DEF_FREQ_UNIT
    """value unit used (given by exposures unit)"""

    label : str = ''
    """string describing source data"""

    def plot(self, axis=None, log_frequency=False, **kwargs):
        """Plot impact frequency curve.

        Parameters
        ----------
        axis : matplotlib.axes.Axes, optional
            axis to use
        log_frequency : boolean, optional
            plot logarithmioc exceedance frequency on x-axis
        kwargs : dict, optional
            arguments for plot matplotlib function, e.g. color='b'

        Returns
        -------
        matplotlib.axes.Axes
        """
        if not axis:
            _, axis = plt.subplots(1, 1)
        axis.set_title(self.label)
        axis.set_ylabel('Impact (' + self.unit + ')')
        if log_frequency:
            axis.set_xlabel(f'Exceedance frequency ({self.frequency_unit})')
            axis.set_xscale('log')
            axis.plot(self.return_per**-1, self.impact, **kwargs)
        else:
            axis.set_xlabel('Return period (year)')
            axis.plot(self.return_per, self.impact, **kwargs)
        return axis<|MERGE_RESOLUTION|>--- conflicted
+++ resolved
@@ -1551,11 +1551,8 @@
             tag = tag
       )
 
-<<<<<<< HEAD
-   
-=======
+
 @dataclass
->>>>>>> 845d5b81
 class ImpactFreqCurve():
     """Impact exceedence frequency curve.
     """

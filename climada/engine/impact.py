"""
This file is part of CLIMADA.

Copyright (C) 2017 ETH Zurich, CLIMADA contributors listed in AUTHORS.

CLIMADA is free software: you can redistribute it and/or modify it under the
terms of the GNU General Public License as published by the Free
Software Foundation, version 3.

CLIMADA is distributed in the hope that it will be useful, but WITHOUT ANY
WARRANTY; without even the implied warranty of MERCHANTABILITY or FITNESS FOR A
PARTICULAR PURPOSE.  See the GNU General Public License for more details.

You should have received a copy of the GNU General Public License along
with CLIMADA. If not, see <https://www.gnu.org/licenses/>.

---

Define Impact and ImpactFreqCurve classes.
"""

__all__ = ['ImpactFreqCurve', 'Impact']

from dataclasses import dataclass, field
import logging
import copy
import csv
import warnings
import datetime as dt
from itertools import zip_longest
<<<<<<< HEAD
from typing import Union, Any
from collections.abc import Collection
from pathlib import Path
=======
from typing import Iterable
>>>>>>> db3cc3e3

import contextily as ctx
import numpy as np
from scipy import sparse
import matplotlib.pyplot as plt
import matplotlib.animation as animation
import pandas as pd
import xlsxwriter
from tqdm import tqdm
import h5py

from climada.entity import Exposures, Tag
from climada.hazard import Tag as TagHaz
import climada.util.plot as u_plot
from climada import CONFIG
from climada.util.constants import DEF_CRS, CMAP_IMPACT, DEF_FREQ_UNIT
import climada.util.coordinates as u_coord
import climada.util.dates_times as u_dt
from climada.util.select import get_attributes_with_matching_dimension

LOGGER = logging.getLogger(__name__)

class Impact():
    """Impact definition. Compute from an entity (exposures and impact
    functions) and hazard.

    Attributes
    ----------
    tag : dict
        dictionary of tags of exposures, impact functions set and
        hazard: {'exp': Tag(), 'impf_set': Tag(), 'haz': TagHaz()}
    event_id : np.array
        id (>0) of each hazard event
    event_name : list
        list name of each hazard event
    date : np.array
        date if events as integer date corresponding to the
        proleptic Gregorian ordinal, where January 1 of year 1 has
        ordinal 1 (ordinal format of datetime library)
    coord_exp : np.array
        exposures coordinates [lat, lon] (in degrees)
    eai_exp : np.array
        expected impact for each exposure within a period of 1/frequency_unit
    at_event : np.array
        impact for each hazard event
    frequency : np.array
        frequency of event
    frequency_unit : str
        frequency unit used (given by hazard), default is '1/year'
    tot_value : float
        total exposure value affected
    aai_agg : float
        average impact within a period of 1/frequency_unit (aggregated)
    unit : str
        value unit used (given by exposures unit)
    imp_mat : sparse.csr_matrix
        matrix num_events x num_exp with impacts.
        only filled if save_mat is True in calc()
    """

    def __init__(self,
                 event_id=None,
                 event_name=None,
                 date=None,
                 frequency=None,
                 frequency_unit=DEF_FREQ_UNIT,
                 coord_exp=None,
                 crs=DEF_CRS,
                 eai_exp=None,
                 at_event=None,
                 tot_value=0,
                 aai_agg=0,
                 unit='',
                 imp_mat=None,
                 tag=None):
        """
        Init Impact object

        Parameters
        ----------
        event_id : np.array, optional
            id (>0) of each hazard event
        event_name : list, optional
            list name of each hazard event
        date : np.array, optional
            date if events as integer date corresponding to the
            proleptic Gregorian ordinal, where January 1 of year 1 has
            ordinal 1 (ordinal format of datetime library)
        frequency : np.array, optional
            frequency of event impact for each hazard event
        frequency_unit : np.array, optional
            frequency unit, default: '1/year'
        coord_exp : np.array, optional
            exposures coordinates [lat, lon] (in degrees)
        crs : Any, optional
            coordinate reference system
        eai_exp : np.array, optional
            expected impact for each exposure within a period of 1/frequency_unit
        at_event : np.array, optional
            impact for each hazard event
        tot_value : float, optional
            total exposure value affected
        aai_agg : float, optional
            average impact within a period of 1/frequency_unit (aggregated)
        unit : str, optional
            value unit used (given by exposures unit)
        imp_mat : sparse.csr_matrix, optional
            matrix num_events x num_exp with impacts.
        tag : dict, optional
            dictionary of tags of exposures, impact functions set and
            hazard: {'exp': Tag(), 'impf_set': Tag(), 'haz': TagHaz()}
        """

        self.tag = tag or {}
        self.event_id = np.array([], int) if event_id is None else event_id
        self.event_name = [] if event_name is None else event_name
        self.date = np.array([], int) if date is None else date
        self.coord_exp = np.array([], float) if coord_exp is None else coord_exp
        self.crs = crs
        self.eai_exp = np.array([], float) if eai_exp is None else eai_exp
        self.at_event = np.array([], float) if at_event is None else at_event
        self.frequency = np.array([],float) if frequency is None else frequency
        self.frequency_unit = frequency_unit
        self.tot_value = tot_value
        self.aai_agg = aai_agg
        self.unit = unit

        if len(self.event_id) != len(self.event_name):
            raise AttributeError(
                f'Hazard event ids {len(self.event_id)} and event names'
                f' {len(self.event_name)} are not of the same length')
        if len(self.event_id) != len(self.date):
            raise AttributeError(
                f'Hazard event ids {len(self.event_id)} and event dates'
                f' {len(self.date)} are not of the same length')
        if len(self.event_id) != len(self.frequency):
            raise AttributeError(
                f'Hazard event ids {len(self.event_id)} and event frequency'
                f' {len(self.frequency)} are not of the same length')
        if len(self.event_id) != len(self.at_event):
            raise AttributeError(
                f'Number of hazard event ids {len(self.event_id)} is different '
                f'from number of at_event values {len(self.at_event)}')
        if len(self.coord_exp) != len(self.eai_exp):
            raise AttributeError('Number of exposures points is different from'
                                 'number of eai_exp values')
        if imp_mat is not None:
            self.imp_mat = imp_mat
            if self.imp_mat.size > 0:
                if len(self.event_id) != self.imp_mat.shape[0]:
                    raise AttributeError(
                        f'The number of rows {imp_mat.shape[0]} of the impact ' +
                        f'matrix is inconsistent with the number {len(event_id)} '
                        'of hazard events.')
                if len(self.coord_exp) != self.imp_mat.shape[1]:
                    raise AttributeError(
                        f'The number of columns {imp_mat.shape[1]} of the impact' +
                        f' matrix is inconsistent with the number {len(coord_exp)}'
                        ' exposures points.')
        else:
            self.imp_mat = sparse.csr_matrix(np.empty((0, 0)))



    def calc(self, exposures, impact_funcs, hazard, save_mat=False, assign_centroids=True):
        """This function is deprecated, use ``ImpactCalc.impact`` instead.
        """
        LOGGER.warning("The use of Impact().calc() is deprecated."
                       " Use ImpactCalc().impact() instead.")
        from climada.engine.impact_calc import ImpactCalc
        impcalc = ImpactCalc(exposures, impact_funcs, hazard)
        self.__dict__ = impcalc.impact(
            save_mat=save_mat,
            assign_centroids=assign_centroids
        ).__dict__

#TODO: new name
    @classmethod
    def from_eih(cls, exposures, impfset, hazard,
                 at_event, eai_exp, aai_agg, imp_mat=None):
        """
        Set Impact attributes from precalculated impact metrics.

        Parameters
        ----------
        exposures : climada.entity.Exposures
            exposure used to compute imp_mat
        impfset: climada.entity.ImpactFuncSet
            impact functions set used to compute imp_mat
        hazard : climada.Hazard
            hazard used to compute imp_mat
        at_event : np.array
            impact for each hazard event
        eai_exp : np.array
            expected impact for each exposure within a period of 1/frequency_unit
        aai_agg : float
            average impact within a period of 1/frequency_unit (aggregated)
        imp_mat : sparse.csr_matrix, optional
            matrix num_events x num_exp with impacts.
            Default is None (empty sparse csr matrix).

        Returns
        -------
        climada.engine.impact.Impact
            impact with all risk metrics set based on the given impact matrix
        """
        return cls(
            event_id = hazard.event_id,
            event_name = hazard.event_name,
            date = hazard.date,
            frequency = hazard.frequency,
            frequency_unit = hazard.frequency_unit,
            coord_exp = np.stack([exposures.gdf.latitude.values,
                                  exposures.gdf.longitude.values],
                                 axis=1),
            crs = exposures.crs,
            unit = exposures.value_unit,
            tot_value = exposures.affected_total_value(hazard),
            eai_exp = eai_exp,
            at_event = at_event,
            aai_agg = aai_agg,
            imp_mat = imp_mat if imp_mat is not None else sparse.csr_matrix((0, 0)),
            tag = {'exp': exposures.tag,
                   'impf_set': impfset.tag,
                   'haz': hazard.tag
                   }
            )

    def transfer_risk(self, attachment, cover):
        """Compute the risk transfer for the full portfolio. This is the risk
        of the full portfolio summed over all events. For each
        event, the transfered risk amounts to the impact minus the attachment
        (but maximally equal to the cover) multiplied with the probability
        of the event.

        Parameters
        ----------
        attachment : float
            attachment per event for entire portfolio.
        cover : float
            cover per event for entire portfolio.

        Returns
        -------
        transfer_at_event : np.array
            risk transfered per event
        transfer_aai_agg : float
            average risk within a period of 1/frequency_unit, transfered
        """
        transfer_at_event = np.minimum(np.maximum(self.at_event - attachment, 0), cover)
        transfer_aai_agg = np.sum(transfer_at_event * self.frequency)
        return transfer_at_event, transfer_aai_agg

    def residual_risk(self, attachment, cover):
        """Compute the residual risk after application of insurance
        attachment and cover to entire portfolio. This is the residual risk
        of the full portfolio summed over all events. For each
        event, the residual risk is obtained by subtracting the transfered risk
        from the trom the total risk per event.
        of the event.

        Parameters
        ----------
        attachment : float
            attachment per event for entire portfolio.
        cover : float
            cover per event for entire portfolio.

        Returns
        -------
        residual_at_event : np.array
            residual risk per event
        residual_aai_agg : float
            average residual risk within a period of 1/frequency_unit

        See also
        --------
        transfer_risk: compute the transfer risk per portfolio.

        """
        transfer_at_event, _ = self.transfer_risk(attachment, cover)
        residual_at_event = np.maximum(self.at_event - transfer_at_event, 0)
        residual_aai_agg = np.sum(residual_at_event * self.frequency)
        return residual_at_event, residual_aai_agg

#TODO: rewrite and deprecate method
    def calc_risk_transfer(self, attachment, cover):
        """Compute traaditional risk transfer over impact. Returns new impact
        with risk transfer applied and the insurance layer resulting
        Impact metrics.

        Parameters
        ----------
        attachment : float
            (deductible)
        cover : float

        Returns
        -------
        climada.engine.impact.Impact
        """
        new_imp = copy.deepcopy(self)
        if attachment or cover:
            imp_layer = np.minimum(np.maximum(new_imp.at_event - attachment, 0), cover)
            new_imp.at_event = np.maximum(new_imp.at_event - imp_layer, 0)
            new_imp.aai_agg = np.sum(new_imp.at_event * new_imp.frequency)
            # next values are no longer valid
            new_imp.eai_exp = np.array([])
            new_imp.coord_exp = np.array([])
            new_imp.imp_mat = sparse.csr_matrix((0, 0))
            # insurance layer metrics
            risk_transfer = copy.deepcopy(new_imp)
            risk_transfer.at_event = imp_layer
            risk_transfer.aai_agg = np.sum(imp_layer * new_imp.frequency)
            return new_imp, risk_transfer

        return new_imp, Impact()

    def impact_per_year(self, all_years=True, year_range=None):
        """Calculate yearly impact from impact data.

        Note: the impact in a given year is summed over all events.
        Thus, the impact in a given year can be larger than the
        total affected exposure value.

        Parameters
        ----------
        all_years : boolean, optional
            return values for all years between first and
            last year with event, including years without any events.
            Default: True
        year_range : tuple or list with integers, optional
            start and end year
        Returns
        -------
        year_set : dict
            Key=year, value=Summed impact per year.
        """
        if year_range is None:
            year_range = []

        orig_year = np.array([dt.datetime.fromordinal(date).year
                              for date in self.date])
        if orig_year.size == 0 and len(year_range) == 0:
            return dict()
        if orig_year.size == 0 or (len(year_range) > 0 and all_years):
            years = np.arange(min(year_range), max(year_range) + 1)
        elif all_years:
            years = np.arange(min(orig_year), max(orig_year) + 1)
        else:
            years = np.array(sorted(np.unique(orig_year)))
        if not len(year_range) == 0:
            years = years[years >= min(year_range)]
            years = years[years <= max(year_range)]

        year_set = dict()

        for year in years:
            year_set[year] = sum(self.at_event[orig_year == year])
        return year_set

    def calc_impact_year_set(self,all_years=True, year_range=None):
        """This function is deprecated, use Impact.impact_per_year instead."""
        LOGGER.warning("The use of Impact.calc_impact_year_set is deprecated."
                       "Use Impact.impact_per_year instead.")
        return self.impact_per_year(all_years=all_years, year_range=year_range)

#TODO: rewrite and deprecate method
    def local_exceedance_imp(self, return_periods=(25, 50, 100, 250)):
        """Compute exceedance impact map for given return periods.
        Requires attribute imp_mat.

        Parameters
        ----------
        return_periods : Any, optional
            return periods to consider
            Dafault is (25, 50, 100, 250)

        Returns
        -------
        np.array
        """
        LOGGER.info('Computing exceedance impact map for return periods: %s',
                    return_periods)
        if self.imp_mat.size == 0:
            raise ValueError('Attribute imp_mat is empty. Recalculate Impact'
                             'instance with parameter save_mat=True')
        num_cen = self.imp_mat.shape[1]
        imp_stats = np.zeros((len(return_periods), num_cen))
        cen_step = CONFIG.max_matrix_size.int() // self.imp_mat.shape[0]
        if not cen_step:
            raise ValueError('Increase max_matrix_size configuration parameter to > '
                             f'{self.imp_mat.shape[0]}')
        # separte in chunks
        chk = -1
        for chk in range(int(num_cen / cen_step)):
            self._loc_return_imp(np.array(return_periods),
                                 self.imp_mat[:, chk * cen_step:(chk + 1) * cen_step].toarray(),
                                 imp_stats[:, chk * cen_step:(chk + 1) * cen_step])
        self._loc_return_imp(np.array(return_periods),
                             self.imp_mat[:, (chk + 1) * cen_step:].toarray(),
                             imp_stats[:, (chk + 1) * cen_step:])

        return imp_stats

    def calc_freq_curve(self, return_per=None):
        """Compute impact exceedance frequency curve.

        Parameters
        ----------
        return_per : np.array, optional
            return periods where to compute
            the exceedance impact. Use impact's frequencies if not provided

        Returns
        -------
        ImpactFreqCurve
        """
        # Sort descendingly the impacts per events
        sort_idxs = np.argsort(self.at_event)[::-1]
        # Calculate exceedence frequency
        exceed_freq = np.cumsum(self.frequency[sort_idxs])
        # Set return period and impact exceeding frequency
        ifc_return_per = 1 / exceed_freq[::-1]
        ifc_impact = self.at_event[sort_idxs][::-1]

        if return_per is not None:
            interp_imp = np.interp(return_per, ifc_return_per, ifc_impact)
            ifc_return_per = return_per
            ifc_impact = interp_imp

        return ImpactFreqCurve(
            tag=self.tag,
            return_per=ifc_return_per,
            impact=ifc_impact,
            unit=self.unit,
            frequency_unit=self.frequency_unit,
            label='Exceedance frequency curve'
        )

    def _eai_title(self):
        if self.frequency_unit in ['1/year', 'annual', '1/y', '1/a']:
            return 'Expected annual impact'
        if self.frequency_unit in ['1/day', 'daily', '1/d']:
            return 'Expected daily impact'
        if self.frequency_unit in ['1/month', 'monthly', '1/m']:
            return 'Expected monthly impact'
        return f'Expected impact ({self.frequency_unit})'

    def plot_scatter_eai_exposure(self, mask=None, ignore_zero=False,
                                  pop_name=True, buffer=0.0, extend='neither',
                                  axis=None, adapt_fontsize=True, **kwargs):
        """Plot scatter expected impact within a period of 1/frequency_unit of each exposure.

        Parameters
        ----------
        mask : np.array, optional
            mask to apply to eai_exp plotted.
        ignore_zero : bool, optional
            flag to indicate if zero and negative
            values are ignored in plot. Default: False
        pop_name : bool, optional
            add names of the populated places
        buffer : float, optional
            border to add to coordinates.
            Default: 1.0.
        extend : str
            optional extend border colorbar with arrows.
            [ 'neither' | 'both' | 'min' | 'max' ]
        axis : matplotlib.axes.Axes, optional
            axis to use
        adapt_fontsize : bool, optional
            If set to true, the size of the fonts will be adapted to the size of the figure.
            Otherwise the default matplotlib font size is used. Default is True.
        kwargs : dict, optional
            arguments for hexbin matplotlib function

        Returns
        -------
        cartopy.mpl.geoaxes.GeoAxesSubplot
        """
        if 'cmap' not in kwargs:
            kwargs['cmap'] = CMAP_IMPACT

        eai_exp = self._build_exp()
        axis = eai_exp.plot_scatter(mask, ignore_zero, pop_name, buffer,
                                    extend, axis=axis, adapt_fontsize=adapt_fontsize, **kwargs)
        axis.set_title(self._eai_title())
        return axis

    def plot_hexbin_eai_exposure(self, mask=None, ignore_zero=False,
                                 pop_name=True, buffer=0.0, extend='neither',
                                 axis=None, adapt_fontsize=True, **kwargs):
        """Plot hexbin expected impact within a period of 1/frequency_unit of each exposure.

        Parameters
        ----------
            mask : np.array, optional
                mask to apply to eai_exp plotted.
            ignore_zero : bool, optional
                flag to indicate if zero and negative
                values are ignored in plot. Default: False
            pop_name : bool, optional
                add names of the populated places
            buffer : float, optional
                border to add to coordinates.
                Default: 1.0.
            extend : str, optional
                extend border colorbar with arrows.
                [ 'neither' | 'both' | 'min' | 'max' ]
            axis : matplotlib.axes.Axes, optional
                axis to use
            adapt_fontsize : bool, optional
                If set to true, the size of the fonts will be adapted to the size of the figure.
                Otherwise the default matplotlib font size is used. Default: True
            kwargs : dict, optional
                arguments for hexbin matplotlib function

        Returns
        -------
        cartopy.mpl.geoaxes.GeoAxesSubplot
        """
        if 'cmap' not in kwargs:
            kwargs['cmap'] = CMAP_IMPACT

        eai_exp = self._build_exp()
        axis = eai_exp.plot_hexbin(mask, ignore_zero, pop_name, buffer,
                                   extend, axis=axis, adapt_fontsize=adapt_fontsize, **kwargs)
        axis.set_title(self._eai_title())
        return axis

    def plot_raster_eai_exposure(self, res=None, raster_res=None, save_tiff=None,
                                 raster_f=lambda x: np.log10((np.fmax(x + 1, 1))),
                                 label='value (log10)', axis=None, adapt_fontsize=True,
                                 **kwargs):
        """Plot raster expected impact within a period of 1/frequency_unit of each exposure.

        Parameters
        ----------
        res : float, optional
            resolution of current data in units of latitude
            and longitude, approximated if not provided.
        raster_res : float, optional
            desired resolution of the raster
        save_tiff :  str, optional
            file name to save the raster in tiff
            format, if provided
        raster_f : lambda function
            transformation to use to data. Default: log10 adding 1.
        label : str
            colorbar label
        axis : matplotlib.axes.Axes, optional
            axis to use
        adapt_fontsize : bool, optional
            If set to true, the size of the fonts will be adapted to the size of the figure.
            Otherwise the default matplotlib font size is used. Default is True.
        kwargs : dict, optional
            arguments for imshow matplotlib function

        Returns
        -------
        cartopy.mpl.geoaxes.GeoAxesSubplot
        """
        eai_exp = self._build_exp()
        axis = eai_exp.plot_raster(res, raster_res, save_tiff, raster_f,
                                   label, axis=axis, adapt_fontsize=adapt_fontsize, **kwargs)
        axis.set_title(self._eai_title())
        return axis

    def plot_basemap_eai_exposure(self, mask=None, ignore_zero=False, pop_name=True,
                                  buffer=0.0, extend='neither', zoom=10,
                                  url=ctx.providers.Stamen.Terrain,
                                  axis=None, **kwargs):
        """Plot basemap expected impact of each exposure within a period of 1/frequency_unit.

        Parameters
        ----------
        mask : np.array, optional
            mask to apply to eai_exp plotted.
        ignore_zero : bool, optional
            flag to indicate if zero and negative
            values are ignored in plot. Default: False
        pop_name : bool, optional
            add names of the populated places
        buffer : float, optional
            border to add to coordinates. Default: 0.0.
        extend : str, optional
            extend border colorbar with arrows.
            [ 'neither' | 'both' | 'min' | 'max' ]
        zoom : int, optional
            zoom coefficient used in the satellite image
        url : str, optional
            image source, e.g. ctx.providers.OpenStreetMap.Mapnik
        axis : matplotlib.axes.Axes, optional
            axis to use
        kwargs : dict, optional
            arguments for scatter matplotlib function, e.g.
            cmap='Greys'. Default: 'Wistia'

        Returns
        -------
        cartopy.mpl.geoaxes.GeoAxesSubplot
        """
        if 'cmap' not in kwargs:
            kwargs['cmap'] = CMAP_IMPACT
        eai_exp = self._build_exp()
        axis = eai_exp.plot_basemap(mask, ignore_zero, pop_name, buffer,
                                    extend, zoom, url, axis=axis, **kwargs)
        axis.set_title(self._eai_title())
        return axis

    def plot_hexbin_impact_exposure(self, event_id=1, mask=None, ignore_zero=False,
                                    pop_name=True, buffer=0.0, extend='neither',
                                    axis=None, adapt_fontsize=True, **kwargs):
        """Plot hexbin impact of an event at each exposure.
        Requires attribute imp_mat.

        Parameters
        ----------
        event_id : int, optional
            id of the event for which to plot the impact.
            Default: 1.
        mask : np.array, optional
            mask to apply to impact plotted.
        ignore_zero : bool, optional
            flag to indicate if zero and negative
            values are ignored in plot. Default: False
        pop_name : bool, optional
            add names of the populated places
        buffer : float, optional
            border to add to coordinates.
            Default: 1.0.
        extend : str, optional
            extend border colorbar with arrows.
            [ 'neither' | 'both' | 'min' | 'max' ]
        axis : matplotlib.axes.Axes
            optional axis to use
        adapt_fontsize : bool, optional
            If set to true, the size of the fonts will be adapted to the size of the figure.
            Otherwise the default matplotlib font size is used. Default is True.
        kwargs : dict, optional
            arguments for hexbin matplotlib function

        Returns
        -------
        cartopy.mpl.geoaxes.GeoAxesSubplot
        """
        if self.imp_mat.size == 0:
            raise ValueError('Attribute imp_mat is empty. Recalculate Impact'
                             'instance with parameter save_mat=True')
        if 'cmap' not in kwargs:
            kwargs['cmap'] = CMAP_IMPACT
        impact_at_events_exp = self._build_exp_event(event_id)
        axis = impact_at_events_exp.plot_hexbin(mask, ignore_zero, pop_name,
                                                buffer, extend, axis=axis,
                                                adapt_fontsize=adapt_fontsize,
                                                **kwargs)

        return axis

    def plot_basemap_impact_exposure(self, event_id=1, mask=None, ignore_zero=False,
                                     pop_name=True, buffer=0.0, extend='neither', zoom=10,
                                     url=ctx.providers.Stamen.Terrain,
                                     axis=None, **kwargs):
        """Plot basemap impact of an event at each exposure.
        Requires attribute imp_mat.

        Parameters
        ----------
        event_id : int, optional
            id of the event for which to plot the impact.
            Default: 1.
        mask : np.array, optional
            mask to apply to impact plotted.
        ignore_zero : bool, optional
            flag to indicate if zero and negative
            values are ignored in plot. Default: False
        pop_name : bool, optional
            add names of the populated places
        buffer : float, optional
            border to add to coordinates. Default: 0.0.
        extend : str, optional
            extend border colorbar with arrows.
            [ 'neither' | 'both' | 'min' | 'max' ]
        zoom : int, optional
            zoom coefficient used in the satellite image
        url : str, optional
            image source, e.g. ctx.providers.OpenStreetMap.Mapnik
        axis : matplotlib.axes.Axes, optional
            axis to use
        kwargs : dict, optional
            arguments for scatter matplotlib function, e.g. cmap='Greys'.
            Default: 'Wistia'

        Returns
        -------
        cartopy.mpl.geoaxes.GeoAxesSubplot
        """
        if self.imp_mat.size == 0:
            raise ValueError('Attribute imp_mat is empty. Recalculate Impact'
                             'instance with parameter save_mat=True')

        if event_id not in self.event_id:
            raise ValueError(f'Event ID {event_id} not found')
        if 'cmap' not in kwargs:
            kwargs['cmap'] = CMAP_IMPACT
        impact_at_events_exp = self._build_exp_event(event_id)
        axis = impact_at_events_exp.plot_basemap(mask, ignore_zero, pop_name,
                                                 buffer, extend, zoom, url, axis=axis, **kwargs)

        return axis

    def plot_rp_imp(self, return_periods=(25, 50, 100, 250),
                    log10_scale=True, smooth=True, axis=None, **kwargs):
        """Compute and plot exceedance impact maps for different return periods.
        Calls local_exceedance_imp.

        Parameters
        ----------
        return_periods : tuple of int, optional
            return periods to consider. Default: (25, 50, 100, 250)
        log10_scale : boolean, optional
            plot impact as log10(impact). Default: True
        smooth : bool, optional
            smooth plot to plot.RESOLUTIONxplot.RESOLUTION. Default: True
        kwargs : dict, optional
            arguments for pcolormesh matplotlib function
            used in event plots

        Returns
        -------
        axis : matplotlib.axes.Axes
        imp_stats : np.array
            return_periods.size x num_centroids
        """
        imp_stats = self.local_exceedance_imp(np.array(return_periods))
        if imp_stats.size == 0:
            raise ValueError('Error: Attribute imp_mat is empty. Recalculate Impact'
                             'instance with parameter save_mat=True')
        if log10_scale:
            if np.min(imp_stats) < 0:
                imp_stats_log = np.log10(abs(imp_stats) + 1)
                colbar_name = 'Log10(abs(Impact)+1) (' + self.unit + ')'
            elif np.min(imp_stats) < 1:
                imp_stats_log = np.log10(imp_stats + 1)
                colbar_name = 'Log10(Impact+1) (' + self.unit + ')'
            else:
                imp_stats_log = np.log10(imp_stats)
                colbar_name = 'Log10(Impact) (' + self.unit + ')'
        else:
            imp_stats_log = imp_stats
            colbar_name = 'Impact (' + self.unit + ')'
        title = list()
        for ret in return_periods:
            title.append('Return period: ' + str(ret) + ' years')
        axis = u_plot.geo_im_from_array(imp_stats_log, self.coord_exp,
                                        colbar_name, title, smooth=smooth, axes=axis, **kwargs)

        return axis, imp_stats

    def write_csv(self, file_name):
        """Write data into csv file. imp_mat is not saved.

        Parameters
        ----------
        file_name : str
            absolute path of the file
        """
        LOGGER.info('Writing %s', file_name)
        with open(file_name, "w", encoding='utf-8') as imp_file:
            imp_wr = csv.writer(imp_file)
            imp_wr.writerow(["tag_hazard", "tag_exposure", "tag_impact_func",
                             "unit", "tot_value", "aai_agg", "event_id",
                             "event_name", "event_date", "event_frequency", "frequency_unit",
                             "at_event", "eai_exp", "exp_lat", "exp_lon", "exp_crs"])
            csv_data = [[[self.tag['haz'].haz_type], [self.tag['haz'].file_name],
                         [self.tag['haz'].description]],
                        [[self.tag['exp'].file_name], [self.tag['exp'].description]],
                        [[self.tag['impf_set'].file_name], [self.tag['impf_set'].description]],
                        [self.unit], [self.tot_value], [self.aai_agg],
                        self.event_id, self.event_name, self.date,
                        self.frequency, [self.frequency_unit], self.at_event,
                        self.eai_exp, self.coord_exp[:, 0], self.coord_exp[:, 1],
                        [str(self.crs)]]
            for values in zip_longest(*csv_data):
                imp_wr.writerow(values)

    def write_excel(self, file_name):
        """Write data into Excel file. imp_mat is not saved.

        Parameters
        ----------
        file_name : str
            absolute path of the file
        """
        LOGGER.info('Writing %s', file_name)
        def write_col(i_col, imp_ws, xls_data):
            """Write one measure"""
            row_ini = 1
            for dat_row in xls_data:
                imp_ws.write(row_ini, i_col, dat_row)
                row_ini += 1

        imp_wb = xlsxwriter.Workbook(file_name)
        imp_ws = imp_wb.add_worksheet()

        header = ["tag_hazard", "tag_exposure", "tag_impact_func",
                  "unit", "tot_value", "aai_agg", "event_id",
                  "event_name", "event_date", "event_frequency", "frequency_unit",
                  "at_event", "eai_exp", "exp_lat", "exp_lon", "exp_crs"]
        for icol, head_dat in enumerate(header):
            imp_ws.write(0, icol, head_dat)
        data = [self.tag['haz'].haz_type, str(self.tag['haz'].file_name),
                str(self.tag['haz'].description)]
        write_col(0, imp_ws, data)
        data = [str(self.tag['exp'].file_name), str(self.tag['exp'].description)]
        write_col(1, imp_ws, data)
        data = [str(self.tag['impf_set'].file_name), str(self.tag['impf_set'].description)]
        write_col(2, imp_ws, data)
        write_col(3, imp_ws, [self.unit])
        write_col(4, imp_ws, [self.tot_value])
        write_col(5, imp_ws, [self.aai_agg])
        write_col(6, imp_ws, self.event_id)
        write_col(7, imp_ws, self.event_name)
        write_col(8, imp_ws, self.date)
        write_col(9, imp_ws, self.frequency)
        write_col(10, imp_ws, [self.frequency_unit])
        write_col(11, imp_ws, self.at_event)
        write_col(12, imp_ws, self.eai_exp)
        write_col(13, imp_ws, self.coord_exp[:, 0])
        write_col(14, imp_ws, self.coord_exp[:, 1])
        write_col(15, imp_ws, [str(self.crs)])

        imp_wb.close()

    def write_hdf5(self, file_path: Union[str, Path], dense_imp_mat: bool=False):
        """Write the data stored in this object into an H5 file.

        Try to write all attributes of this class into H5 datasets or attributes.
        By default, any iterable will be stored in a dataset and any string or scalar
        will be stored in an attribute. Dictionaries will be stored as groups, with
        the previous rules being applied recursively to their values.

        The impact matrix can be stored in a sparse or dense format.

        Notes
        -----
        This writer does not support attributes with variable types. Please make sure
        that ``event_name`` is a list of equally-typed values, e.g., all ``str``.

        Parameters
        ----------
        file_path : str or Path
            File path to write data into. The enclosing directory must exist.
        dense_imp_mat : bool
            If ``True``, write the impact matrix as dense matrix that can be more easily
            interpreted by common H5 file readers but takes up (vastly) more space.
            Defaults to ``False``.
        """
        # Define writers for all types (will be filled later)
        type_writers = dict()

        def write(group: h5py.Group, name: str, value: Any):
            """Write the given name-value pair with a type-specific writer.

            This selects a writer by calling ``isinstance(value, key)``, where ``key``
            iterates through the keys of ``type_writers``. If a type matches multiple
            entries in ``type_writers``, the *first* match is chosen.

            Parameters
            ----------
            group : h5py.Group
                The group in the H5 file to write into
            name : str
                The identifier of the value
            value : scalar or array
                The value/data to write

            Raises
            ------
            TypeError
                If no suitable writer could be found for a given type
            """
            for key, writer in type_writers.items():
                if isinstance(value, key):
                    return writer(group, name, value)

            raise TypeError(f"Could not find a writer for dataset: {name}")

        def _str_type_helper(values: Collection):
            """Return string datatype if we assume 'values' contains strings"""
            if isinstance(next(iter(values)), str):
                return h5py.string_dtype()
            return None

        def write_attribute(group, name, value):
            """Write any attribute. This should work for almost any data"""
            group.attrs[name] = value

        def write_dataset(group, name, value):
            """Write a dataset"""
            group.create_dataset(name, data=value, dtype=_str_type_helper(value))

        def write_dict(group, name, value):
            """Write a dictionary with unknown level recursively into a group"""
            group = group.create_group(name)
            for key, val in value.items():
                write(group, key, val)

        def write_tag(group, name, value):
            """Write a tag object using the dict writer"""
            write_dict(group, name, value.__dict__)

        def _write_csr_dense(group, name, value):
            """Write a CSR Matrix in dense format"""
            group.create_dataset(name, data=value.toarray())

        def _write_csr_sparse(group, name, value):
            """Write a CSR Matrix in sparse format"""
            group = group.create_group(name)
            group.create_dataset("data", data=value.data)
            group.create_dataset("indices", data=value.indices)
            group.create_dataset("indptr", data=value.indptr)
            group.attrs["shape"] = value.shape

        def write_csr(group, name, value):
            """Write a CSR matrix depending on user input"""
            if dense_imp_mat:
                _write_csr_dense(group, name, value)
            else:
                _write_csr_sparse(group, name, value)

        # Set up writers based on types
        # NOTE: 1) Many things are 'Collection', so make sure that precendence fits!
        #       2) Anything is 'object', so this serves as fallback/default.
        type_writers = {
            str: write_attribute,
            Tag: write_tag,
            TagHaz: write_tag,
            dict: write_dict,
            sparse.csr_matrix: write_csr,
            Collection: write_dataset,
            object: write_attribute,
        }

        # Open file in write mode
        with h5py.File(file_path, "w") as file:

            # Now write all attributes
            for name, value in self.__dict__.items():
                write(file, name, value)

    def write_sparse_csr(self, file_name):
        """Write imp_mat matrix in numpy's npz format."""
        LOGGER.info('Writing %s', file_name)
        np.savez(file_name, data=self.imp_mat.data, indices=self.imp_mat.indices,
                 indptr=self.imp_mat.indptr, shape=self.imp_mat.shape)

    @staticmethod
    def read_sparse_csr(file_name):
        """Read imp_mat matrix from numpy's npz format.

        Parameters
        ----------
        file_name : str

        Returns
        -------
        sparse.csr_matrix
        """
        LOGGER.info('Reading %s', file_name)
        loader = np.load(file_name)
        return sparse.csr_matrix(
            (loader['data'], loader['indices'], loader['indptr']), shape=loader['shape'])

    @classmethod
    def from_csv(cls, file_name):
        """Read csv file containing impact data generated by write_csv.

        Parameters
        ----------
        file_name : str
            absolute path of the file

        Returns
        -------
        imp : climada.engine.impact.Impact
            Impact from csv file
        """
        # pylint: disable=no-member
        LOGGER.info('Reading %s', file_name)
        imp_df = pd.read_csv(file_name)
        imp = cls()
        imp.unit = imp_df.unit[0]
        imp.tot_value = imp_df.tot_value[0]
        imp.aai_agg = imp_df.aai_agg[0]
        imp.event_id = imp_df.event_id[~np.isnan(imp_df.event_id)].values
        num_ev = imp.event_id.size
        imp.event_name = imp_df.event_name[:num_ev].values.tolist()
        imp.date = imp_df.event_date[:num_ev].values
        imp.at_event = imp_df.at_event[:num_ev].values
        imp.frequency = imp_df.event_frequency[:num_ev].values
        imp.frequency_unit = imp_df.frequency_unit[0] if 'frequency_unit' in imp_df \
                             else DEF_FREQ_UNIT
        imp.eai_exp = imp_df.eai_exp[~np.isnan(imp_df.eai_exp)].values
        num_exp = imp.eai_exp.size
        imp.coord_exp = np.zeros((num_exp, 2))
        imp.coord_exp[:, 0] = imp_df.exp_lat[:num_exp]
        imp.coord_exp[:, 1] = imp_df.exp_lon[:num_exp]
        try:
            imp.crs = u_coord.to_crs_user_input(imp_df.exp_crs.values[0])
        except AttributeError:
            imp.crs = DEF_CRS
        imp.tag['haz'] = TagHaz(str(imp_df.tag_hazard[0]),
                                 str(imp_df.tag_hazard[1]),
                                 str(imp_df.tag_hazard[2]))
        imp.tag['exp'] = Tag(str(imp_df.tag_exposure[0]),
                              str(imp_df.tag_exposure[1]))
        imp.tag['impf_set'] = Tag(str(imp_df.tag_impact_func[0]),
                                 str(imp_df.tag_impact_func[1]))
        return imp

    def read_csv(self, *args, **kwargs):
        """This function is deprecated, use Impact.from_csv instead."""
        LOGGER.warning("The use of Impact.read_csv is deprecated."
                       "Use Impact.from_csv instead.")
        self.__dict__ = Impact.from_csv(*args, **kwargs).__dict__

    @classmethod
    def from_excel(cls, file_name):
        """Read excel file containing impact data generated by write_excel.

        Parameters
        ----------
        file_name : str
            absolute path of the file

        Returns
        -------
        imp : climada.engine.impact.Impact
            Impact from excel file
        """
        LOGGER.info('Reading %s', file_name)
        dfr = pd.read_excel(file_name)
        imp =cls()
        imp.tag['haz'] = TagHaz(
            haz_type = dfr['tag_hazard'][0],
            file_name = dfr['tag_hazard'][1],
            description = dfr['tag_hazard'][2])
        imp.tag['exp'] = Tag()
        imp.tag['exp'].file_name = dfr['tag_exposure'][0]
        imp.tag['exp'].description = dfr['tag_exposure'][1]
        imp.tag['impf_set'] = Tag()
        imp.tag['impf_set'].file_name = dfr['tag_impact_func'][0]
        imp.tag['impf_set'].description = dfr['tag_impact_func'][1]

        imp.unit = dfr.unit[0]
        imp.tot_value = dfr.tot_value[0]
        imp.aai_agg = dfr.aai_agg[0]

        imp.event_id = dfr.event_id[~np.isnan(dfr.event_id.values)].values
        imp.event_name = dfr.event_name[:imp.event_id.size].values
        imp.date = dfr.event_date[:imp.event_id.size].values
        imp.frequency = dfr.event_frequency[:imp.event_id.size].values
        imp.frequency_unit = dfr.frequency_unit[0] if 'frequency_unit' in dfr else DEF_FREQ_UNIT
        imp.at_event = dfr.at_event[:imp.event_id.size].values

        imp.eai_exp = dfr.eai_exp[~np.isnan(dfr.eai_exp.values)].values
        imp.coord_exp = np.zeros((imp.eai_exp.size, 2))
        imp.coord_exp[:, 0] = dfr.exp_lat.values[:imp.eai_exp.size]
        imp.coord_exp[:, 1] = dfr.exp_lon.values[:imp.eai_exp.size]
        try:
            imp.crs = u_coord.to_csr_user_input(dfr.exp_crs.values[0])
        except AttributeError:
            imp.crs = DEF_CRS

        return imp

    def read_excel(self, *args, **kwargs):
        """This function is deprecated, use Impact.from_excel instead."""
        LOGGER.warning("The use of Impact.read_excel is deprecated."
                       "Use Impact.from_excel instead.")
        self.__dict__ = Impact.from_excel(*args, **kwargs).__dict__

    @classmethod
    def from_hdf5(cls, file_path: Union[str, Path]):
        """Create an impact object from an H5 file.

        This assumes a specific layout of the file. If values are not found in the
        expected places, they will be set to the default values for an ``Impact`` object.

        The following H5 file structure is assumed (H5 groups are terminated with ``/``,
        attributes are denoted by ``.attrs/``)::

            file.h5
            ├─ at_event
            ├─ coord_exp
            ├─ eai_exp
            ├─ event_id
            ├─ event_name
            ├─ frequency
            ├─ imp_mat
            ├─ tag/
            │  ├─ exp/
            │  │  ├─ .attrs/
            │  │  │  ├─ file_name
            │  │  │  ├─ description
            │  ├─ haz/
            │  │  ├─ .attrs/
            │  │  │  ├─ haz_type
            │  │  │  ├─ file_name
            │  │  │  ├─ description
            │  ├─ impf_set/
            │  │  ├─ .attrs/
            │  │  │  ├─ file_name
            │  │  │  ├─ description
            ├─ .attrs/
            │  ├─ aai_agg
            │  ├─ crs
            │  ├─ frequency_unit
            │  ├─ tot_value
            │  ├─ unit

        As per the :py:func:`climada.engine.impact.Impact.__init__`, any of these entries
        is optional. If it is not found, the default value will be used when constructing
        the Impact.

        The impact matrix ``imp_mat`` can either be an H5 dataset, in which case it is
        interpreted as dense representation of the matrix, or an H5 group, in which case
        the group is expected to contain the following data for instantiating a
        `scipy.sparse.csr_matrix <https://docs.scipy.org/doc/scipy/reference/generated/scipy.sparse.csr_matrix.html>`_::

            imp_mat/
            ├─ data
            ├─ indices
            ├─ indptr
            ├─ .attrs/
            │  ├─ shape

        Parameters
        ----------
        file_path : str or Path
            The file path of the file to read.

        Returns
        -------
        imp : Impact
            Impact with data from the given file
        """
        kwargs = dict()
        with h5py.File(file_path, "r") as file:

            # Impact matrix
            if "imp_mat" in file:
                impact_matrix = file["imp_mat"]
                if isinstance(impact_matrix, h5py.Dataset):  # Dense
                    impact_matrix = sparse.csr_matrix(impact_matrix)
                else:  # Sparse
                    impact_matrix = sparse.csr_matrix(
                        (
                            impact_matrix["data"],
                            impact_matrix["indices"],
                            impact_matrix["indptr"],
                        ),
                        shape=impact_matrix.attrs["shape"],
                    )
                kwargs["imp_mat"] = impact_matrix

            # Scalar attributes
            scalar_attrs = set(
                ("crs", "tot_value", "unit", "aai_agg", "frequency_unit")
            ).intersection(file.attrs.keys())
            kwargs.update({attr: file.attrs[attr] for attr in scalar_attrs})

            # Array attributes
            # NOTE: Need [:] to copy array data. Otherwise, it would be a view that is
            #       invalidated once we close the file.
            array_attrs = set(
                ("event_id", "date", "coord_exp", "eai_exp", "at_event", "frequency")
            ).intersection(file.keys())
            kwargs.update({attr: file[attr][:] for attr in array_attrs})

            # Special handling for 'event_name' because it's a list of strings
            if "event_name" in file:
                # pylint: disable=no-member
                kwargs["event_name"] = list(file["event_name"].asstr()[:])

            # Tags
            if "tag" in file:
                tag_kwargs = dict()
                tag_group = file["tag"]
                subtags = set(("exp", "impf_set")).intersection(tag_group.keys())
                tag_kwargs.update({st: Tag(**tag_group[st].attrs) for st in subtags})

                # Special handling for hazard because it has another tag type
                if "haz" in tag_group:
                    tag_kwargs["haz"] = TagHaz(**tag_group["haz"].attrs)
                kwargs["tag"] = tag_kwargs

        # Create the impact object
        return cls(**kwargs)

    @staticmethod
    def video_direct_impact(exp, impf_set, haz_list, file_name='',
                            writer=animation.PillowWriter(bitrate=500),
                            imp_thresh=0, args_exp=None, args_imp=None,
                            ignore_zero=False, pop_name=False):
        """
        Computes and generates video of accumulated impact per input events
        over exposure.

        Parameters
        ----------
        exp : climada.entity.Exposures
            exposures instance, constant during all video
        impf_set : climada.entity.ImpactFuncSet
            impact functions
        haz_list : (list(Hazard))
            every Hazard contains an event; all hazards
            use the same centroids
        file_name : str, optional
            file name to save video, if provided
        writer : matplotlib.animation.*, optional
            video writer. Default: pillow with bitrate=500
        imp_thresh : float, optional
            represent damages greater than threshold. Default: 0
        args_exp : dict, optional
            arguments for scatter (points) or hexbin (raster)
            matplotlib function used in exposures
        args_imp : dict, optional
            arguments for scatter (points) or hexbin (raster)
            matplotlib function used in impact
        ignore_zero : bool, optional
            flag to indicate if zero and negative
            values are ignored in plot. Default: False
        pop_name : bool, optional
            add names of the populated places
            The default is False.

        Returns
        -------
        list of Impact
        """
        if args_exp is None:
            args_exp = dict()
        if args_imp is None:
            args_imp = dict()
        imp_list = []
        exp_list = []
        imp_arr = np.zeros(len(exp.gdf))
        # assign centroids once for all
        exp.assign_centroids(haz_list[0])
        for i_time, _ in enumerate(haz_list):
            imp_tmp = Impact()
            imp_tmp.calc(exp, impf_set, haz_list[i_time], assign_centroids=False)
            imp_arr = np.maximum(imp_arr, imp_tmp.eai_exp)
            # remove not impacted exposures
            save_exp = imp_arr > imp_thresh
            imp_tmp.coord_exp = imp_tmp.coord_exp[save_exp, :]
            imp_tmp.eai_exp = imp_arr[save_exp]
            imp_list.append(imp_tmp)
            exp_list.append(~save_exp)

        v_lim = [np.array([haz.intensity.min() for haz in haz_list]).min(),
                 np.array([haz.intensity.max() for haz in haz_list]).max()]

        if 'vmin' not in args_exp:
            args_exp['vmin'] = exp.gdf.value.values.min()

        if 'vmin' not in args_imp:
            args_imp['vmin'] = np.array([imp.eai_exp.min() for imp in imp_list
                                         if imp.eai_exp.size]).min()

        if 'vmax' not in args_exp:
            args_exp['vmax'] = exp.gdf.value.values.max()

        if 'vmax' not in args_imp:
            args_imp['vmax'] = np.array([imp.eai_exp.max() for imp in imp_list
                                         if imp.eai_exp.size]).max()

        if 'cmap' not in args_exp:
            args_exp['cmap'] = 'winter_r'

        if 'cmap' not in args_imp:
            args_imp['cmap'] = 'autumn_r'


        plot_raster = False
        if exp.meta:
            plot_raster = True

        def run(i_time):
            haz_list[i_time].plot_intensity(1, axis=axis, cmap='Greys', vmin=v_lim[0],
                                            vmax=v_lim[1], alpha=0.8)
            if plot_raster:
                exp.plot_hexbin(axis=axis, mask=exp_list[i_time], ignore_zero=ignore_zero,
                                pop_name=pop_name, **args_exp)
                if imp_list[i_time].coord_exp.size:
                    imp_list[i_time].plot_hexbin_eai_exposure(axis=axis, pop_name=pop_name,
                                                              **args_imp)
                    fig.delaxes(fig.axes[1])
            else:
                exp.plot_scatter(axis=axis, mask=exp_list[i_time], ignore_zero=ignore_zero,
                                 pop_name=pop_name, **args_exp)
                if imp_list[i_time].coord_exp.size:
                    imp_list[i_time].plot_scatter_eai_exposure(axis=axis, pop_name=pop_name,
                                                               **args_imp)
                    fig.delaxes(fig.axes[1])
            fig.delaxes(fig.axes[1])
            fig.delaxes(fig.axes[1])
            axis.set_xlim(haz_list[-1].centroids.lon.min(), haz_list[-1].centroids.lon.max())
            axis.set_ylim(haz_list[-1].centroids.lat.min(), haz_list[-1].centroids.lat.max())
            axis.set_title(haz_list[i_time].event_name[0])
            pbar.update()

        if file_name:
            LOGGER.info('Generating video %s', file_name)
            fig, axis, _fontsize = u_plot.make_map()
            ani = animation.FuncAnimation(fig, run, frames=len(haz_list),
                                          interval=500, blit=False)
            pbar = tqdm(total=len(haz_list))
            fig.tight_layout()
            ani.save(file_name, writer=writer)
            pbar.close()

        return imp_list

#TODO: rewrite and deprecate method
    def _loc_return_imp(self, return_periods, imp, exc_imp):
        """Compute local exceedence impact for given return period.

        Parameters
        ----------
        return_periods : np.array
            return periods to consider
        cen_pos :int
            centroid position

        Returns
        -------
        np.array
        """
        # sorted impacts
        sort_pos = np.argsort(imp, axis=0)[::-1, :]
        columns = np.ones(imp.shape, int)
        # pylint: disable=unsubscriptable-object  # pylint/issues/3139
        columns *= np.arange(columns.shape[1])
        imp_sort = imp[sort_pos, columns]
        # cummulative frequency at sorted intensity
        freq_sort = self.frequency[sort_pos]
        np.cumsum(freq_sort, axis=0, out=freq_sort)

        for cen_idx in range(imp.shape[1]):
            exc_imp[:, cen_idx] = self._cen_return_imp(
                imp_sort[:, cen_idx], freq_sort[:, cen_idx],
                0, return_periods)

    def _build_exp(self):
        return Exposures(
            data={
                'value': self.eai_exp,
                'latitude': self.coord_exp[:, 0],
                'longitude': self.coord_exp[:, 1],
            },
            crs=self.crs,
            value_unit=self.unit,
            ref_year=0,
            tag=Tag(),
            meta=None
        )

    def _build_exp_event(self, event_id):
        """Write impact of an event as Exposures

        Parameters
        ----------
        event_id : int
            id of the event
        """
        [[idx]] = (self.event_id == event_id).nonzero()
        return Exposures(
            data={
                'value': self.imp_mat[idx].toarray().ravel(),
                'latitude': self.coord_exp[:, 0],
                'longitude': self.coord_exp[:, 1],
            },
            crs=self.crs,
            value_unit=self.unit,
            ref_year=0,
            tag=Tag(),
            meta=None
        )

    @staticmethod
    def _cen_return_imp(imp, freq, imp_th, return_periods):
        """From ordered impact and cummulative frequency at centroid, get
        exceedance impact at input return periods.

        Parameters
        ----------
        imp : np.array
            sorted impact at centroid
        freq : np.array
            cummulative frequency at centroid
        imp_th : float
            impact threshold
        return_periods : np.array
            return periods

        Returns
        -------
        np.array
        """
        imp_th = np.asarray(imp > imp_th).squeeze()
        imp_cen = imp[imp_th]
        freq_cen = freq[imp_th]
        if not imp_cen.size:
            return np.zeros((return_periods.size,))
        try:
            with warnings.catch_warnings():
                warnings.simplefilter("ignore")
                pol_coef = np.polyfit(np.log(freq_cen), imp_cen, deg=1)
        except ValueError:
            pol_coef = np.polyfit(np.log(freq_cen), imp_cen, deg=0)
        imp_fit = np.polyval(pol_coef, np.log(1 / return_periods))
        wrong_inten = (return_periods > np.max(1 / freq_cen)) & np.isnan(imp_fit)
        imp_fit[wrong_inten] = 0.

        return imp_fit

    def select(self,
               event_ids=None, event_names=None, dates=None,
               coord_exp=None):
        """
        Select a subset of events and/or exposure points from the impact.
        If multiple input variables are not None, it returns all the impacts
        matching at least one of the conditions.

        Notes
        -----
            the frequencies are NOT adjusted. Method to adjust frequencies
        and obtain correct eai_exp:
            1- Select subset of impact according to your choice
            imp = impact.select(...)
            2- Adjust manually the frequency of the subset of impact
            imp.frequency = [...]
            3- Use select without arguments to select all events and recompute
            the eai_exp with the updated frequencies.
            imp = imp.select()

        Parameters
        ----------
        event_ids : list of int, optional
            Selection of events by their id. The default is None.
        event_names : list of str, optional
            Selection of events by their name. The default is None.
        dates : tuple, optional
            (start-date, end-date), events are selected if they are >=
            than start-date and <= than end-date. Dates in same format
            as impact.date (ordinal format of datetime library)
            The default is None.
        coord_exp : np.array, optional
            Selection of exposures coordinates [lat, lon] (in degrees)
            The default is None.

        Raises
        ------
        ValueError
            If the impact matrix is missing, the eai_exp and aai_agg cannot
            be updated for a selection of events and/or exposures.

        Returns
        -------
        imp : climada.engine.impact.Impact
            A new impact object with a selection of events and/or exposures
        """

        nb_events = self.event_id.size
        nb_exp = len(self.coord_exp)

        if self.imp_mat.shape != (nb_events, nb_exp):
            raise ValueError("The impact matrix is missing or incomplete. "
                             "The eai_exp and aai_agg cannot be computed. "
                             "Please recompute impact.calc() with save_mat=True "
                             "before using impact.select()")

        if nb_events == nb_exp:
            LOGGER.warning("The number of events is equal to the number of "
                           "exposure points. It is not possible to "
                           "differentiate events and exposures attributes. "
                           "Please add/remove one event/exposure point. "
                           "This is a purely technical limitation of this "
                           "method.")
            return None

        imp = copy.deepcopy(self)

        # apply event selection to impact attributes
        sel_ev = self._selected_events_idx(event_ids, event_names, dates, nb_events)
        if sel_ev is not None:
            # set all attributes that are 'per event', i.e. have a dimension
            # of length equal to the number of events (=nb_events)
            for attr in get_attributes_with_matching_dimension(imp, [nb_events]):
                value = imp.__getattribute__(attr)
                if isinstance(value, np.ndarray):
                    if value.ndim == 1:
                        setattr(imp, attr, value[sel_ev])
                    else:
                        LOGGER.warning("Found a multidimensional numpy array "
                                       "with one dimension matching the number of events. "
                                       "But multidimensional numpy arrays are not handled "
                                       "in impact.select")
                elif isinstance(value, sparse.csr_matrix):
                    setattr(imp, attr, value[sel_ev, :])
                elif isinstance(value, list) and value:
                    setattr(imp, attr, [value[idx] for idx in sel_ev])
                else:
                    pass

            LOGGER.info("The eai_exp and aai_agg are computed for the "
                        "selected subset of events WITHOUT modification of "
                        "the frequencies.")

        # apply exposure selection to impact attributes
        if coord_exp is not None:
            sel_exp = self._selected_exposures_idx(coord_exp)
            imp.coord_exp = imp.coord_exp[sel_exp]
            imp.imp_mat = imp.imp_mat[:, sel_exp]

            # .A1 reduce 1d matrix to 1d array
            imp.at_event = imp.imp_mat.sum(axis=1).A1
            imp.tot_value = None
            LOGGER.info("The total value cannot be re-computed for a "
                        "subset of exposures and is set to None.")

        # cast frequency vector into 2d array for sparse matrix multiplication
        freq_mat = imp.frequency.reshape(len(imp.frequency), 1)
        # .A1 reduce 1d matrix to 1d array
        imp.eai_exp = imp.imp_mat.multiply(freq_mat).sum(axis=0).A1
        imp.aai_agg = imp.eai_exp.sum()

        return imp

    def _selected_events_idx(self, event_ids, event_names, dates, nb_events):
        if all(var is None for var in [dates, event_ids, event_names]):
            return None

        # filter events by date
        if dates is None:
            mask_dt = np.zeros(nb_events, dtype=bool)
        else:
            mask_dt = np.ones(nb_events, dtype=bool)
            date_ini, date_end = dates
            if isinstance(date_ini, str):
                date_ini = u_dt.str_to_date(date_ini)
                date_end = u_dt.str_to_date(date_end)
            mask_dt &= (date_ini <= self.date)
            mask_dt &= (self.date <= date_end)
            if not np.any(mask_dt):
                LOGGER.info('No impact event in given date range %s.', dates)

        sel_dt = mask_dt.nonzero()[0]  # Convert bool to indices

        # filter events by id
        if event_ids is None:
            sel_id = np.array([], dtype=int)
        else:
            (sel_id,) = np.isin(self.event_id, event_ids).nonzero()
            # pylint: disable=no-member
            if sel_id.size == 0:
                LOGGER.info('No impact event with given ids %s found.', event_ids)

        # filter events by name
        if event_names is None:
            sel_na = np.array([], dtype=int)
        else:
            (sel_na,) = np.isin(self.event_name, event_names).nonzero()
            # pylint: disable=no-member
            if sel_na.size == 0:
                LOGGER.info('No impact event with given names %s found.', event_names)

        # select events with machting id, name or date field.
        sel_ev = np.unique(np.concatenate([sel_dt, sel_id, sel_na]))

        # if no event found matching ids, names or dates, warn the user
        if sel_ev.size == 0:
            LOGGER.warning("No event matches the selection. ")

        return sel_ev

    def _selected_exposures_idx(self, coord_exp):
        assigned_idx = u_coord.assign_coordinates(self.coord_exp, coord_exp, threshold=0)
        sel_exp = (assigned_idx >= 0).nonzero()[0]
        if sel_exp.size == 0:
            LOGGER.warning("No exposure coordinates match the selection.")
        return sel_exp

    @classmethod
    def concat(cls, imp_list: Iterable, reset_event_ids: bool = False):
        """Concatenate impact objects with the same exposure

        This function is useful if, e.g. different impact functions
        have to be applied for different seasons (e.g. for agricultural impacts).

        It checks if the exposures of the passed impact objects are identical and then

        - concatenates the attributes ``event_id``, ``event_name``, ``date``,
          ``frequency``, ``imp_mat``, ``at_event``,
        - sums up the values of attributes ``eai_exp``, ``aai_exp``
        - and takes the following attributes from the first impact object in the passed
          impact list: ``coord_exp``, ``crs``, ``unit``, ``tot_value``, ``tag``,
          ``frequency_unit``

        If event ids are not unique among the passed impact objects an error is raised.
        In this case, the user can set ``reset_event_ids=True`` to create unique event ids
        for the concatenated impact.

        If all impact matrices of the impacts in ``imp_list`` are empty,
        the impact matrix of the concatenated impact is also empty.

        Parameters
        ----------
        imp_list : Iterable of climada.engine.impact.Impact
            Iterable of Impact objects to concatenate
        reset_event_ids: boolean, optional
            Reset event ids of the concatenated impact object

        Returns
        --------
        impact: climada.engine.impact.Impact
            New impact object which is a concatenation of all impacts

        Notes
        -----
        - Concatenation of impacts with different exposure (e.g. different countries)
          could also be implemented here in the future.
        """
        def check_unique_attr(attr_name: str):
            """Check if an attribute is unique among all impacts"""
            if len({getattr(imp, attr_name) for imp in imp_list}) > 1:
                raise ValueError(
                    f"Attribute '{attr_name}' must be unique among impacts"
                )

        # Check if single-value attribute are unique
        for attr in ("crs", "tot_value", "unit", "frequency_unit"):
            check_unique_attr(attr)

        # Check exposure coordinates
        imp_iter = iter(imp_list)
        first_imp = next(imp_iter)
        for imp in imp_iter:
            if not np.array_equal(first_imp.coord_exp, imp.coord_exp):
                raise ValueError("The impacts have different exposure coordinates")

        # Stack attributes
        def stack_attribute(attr_name: str) -> np.ndarray:
            """Stack an attribute of all impacts passed to this method"""
            return np.concatenate([getattr(imp, attr_name) for imp in imp_list])

        # Concatenate event IDs
        event_ids = stack_attribute("event_id")
        if reset_event_ids:
            # NOTE: event_ids must not be zero!
            event_ids = np.array(range(len(event_ids))) + 1
        else:
            unique_ids, count = np.unique(event_ids, return_counts=True)
            if np.any(count > 1):
                raise ValueError(
                    f"Duplicate event IDs: {unique_ids[count > 1]}\n"
                    "Consider setting 'reset_event_ids=True'"
                )

        # Concatenate impact matrices
        imp_mats = [imp.imp_mat for imp in imp_list]
        if len({mat.shape[1] for mat in imp_mats}) > 1:
            raise ValueError(
                "Impact matrices do not have the same number of exposure points"
            )
        imp_mat = sparse.vstack(imp_mats)

        # Concatenate other attributes
        kwargs = {
            attr: stack_attribute(attr) for attr in ("date", "frequency", "at_event")
        }

        # Get remaining attributes from first impact object in list
        return cls(
            event_id=event_ids,
            event_name=list(stack_attribute("event_name").flat),
            coord_exp=first_imp.coord_exp,
            crs=first_imp.crs,
            unit=first_imp.unit,
            tot_value=first_imp.tot_value,
            eai_exp=np.nansum([imp.eai_exp for imp in imp_list], axis=0),
            aai_agg=np.nansum([imp.aai_agg for imp in imp_list]),
            imp_mat=imp_mat,
            tag=first_imp.tag,
            frequency_unit=first_imp.frequency_unit,
            **kwargs,
        )


@dataclass
class ImpactFreqCurve():
    """Impact exceedence frequency curve.
    """

    tag : dict = field(default_factory=dict)
    """dictionary of tags of exposures, impact functions set and
        hazard: {'exp': Tag(), 'impf_set': Tag(), 'haz': TagHaz()}"""

    return_per : np.array = np.array([])
    """return period"""

    impact : np.array = np.array([])
    """impact exceeding frequency"""

    unit : str = ''
    """value unit used (given by exposures unit)"""

    frequency_unit : str = DEF_FREQ_UNIT
    """value unit used (given by exposures unit)"""

    label : str = ''
    """string describing source data"""

    def plot(self, axis=None, log_frequency=False, **kwargs):
        """Plot impact frequency curve.

        Parameters
        ----------
        axis : matplotlib.axes.Axes, optional
            axis to use
        log_frequency : boolean, optional
            plot logarithmioc exceedance frequency on x-axis
        kwargs : dict, optional
            arguments for plot matplotlib function, e.g. color='b'

        Returns
        -------
        matplotlib.axes.Axes
        """
        if not axis:
            _, axis = plt.subplots(1, 1)
        axis.set_title(self.label)
        axis.set_ylabel('Impact (' + self.unit + ')')
        if log_frequency:
            axis.set_xlabel(f'Exceedance frequency ({self.frequency_unit})')
            axis.set_xscale('log')
            axis.plot(self.return_per**-1, self.impact, **kwargs)
        else:
            axis.set_xlabel('Return period (year)')
            axis.plot(self.return_per, self.impact, **kwargs)
        return axis<|MERGE_RESOLUTION|>--- conflicted
+++ resolved
@@ -28,13 +28,10 @@
 import warnings
 import datetime as dt
 from itertools import zip_longest
-<<<<<<< HEAD
 from typing import Union, Any
 from collections.abc import Collection
 from pathlib import Path
-=======
 from typing import Iterable
->>>>>>> db3cc3e3
 
 import contextily as ctx
 import numpy as np

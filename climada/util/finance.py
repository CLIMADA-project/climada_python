--- conflicted
+++ resolved
@@ -162,11 +162,7 @@
     except (ValueError, IndexError, requests.exceptions.ConnectionError) as err:
         if isinstance(err, requests.exceptions.ConnectionError):
             LOGGER.warning('Internet connection failed while retrieving GDPs.')
-<<<<<<< HEAD
-        close_year, close_val = nat_earth_adm0(cntry_iso, 'GDP_MD_EST', 'GDP_YEAR', shp_file)
-=======
         close_year, close_val = nat_earth_adm0(cntry_iso, 'GDP_MD', 'GDP_YEAR', shp_file)
->>>>>>> e83ef59f
     LOGGER.info("GDP {} {:d}: {:.3e}.".format(cntry_iso, close_year, close_val))
 
     return close_year, close_val

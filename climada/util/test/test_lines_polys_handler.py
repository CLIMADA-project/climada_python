--- conflicted
+++ resolved
@@ -115,22 +115,14 @@
             8.54188667e+10, 8.54188667e+10, 1.43895450e+11, 1.43895450e+11,
             1.16221500e+11, 3.70562500e+11, 1.35359600e+11, 3.83689000e+10
             ])
-<<<<<<< HEAD
         np.testing.assert_allclose(exp_pnt.value, val_avg)
-=======
-        np.testing.assert_allclose(exp_pnt.gdf['value'], val_avg)
->>>>>>> 2ba8be9d
         lat = np.array([
             53.15019278, 52.90814037, 52.48232657, 52.23482697, 52.23482697,
             51.26574748, 51.30438894, 51.71676713, 51.71676713, 51.71676713,
             52.13772724, 52.13772724, 52.61538869, 53.10328543, 52.54974468,
             52.11286591
             ])
-<<<<<<< HEAD
         np.testing.assert_allclose(exp_pnt.latitude, lat)
-=======
-        np.testing.assert_allclose(exp_pnt.gdf['latitude'], lat)
->>>>>>> 2ba8be9d
 
         #to_meters=TRUE, FIX, dissag_val
         res = 20000
@@ -140,11 +132,7 @@
             )
         self.check_unchanged_exp(EXP_POLY, exp_pnt)
         val = res**2
-<<<<<<< HEAD
         self.assertEqual(np.unique(exp_pnt.value)[0], val)
-=======
-        self.assertEqual(np.unique(exp_pnt.gdf['value'])[0], val)
->>>>>>> 2ba8be9d
         lat = np.array([
             53.13923671, 53.13923671, 53.13923671, 53.13923671, 53.43921725,
             53.43921725, 52.90782155, 52.90782155, 52.90782155, 52.90782155,
@@ -162,11 +150,7 @@
             53.38649582, 53.38649582, 53.38649582, 52.55795685, 52.55795685,
             52.55795685, 52.55795685, 52.23308448, 52.23308448
             ])
-<<<<<<< HEAD
         np.testing.assert_allclose(exp_pnt.latitude, lat)
-=======
-        np.testing.assert_allclose(exp_pnt.gdf['latitude'], lat)
->>>>>>> 2ba8be9d
 
         #projected crs, to_meters=TRUE, FIX, dissag_val
         res = 20000
@@ -299,11 +283,7 @@
             51.93188219, 51.10694216, 52.48596301, 50.87543042, 51.0801347 ,
             50.82145186, 50.81341953, 51.07235498, 50.9105503
             ])
-<<<<<<< HEAD
         np.testing.assert_allclose(exp_pnt.latitude, lat)
-=======
-        np.testing.assert_allclose(exp_pnt.gdf['latitude'], lat)
->>>>>>> 2ba8be9d
 
 class TestGeomImpactCalcs(unittest.TestCase):
     """Test main functions on impact calculation and impact aggregation"""

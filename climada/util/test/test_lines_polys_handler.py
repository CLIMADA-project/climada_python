"""
This file is part of CLIMADA.

Copyright (C) 2017 ETH Zurich, CLIMADA contributors listed in AUTHORS.

CLIMADA is free software: you can redistribute it and/or modify it under the
terms of the GNU Lesser General Public License as published by the Free
Software Foundation, version 3.

CLIMADA is distributed in the hope that it will be useful, but WITHOUT ANY
WARRANTY; without even the implied warranty of MERCHANTABILITY or FITNESS FOR A
PARTICULAR PURPOSE.  See the GNU Lesser General Public License for more details.

You should have received a copy of the GNU Lesser General Public License along
with CLIMADA. If not, see <https://www.gnu.org/licenses/>.

---

Test of lines_polys_handler
"""

import unittest
from pathlib import Path

import numpy as np

from climada.entity import Exposures
import climada.util.lines_polys_handler as u_lp
import climada.util.coordinates as u_coord
from climada.util.api_client import Client
from climada.engine.impact import Impact
from climada.hazard import Hazard
from climada.entity.impact_funcs import ImpactFuncSet
from climada.entity.impact_funcs.storm_europe import ImpfStormEurope

<<<<<<< HEAD
#TODO: add tests for the private methods

# HAZ = Client().get_hazard(
#     'base', name='test_haz_WS_nl', status='test_dataset')
HAZ = Hazard.from_hdf5(Path.home() / 'climada/data/hazard/storm_europe/test_haz_WS_nl/test_haz_WS_nl.hdf5')
# haz = StormEurope.from_footprints(WS_DEMO_NC, description='test_description')

=======
>>>>>>> 13623ffd

# Load gdfs and hazard and impact functions for tests

HAZ = Client().get_hazard('storm_europe', name='test_haz_WS_nl', status='test_dataset')

EXP_POLY = Client().get_exposures('base', name='test_polygon_exp', status='test_dataset')
GDF_POLY = EXP_POLY.gdf

EXP_LINE = Client().get_exposures('base', name='test_line_exp', status='test_dataset')
GDF_LINE = EXP_LINE.gdf

<<<<<<< HEAD
# EXP_POINT = Client().get_exposures(
#     'base', name='test_point_exp_nl', status='test_dataset')
EXP_POINT = Exposures.from_hdf5(Path.home() / 'climada/data/exposures/base/test_point_exp/test_point_exp.hdf5')
=======
EXP_POINT = Client().get_exposures('base', name='test_point_exp', status='test_dataset')
>>>>>>> 13623ffd
GDF_POINT = EXP_POINT.gdf

impf = ImpfStormEurope.from_welker()
impf_set = ImpactFuncSet()
impf_set.append(impf)

COL_CHANGING = ['value', 'latitude', 'longitude', 'geometry', 'geometry_orig']


def check_unchanged_geom_gdf(self, gdf_geom, gdf_pnt):
    """Test properties that should not change"""
    for n in gdf_pnt.index.levels[1]:
        sub_gdf_pnt = gdf_pnt.xs(n, level=1)
        rows_sel = sub_gdf_pnt.index.to_numpy()
        sub_gdf = gdf_geom.loc[rows_sel]
        self.assertTrue(np.alltrue(sub_gdf.geometry.geom_equals(sub_gdf_pnt.geometry_orig)))
    for col in gdf_pnt.columns:
        if col not in COL_CHANGING:
            np.testing.assert_allclose(gdf_pnt[col].unique(), gdf_geom[col].unique())

<<<<<<< HEAD
def check_impact(self, imp, haz, exp, aai_agg, eai_exp):
    """Test properties of imapcts"""
    self.assertEqual(len(haz.event_id), len(imp.at_event))
    self.assertIsInstance(imp, Impact)
    self.assertTrue(hasattr(imp, 'geom_exp'))
    self.assertTrue(hasattr(imp, 'coord_exp'))
    self.assertTrue(np.all(imp.geom_exp.sort_index()==exp.gdf.geometry.sort_index()))
    self.assertEqual(len(imp.coord_exp), len(exp.gdf))
    self.assertAlmostEqual(imp.aai_agg, aai_agg, 3)
    np.testing.assert_allclose(imp.eai_exp, eai_exp, rtol=1e-5)
=======
>>>>>>> 13623ffd

class TestExposureGeomToPnt(unittest.TestCase):
    """Test Exposures to points functions"""

    def check_unchanged_exp(self, exp_geom, exp_pnt):
        """Test properties that should not change"""
        self.assertEqual(exp_geom.ref_year, exp_pnt.ref_year)
        self.assertEqual(exp_geom.value_unit, exp_pnt.value_unit)
        check_unchanged_geom_gdf(self, exp_geom.gdf, exp_pnt.gdf)

    def test_point_exposure_from_polygons(self):
        """Test disaggregation of polygons to points"""
        #test low res - one point per poly
        exp_pnt = u_lp.exp_geom_to_pnt(
            EXP_POLY, res=1, to_meters=False,
            disagg_met=u_lp.DisaggMethod.FIX, disagg_val=None
            )
        np.testing.assert_array_equal(exp_pnt.gdf.value, EXP_POLY.gdf.value)
        self.check_unchanged_exp(EXP_POLY, exp_pnt)

        #to_meters=False, DIV
        exp_pnt = u_lp.exp_geom_to_pnt(
            EXP_POLY, res=0.5, to_meters=False,
            disagg_met=u_lp.DisaggMethod.DIV, disagg_val=None
            )
        self.check_unchanged_exp(EXP_POLY, exp_pnt)
        val_avg = np.array([
            4.93449000e+10, 4.22202000e+10, 6.49988000e+10, 1.04223900e+11,
            1.04223900e+11, 5.85881000e+10, 1.11822300e+11, 8.54188667e+10,
            8.54188667e+10, 8.54188667e+10, 1.43895450e+11, 1.43895450e+11,
            1.16221500e+11, 3.70562500e+11, 1.35359600e+11, 3.83689000e+10
            ])
        np.testing.assert_allclose(exp_pnt.gdf.value, val_avg)
        lat = np.array([
            53.15019278, 52.90814037, 52.48232657, 52.23482697, 52.23482697,
            51.26574748, 51.30438894, 51.71676713, 51.71676713, 51.71676713,
            52.13772724, 52.13772724, 52.61538869, 53.10328543, 52.54974468,
            52.11286591
            ])
        np.testing.assert_allclose(exp_pnt.gdf.latitude, lat)

        #to_meters=TRUE, FIX, dissag_val
        res = 20000
        exp_pnt = u_lp.exp_geom_to_pnt(
            EXP_POLY, res=res, to_meters=True,
            disagg_met=u_lp.DisaggMethod.FIX, disagg_val=res**2
            )
        self.check_unchanged_exp(EXP_POLY, exp_pnt)
        val = res**2
        self.assertEqual(np.unique(exp_pnt.gdf.value)[0], val)
        lat = np.array([
            53.13923671, 53.13923671, 53.13923671, 53.13923671, 53.43921725,
            53.43921725, 52.90782155, 52.90782155, 52.90782155, 52.90782155,
            52.90782155, 52.40180033, 52.40180033, 52.40180033, 52.40180033,
            52.40180033, 52.69674738, 52.69674738, 52.02540815, 52.02540815,
            52.02540815, 52.02540815, 52.02540815, 52.02540815, 52.31787025,
            52.31787025, 51.31813586, 51.31813586, 51.31813586, 51.49256036,
            51.49256036, 51.49256036, 51.49256036, 51.50407349, 51.50407349,
            51.50407349, 51.50407349, 51.50407349, 51.50407349, 51.50407349,
            51.50407349, 51.50407349, 51.79318374, 51.79318374, 51.79318374,
            51.92768703, 51.92768703, 51.92768703, 51.92768703, 51.92768703,
            51.92768703, 51.92768703, 52.46150801, 52.46150801, 52.46150801,
            52.75685438, 52.75685438, 52.75685438, 52.75685438, 53.05419711,
            53.08688006, 53.08688006, 53.08688006, 53.08688006, 53.08688006,
            53.38649582, 53.38649582, 53.38649582, 52.55795685, 52.55795685,
            52.55795685, 52.55795685, 52.23308448, 52.23308448
            ])
        np.testing.assert_allclose(exp_pnt.gdf.latitude, lat)

    def test_point_exposure_from_polygons_on_grid(self):
        """Test disaggregation of polygons to points on grid"""
        exp_poly = EXP_POLY.copy()
        res = 0.1
        exp_poly.gdf = exp_poly.gdf[exp_poly.gdf['population']<400000]
        height, width, trafo = u_coord.pts_to_raster_meta(
            exp_poly.gdf.geometry.bounds, (res, res)
            )
        x_grid, y_grid = u_coord.raster_to_meshgrid(trafo, width, height)

        #to_meters=False, DIV
        exp_pnt = u_lp.exp_geom_to_pnt(
            exp_poly, res=0.1, to_meters=False,
            disagg_met=u_lp.DisaggMethod.DIV, disagg_val=None
            )
        exp_pnt_grid = u_lp.exp_geom_to_grid(
            exp_poly, (x_grid, y_grid),
            disagg_met=u_lp.DisaggMethod.DIV, disagg_val=None
            )
        self.check_unchanged_exp(exp_poly, exp_pnt_grid)
        for col in ['value', 'latitude', 'longitude']:
            np.testing.assert_allclose(exp_pnt.gdf[col], exp_pnt_grid.gdf[col])

        x_grid = np.append(x_grid, x_grid+10)
        y_grid = np.append(y_grid, y_grid+10)
        #to_meters=False, DIV
        exp_pnt = u_lp.exp_geom_to_pnt(
            exp_poly, res=0.1, to_meters=False,
            disagg_met=u_lp.DisaggMethod.DIV, disagg_val=None
            )
        exp_pnt_grid = u_lp.exp_geom_to_grid(
            exp_poly, (x_grid, y_grid),
            disagg_met=u_lp.DisaggMethod.DIV, disagg_val=None
            )
        self.check_unchanged_exp(exp_poly, exp_pnt_grid)
        for col in ['value', 'latitude', 'longitude']:
            np.testing.assert_allclose(exp_pnt.gdf[col], exp_pnt_grid.gdf[col])


<<<<<<< HEAD
    def test_point_exposure_from_lines(self):
        """Test disaggregation of lines to points"""
        #test start and end point per line
        exp_pnt = u_lp.exp_geom_to_pnt(
            EXP_LINE, res=1, to_meters=False,
            disagg_met=u_lp.DisaggMethod.FIX, disagg_val=None
            )
        np.testing.assert_array_equal(exp_pnt.gdf.value[:,0], EXP_LINE.gdf.value)
        np.testing.assert_array_equal(exp_pnt.gdf.value[:,0], exp_pnt.gdf.value[:,1])
        self.check_unchanged_exp(EXP_LINE, exp_pnt)

        #to_meters=False, DIV
        exp_pnt = u_lp.exp_geom_to_pnt(
            EXP_LINE, res=1, to_meters=False,
            disagg_met=u_lp.DisaggMethod.DIV, disagg_val=None
            )
        np.testing.assert_array_equal(exp_pnt.gdf.value[:,0], EXP_LINE.gdf.value/2)
        np.testing.assert_array_equal(exp_pnt.gdf.value[:,0], exp_pnt.gdf.value[:,1])
        self.check_unchanged_exp(EXP_LINE, exp_pnt)

        #to_meters=TRUE, FIX, dissag_val
        res = 20000
        exp_pnt = u_lp.exp_geom_to_pnt(
            EXP_LINE, res=res, to_meters=True,
            disagg_met=u_lp.DisaggMethod.FIX, disagg_val=res**2
            )
        self.check_unchanged_exp(EXP_LINE, exp_pnt)
        val = res**2
        self.assertEqual(np.unique(exp_pnt.gdf.value)[0], val)
        lat = np.array([
            50.8794    , 50.8003    , 50.955     , 50.9198    , 51.921     ,
            51.83477563, 51.77826097, 51.6732    , 52.078     , 52.0788    ,
            50.8963    , 50.8967    , 51.9259    , 51.925     , 51.5457    ,
            51.5285    , 52.2614    , 52.3091    , 53.1551    , 53.1635    ,
            51.6814    , 51.61111058, 51.5457    , 52.0518    , 52.052     ,
            52.3893    , 52.3893    , 52.1543    , 52.1413    , 52.4735    ,
            52.4784    , 52.6997    , 52.6448    , 52.1139    , 52.1132    ,
            51.9222    , 51.8701    , 52.4943    , 52.4929    , 51.8402    ,
            51.8434    , 51.9255    , 51.9403    , 51.2019    , 51.10694216,
            50.9911    , 52.4919    , 52.4797    , 50.8557    , 50.8627    ,
            51.0757    , 51.0821    , 50.8207    , 50.8223    , 50.817     ,
            50.8093    , 51.0723    , 51.0724    , 50.9075    , 50.9141
            ])
        np.testing.assert_allclose(exp_pnt.gdf.latitude, lat)

=======
>>>>>>> 13623ffd
class TestGeomImpactCalcs(unittest.TestCase):
    """Test main functions on impact calculation and impact aggregation"""

    def test_calc_geom_impact_polys(self):
        """ test calc_geom_impact() with polygons"""
        #to_meters=False, DIV, res=0.1, SUM
        imp1 = u_lp.calc_geom_impact(
            EXP_POLY, impf_set, HAZ, res=0.1, to_meters=False,
            disagg_met=u_lp.DisaggMethod.DIV,
            disagg_val=None, agg_met=u_lp.AggMethod.SUM)
        aai_agg = 2182703.085366719
        eai_exp = np.array([
            17554.08233195, 9896.48265036,16862.31818246,
            72055.81490662, 21485.93199464, 253701.42418527,
            135031.5217457, 387550.35813156, 352213.16031506,
            480603.19106997, 203634.46630402, 232114.3335491
            ])
        check_impact(self, imp1, HAZ, EXP_POLY, aai_agg, eai_exp)


        #to_meters=False, DIV, res=10, SUM
        imp2 = u_lp.calc_geom_impact(
            EXP_POLY, impf_set, HAZ, res=10, to_meters=False,
            disagg_met=u_lp.DisaggMethod.DIV,
            disagg_val=None, agg_met=u_lp.AggMethod.SUM)
        aai_agg2 = 1282899.0530
        eai_exp2 = np.array([
            8361.78802035, 7307.04698346, 12062.89257699,
            35406.14977618, 12352.43204322, 77807.46608747,
            128292.99535735, 231231.95252362, 131911.22622791,
            537897.30570932, 83701.69475186, 16566.10301167
            ])
        check_impact(self, imp2, HAZ, EXP_POLY, aai_agg2, eai_exp2)


        #to_meters=True, DIV, res=800, SUM
        imp3 = u_lp.calc_geom_impact(
            EXP_POLY, impf_set, HAZ, res=800, to_meters=True,
            disagg_met=u_lp.DisaggMethod.DIV,
            disagg_val=None, agg_met=u_lp.AggMethod.SUM)
        self.assertIsInstance(imp3, Impact)
        self.assertTrue(hasattr(imp3, 'geom_exp'))
        self.assertTrue(hasattr(imp3, 'coord_exp'))
        self.assertTrue(np.all(imp3.geom_exp==EXP_POLY.gdf.geometry))
        self.assertEqual(len(imp3.coord_exp), len(EXP_POLY.gdf))
        self.assertAlmostEqual(imp3.aai_agg, 2317081.0602, 3)

        #to_meters=True, DIV, res=1000, SUM
        imp4 = u_lp.calc_geom_impact(
            EXP_POLY, impf_set, HAZ, res=1000, to_meters=True,
            disagg_met=u_lp.DisaggMethod.DIV,
            disagg_val=None, agg_met=u_lp.AggMethod.SUM)
        aai_agg4 = 2326978.3422
        eai_exp4 = np.array([
            17558.22201377, 10796.36836336, 16239.35385599,
            73254.21872128, 25202.52110382, 216510.67702673,
            135412.73610909, 410197.10023667, 433400.62668497,
            521005.95549878, 254979.4396249, 212421.12303947
            ])
        check_impact(self, imp4, HAZ, EXP_POLY, aai_agg4, eai_exp4)


        #to_meters=True, DIV, res=1000, SUM, dissag_va=10e6
        imp5 = u_lp.calc_geom_impact(
            EXP_POLY, impf_set, HAZ, res=1000, to_meters=True,
            disagg_met=u_lp.DisaggMethod.DIV,
            disagg_val=10e6, agg_met=u_lp.AggMethod.SUM
            )
        aai_agg5 = 132.81559
        eai_exp5 = np.array([
            3.55826479, 2.55715709, 2.49840826, 3.51427162, 4.30164506,
            19.36203038, 5.28426336, 14.25330336, 37.29091663,
            14.05986724, 6.88087542, 19.2545918
            ])
        check_impact(self, imp5, HAZ, EXP_POLY, aai_agg5, eai_exp5)

        gdf_noval = GDF_POLY.copy()
        gdf_noval.pop('value')
        exp_noval = Exposures(gdf_noval)
        #to_meters=True, DIV, res=950, SUM, dissag_va=10e6
        imp6 = u_lp.calc_geom_impact(
            exp_noval, impf_set, HAZ, res=950, to_meters=True,
            disagg_met=u_lp.DisaggMethod.DIV,
            disagg_val=10e6, agg_met=u_lp.AggMethod.SUM
            )
        np.testing.assert_allclose(imp5.eai_exp, imp6.eai_exp, rtol=0.1)

        #to_meters=True, FIX, res=1000, SUM, dissag_va=10e6
        imp7 = u_lp.calc_geom_impact(
            exp_noval, impf_set, HAZ, res=1000, to_meters=True,
            disagg_met=u_lp.DisaggMethod.FIX,
            disagg_val=10e6, agg_met=u_lp.AggMethod.SUM
            )
        aai_agg7 = 412832.86028
        eai_exp7 = np.array([
            8561.18507994, 6753.45186608, 8362.17243334,
            18014.15630989, 8986.13653385, 36826.58179136,
            27446.46387061, 45468.03772305, 130145.29903078,
            54861.60197959, 26849.17587226, 40558.59779586
            ])
        check_impact(self, imp7, HAZ, EXP_POLY, aai_agg7, eai_exp7)


    def test_calc_geom_impact_lines(self):
        """ test calc_geom_impact() with lines"""
        # line exposures only
        exp_line_novals  = Exposures(GDF_LINE.drop(columns='value'))

        imp1 = u_lp.calc_geom_impact(
            EXP_LINE, impf_set, HAZ,
            res=0.05, to_meters=False, disagg_met=u_lp.DisaggMethod.DIV,
            disagg_val=None, agg_met=u_lp.AggMethod.SUM
            )
        aai_agg1 = 2.18359
        eai_exp1 =  np.array([
            8.50634478e-02, 4.24820916e-02, 1.04429093e-01, 1.27160538e-02,
            8.60539827e-02, 1.75262423e-01, 2.32808488e-02, 2.92552267e-02,
            4.26205598e-03, 2.31991466e-01, 5.29133033e-03, 2.72705887e-03,
            8.87954091e-03, 2.95633263e-02, 5.61356696e-01, 1.33011693e-03,
            9.95247490e-02, 7.72573773e-02, 6.12233710e-03, 1.61239410e-02,
            1.14566573e-01, 7.45522678e-02, 2.95181528e-01, 4.64021003e-02,
            1.45806743e-02, 2.49435540e-02, 2.96121155e-05, 1.03654148e-02
            ])
        check_impact(self, imp1, HAZ, EXP_LINE, aai_agg1, eai_exp1)


        imp2 = u_lp.calc_geom_impact(
            EXP_LINE, impf_set, HAZ,
            res=300, to_meters=True, disagg_met=u_lp.DisaggMethod.DIV,
            disagg_val=None, agg_met=u_lp.AggMethod.SUM
            )
        np.testing.assert_allclose(imp2.eai_exp, imp1.eai_exp, rtol=0.1)

        imp3 = u_lp.calc_geom_impact(
            exp_line_novals, impf_set, HAZ,
            res=300, to_meters=True, disagg_met=u_lp.DisaggMethod.FIX,
            disagg_val=5000, agg_met=u_lp.AggMethod.SUM
            )
        aai_agg3 = 2.830144
        eai_exp3 = np.array([
            0.10973467, 0.05930568, 0.1291031 , 0.02170876, 0.11591773,
            0.20360855, 0.03329673, 0.03672271, 0.00779005, 0.28260995,
            0.01006294, 0.00989869, 0.01279569, 0.04986454, 0.62946471,
            0.00431759, 0.12464957, 0.12455043, 0.01734576, 0.02508649,
            0.15109773, 0.12019767, 0.36631115, 0.06004143, 0.05308581,
            0.04738706, 0.00483797, 0.01935157
            ])
        check_impact(self, imp3, HAZ, exp_line_novals, aai_agg3, eai_exp3)

        imp4 = u_lp.calc_geom_impact(
            EXP_LINE, impf_set, HAZ,
            res=300, to_meters=True, disagg_met=u_lp.DisaggMethod.FIX,
            disagg_val=5000, agg_met=u_lp.AggMethod.SUM
            )
        np.testing.assert_array_equal(imp3.eai_exp, imp4.eai_exp)


    def test_calc_geom_impact_points(self):
        """ test calc_geom_impact() with points"""
        imp1 = u_lp.calc_geom_impact(
            EXP_POINT, impf_set, HAZ,
            res=0.05, to_meters=False, disagg_met=u_lp.DisaggMethod.DIV,
            disagg_val=None, agg_met=u_lp.AggMethod.SUM
            )
        aai_agg1 =  0.0470814

        imp11 = Impact()
        exp = EXP_POINT.copy()
        exp.set_lat_lon()
        imp11.calc(exp, impf_set, HAZ)
        check_impact(self, imp1, HAZ, EXP_POINT, aai_agg1, imp11.eai_exp)

        imp2 = u_lp.calc_geom_impact(
            EXP_POINT, impf_set, HAZ,
            res=500, to_meters=True, disagg_met=u_lp.DisaggMethod.FIX,
            disagg_val=1.0, agg_met=u_lp.AggMethod.SUM
            )

        exp.gdf['value'] = 1.0
        imp22 = Impact()
        imp22.calc(exp, impf_set, HAZ)
        aai_agg2 = 6.5454249333e-06
        check_impact(self, imp2, HAZ, EXP_POINT, aai_agg2, imp22.eai_exp)

    def test_calc_geom_impact_mixed(self):
        """ test calc_geom_impact() with a mixed exp (points, lines and polygons) """
        # mixed exposures
        gdf_mix = GDF_LINE.append(GDF_POLY).append(GDF_POINT).reset_index(drop=True)
        exp_mix = Exposures(gdf_mix)

        imp1 = u_lp.calc_geom_impact(
            exp_mix, impf_set, HAZ,
            res=0.05, to_meters=False, disagg_met=u_lp.DisaggMethod.DIV,
            disagg_val=None, agg_met=u_lp.AggMethod.SUM
            )
        aai_agg1 = 2354303.388829326
        eai_exp1 = np.array(
            [5.44242706e-04, 7.83583295e-03, 1.83750670e-01, 1.73511269e-02,
            1.94180761e-02, 3.90576163e-02, 1.10985612e-02, 1.86135108e-01,
            6.14306427e-02, 6.16206874e-02, 8.56458490e-03, 8.81751253e-03,
            4.26205598e-03, 8.12498654e-02, 1.57396460e-01, 6.00203189e-03,
            3.19600253e-01, 1.46198876e-01, 1.29361932e-01, 1.33011693e-03,
            1.38153438e-01, 4.20094145e-02, 9.14516636e-02, 3.61084945e-02,
            4.75139931e-02, 7.99620467e-02, 9.23306174e-02, 1.04525623e-01,
            1.61059946e+04, 1.07420484e+04, 1.44746070e+04, 7.18796281e+04,
            2.58806206e+04, 2.01316315e+05, 1.76071458e+05, 3.92482129e+05,
            2.90364327e+05, 9.05399356e+05, 1.94728210e+05, 5.11729689e+04,
            2.84224294e+02, 2.45938137e+02, 1.90644327e+02, 1.73925079e+02,
            1.76091839e+02, 4.43054173e+02, 4.41378151e+02, 4.74316805e+02,
            4.83873464e+02, 2.59001795e+02, 2.48200400e+02, 2.62995792e+02
            ])
        check_impact(self, imp1, HAZ, exp_mix, aai_agg1, eai_exp1)

        imp2 = u_lp.calc_geom_impact(
            exp_mix, impf_set, HAZ,
            res=5000, to_meters=True, disagg_met=u_lp.DisaggMethod.FIX,
            disagg_val=None, agg_met=u_lp.AggMethod.SUM
            )
        aai_agg2 = 321653482.41806
        eai_exp2 = np.array([
            5.44242706e-04, 4.83197677e-03, 4.12448052e-01, 1.34215052e-01,
            2.55089453e-01, 3.82348309e-01, 2.24599809e-01, 2.57801309e-01,
            3.67620642e-01, 5.24002585e-01, 5.62882027e-02, 6.17225877e-02,
            8.52411196e-03, 4.87499192e-01, 9.09740934e-01, 8.01838920e-03,
            7.96127932e-02, 1.34945299e+00, 9.06839997e-01, 4.01295245e-01,
            5.93452277e-01, 8.40188290e-02, 4.67806576e-01, 8.21743744e-02,
            2.48612395e-01, 1.24387821e-01, 3.48131313e-01, 5.53983704e-01,
            1.48411250e+06, 1.09137411e+06, 1.62477251e+06, 1.43455724e+07,
            2.94783633e+06, 1.06950486e+07, 3.17592949e+07, 4.58152749e+07,
            3.94173129e+07, 1.48016265e+08, 1.87811203e+07, 5.41509882e+06,
            1.24792652e+04, 1.20008305e+04, 1.43296472e+04, 3.15280802e+04,
            3.32644558e+04, 3.19325625e+04, 3.11256252e+04, 3.20372742e+04,
            1.67623417e+04, 1.64528393e+04, 1.47050883e+04, 1.37721978e+04
            ])
        check_impact(self, imp2, HAZ, exp_mix, aai_agg2, eai_exp2)

    def test_impact_pnt_agg(self):
        pass

    def test_aggregate_impact_mat(self):
        """Private method"""
        pass

class TestGdfGeomToPnt(unittest.TestCase):
    """Test Geodataframes to points and vice-versa functions"""

    def test_gdf_line_to_pnt(self):
        """Test Lines to point dissagregation"""
        gdf_pnt = u_lp._poly_to_pnts(GDF_LINE, 1, False)
        check_unchanged_geom_gdf(self, GDF_LINE, gdf_pnt)

        gdf_pnt = u_lp._poly_to_pnts(GDF_LINE, 1000, True)
        check_unchanged_geom_gdf(self, GDF_LINE, gdf_pnt)

    def test_gdf_point_to_pnt(self):
        """test Point to point "dissaggregation"""
        gdf_pnt = u_lp._poly_to_pnts(GDF_POINT, 1, False)
        check_unchanged_geom_gdf(self, GDF_POINT, gdf_pnt)

        gdf_pnt = u_lp._poly_to_pnts(GDF_POINT, 5000, True)
        check_unchanged_geom_gdf(self, GDF_POINT, gdf_pnt)

    def test_gdf_poly_to_pnts(self):
        """Test polygon to points disaggregation"""
        gdf_pnt = u_lp._poly_to_pnts(GDF_POLY, 1, False)
        check_unchanged_geom_gdf(self, GDF_POLY, gdf_pnt)

        gdf_pnt = u_lp._poly_to_pnts(GDF_POLY, 5000, True)
        check_unchanged_geom_gdf(self, GDF_POLY, gdf_pnt)

    def test_gdf_mixed_to_pnts(self):
        gdf_mix = GDF_LINE.append(GDF_POLY).append(GDF_POINT).reset_index(drop=True)
        gdf_pnt = u_lp._poly_to_pnts(gdf_mix, 1, False)
        check_unchanged_geom_gdf(self, gdf_mix, gdf_pnt)

        gdf_pnt = u_lp._poly_to_pnts(gdf_mix, 5000, True)
        check_unchanged_geom_gdf(self, gdf_mix, gdf_pnt)

    def test_pnts_per_line(self):
        """Test number of points per line for give resolution"""
        self.assertEqual(u_lp._pnts_per_line(10, 1), 11)
        self.assertEqual(u_lp._pnts_per_line(1, 1), 2)
        self.assertEqual(u_lp._pnts_per_line(10, 1.5), 8)
        self.assertEqual(u_lp._pnts_per_line(10.5, 1), 12)

    def test_gdf_to_grid(self):
        """"""
        pass

    def test_interp_one_poly(self):
        """Private method"""
        pass

    def test_interp_one_poly_m(self):
        """Private method"""
        pass

    def test_disagg_values_div(self):
        """Private method"""
        pass


class TestLPUtils(unittest.TestCase):
    """ """

    def test_pnt_line_poly_mask(self):
        """"""
        pnt, lines, poly = u_lp._pnt_line_poly_mask(GDF_POLY)
        self.assertTrue(np.all(poly))
        self.assertTrue(np.all(lines==False))
        self.assertTrue(np.all(pnt==False))

        pnt, lines, poly = u_lp._pnt_line_poly_mask(GDF_LINE)
        self.assertTrue(np.all(poly==False))
        self.assertTrue(np.all(lines))
        self.assertTrue(np.all(pnt==False))

        pnt, lines, poly = u_lp._pnt_line_poly_mask(GDF_POINT)
        self.assertTrue(np.all(poly==False))
        self.assertTrue(np.all(lines==False))
        self.assertTrue(np.all(pnt))


    def test_get_equalarea_proj(self):
        """Test pass get locally cylindrical equalarea projection"""
        poly = EXP_POLY.gdf.geometry[0]
        proj = u_lp._get_equalarea_proj(poly)
        self.assertEqual(proj, '+proj=cea +lat_0=53.150193 +lon_0=6.881223 +units=m')

    def test_get_pyproj_trafo(self):
        """"""
        dest_crs = '+proj=cea +lat_0=52.112866 +lon_0=5.150162 +units=m'
        orig_crs = EXP_POLY.gdf.crs
        trafo = u_lp._get_pyproj_trafo(orig_crs, dest_crs)
        self.assertEqual(
            trafo.definition,
            'proj=pipeline step proj=unitconvert xy_in=deg' +
            ' xy_out=rad step proj=cea lat_0=52.112866 lon_0=5.150162 units=m'
            )

    def test_reproject_grid(self):
        """"""
        pass

    def test_reproject_poly(self):
        """"""
        pass

    def test_swap_geom_cols(self):
        """Test swap of geometry columns """
        gdf_orig = GDF_POLY.copy()
        gdf_orig['new_geom'] = gdf_orig.geometry
        swap_gdf = u_lp._swap_geom_cols(gdf_orig, 'old_geom', 'new_geom')
        self.assertTrue(np.alltrue(swap_gdf.geometry.geom_equals(gdf_orig.new_geom)))


# Not needed, metehods will be incorporated in to ImpactCalc in another
# pull request
# class TestImpactSetters(unittest.TestCase):
#     """ """

#     def test_set_imp_mat(self):
#         """ test set_imp_mat"""
#         pass

#     def test_eai_exp_from_mat(self):
#         """ test eai_exp_from_mat"""

#         pass

#     def test_at_event_from_mat(self):
#         """Test at_event_from_mat"""

#     def test_aai_agg_from_at_event(self):
#         """Test aai_agg_from_at_event"""
#         pass


if __name__ == "__main__":
    TESTS = unittest.TestLoader().loadTestsFromTestCase(TestExposureGeomToPnt)
    TESTS.addTests(unittest.TestLoader().loadTestsFromTestCase(TestGeomImpactCalcs))
    TESTS.addTests(unittest.TestLoader().loadTestsFromTestCase(TestGdfGeomToPnt))
    TESTS.addTests(unittest.TestLoader().loadTestsFromTestCase(TestLPUtils))
    unittest.TextTestRunner(verbosity=2).run(TESTS)<|MERGE_RESOLUTION|>--- conflicted
+++ resolved
@@ -33,16 +33,7 @@
 from climada.entity.impact_funcs import ImpactFuncSet
 from climada.entity.impact_funcs.storm_europe import ImpfStormEurope
 
-<<<<<<< HEAD
 #TODO: add tests for the private methods
-
-# HAZ = Client().get_hazard(
-#     'base', name='test_haz_WS_nl', status='test_dataset')
-HAZ = Hazard.from_hdf5(Path.home() / 'climada/data/hazard/storm_europe/test_haz_WS_nl/test_haz_WS_nl.hdf5')
-# haz = StormEurope.from_footprints(WS_DEMO_NC, description='test_description')
-
-=======
->>>>>>> 13623ffd
 
 # Load gdfs and hazard and impact functions for tests
 
@@ -54,13 +45,7 @@
 EXP_LINE = Client().get_exposures('base', name='test_line_exp', status='test_dataset')
 GDF_LINE = EXP_LINE.gdf
 
-<<<<<<< HEAD
-# EXP_POINT = Client().get_exposures(
-#     'base', name='test_point_exp_nl', status='test_dataset')
-EXP_POINT = Exposures.from_hdf5(Path.home() / 'climada/data/exposures/base/test_point_exp/test_point_exp.hdf5')
-=======
 EXP_POINT = Client().get_exposures('base', name='test_point_exp', status='test_dataset')
->>>>>>> 13623ffd
 GDF_POINT = EXP_POINT.gdf
 
 impf = ImpfStormEurope.from_welker()
@@ -81,7 +66,6 @@
         if col not in COL_CHANGING:
             np.testing.assert_allclose(gdf_pnt[col].unique(), gdf_geom[col].unique())
 
-<<<<<<< HEAD
 def check_impact(self, imp, haz, exp, aai_agg, eai_exp):
     """Test properties of imapcts"""
     self.assertEqual(len(haz.event_id), len(imp.at_event))
@@ -92,8 +76,6 @@
     self.assertEqual(len(imp.coord_exp), len(exp.gdf))
     self.assertAlmostEqual(imp.aai_agg, aai_agg, 3)
     np.testing.assert_allclose(imp.eai_exp, eai_exp, rtol=1e-5)
-=======
->>>>>>> 13623ffd
 
 class TestExposureGeomToPnt(unittest.TestCase):
     """Test Exposures to points functions"""
@@ -202,7 +184,6 @@
             np.testing.assert_allclose(exp_pnt.gdf[col], exp_pnt_grid.gdf[col])
 
 
-<<<<<<< HEAD
     def test_point_exposure_from_lines(self):
         """Test disaggregation of lines to points"""
         #test start and end point per line
@@ -248,8 +229,6 @@
             ])
         np.testing.assert_allclose(exp_pnt.gdf.latitude, lat)
 
-=======
->>>>>>> 13623ffd
 class TestGeomImpactCalcs(unittest.TestCase):
     """Test main functions on impact calculation and impact aggregation"""
 

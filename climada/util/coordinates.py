--- conflicted
+++ resolved
@@ -46,12 +46,8 @@
 import shapely.vectorized
 import shapely.wkt
 from cartopy.io import shapereader
-<<<<<<< HEAD
 from pyproj import Geod
 from shapely.geometry import MultiPolygon, Point, Polygon, box
-=======
-from shapely.geometry import MultiPolygon, Point, box
->>>>>>> 7459ab8c
 from sklearn.neighbors import BallTree
 
 import climada.util.hdf5_handler as u_hdf5

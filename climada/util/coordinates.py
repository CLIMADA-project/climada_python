--- conflicted
+++ resolved
@@ -1299,11 +1299,7 @@
         return (isinstance(crs_dict, dict)
                 and "init" in crs_dict
                 and all(k in ["init", "no_defs"] for k in crs_dict.keys())
-<<<<<<< HEAD
-                and ("no_defs" not in crs_dict or crs_dict['no_defs'] == True))
-=======
                 and crs_dict.get("no_defs", True) == True)
->>>>>>> a77b6c15
 
     if isinstance(crs_obj, (dict, int)):
         if _is_deprecated_init_crs(crs_obj):

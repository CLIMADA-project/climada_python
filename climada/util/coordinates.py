--- conflicted
+++ resolved
@@ -2681,26 +2681,9 @@
     # keep the original crs if any
     crs = df_val.crs if crs is None else crs  # crs might now still be None
 
-<<<<<<< HEAD
-    # work in parallel
-    if scheduler:
-        def apply_point(df_exp):
-            return df_exp.apply(lambda row: Point(row.longitude, row.latitude), axis=1)
-
-        ddata = dd.from_pandas(df_val, npartitions=cpu_count())
-        df_val.set_geometry(ddata.map_partitions(
-                                 apply_point,
-                                 meta=('geometry', gpd.array.GeometryDtype)
-                             ).compute(scheduler=scheduler), inplace=True)
-    # single process
-    else:
-        df_val.set_geometry(gpd.GeoSeries(
-            gpd.points_from_xy(df_val.longitude, df_val.latitude), index=df_val.index, crs=crs), inplace=True)
-=======
     df_val.set_geometry(gpd.points_from_xy(df_val.longitude, df_val.latitude),
                         inplace=True, crs=crs)
 
->>>>>>> b0f3a14f
 
 def fao_code_def():
     """Generates list of FAO country codes and corresponding ISO numeric-3 codes.

"""
This file is part of CLIMADA.

Copyright (C) 2017 ETH Zurich, CLIMADA contributors listed in AUTHORS.

CLIMADA is free software: you can redistribute it and/or modify it under the
terms of the GNU General Public License as published by the Free
Software Foundation, version 3.

CLIMADA is distributed in the hope that it will be useful, but WITHOUT ANY
WARRANTY; without even the implied warranty of MERCHANTABILITY or FITNESS FOR A
PARTICULAR PURPOSE.  See the GNU General Public License for more details.

You should have received a copy of the GNU General Public License along
with CLIMADA. If not, see <https://www.gnu.org/licenses/>.

---

Define functions to handle with coordinates
"""

import ast
import copy
import logging
import math
from multiprocessing import cpu_count
from pathlib import Path
import re

import zipfile

from cartopy.io import shapereader
import dask.dataframe as dd
import geopandas as gpd
import numba
import numpy as np
from numba import jit
import pandas as pd
import scipy as sp

import pyproj
import pycountry
import rasterio
import rasterio.crs
import rasterio.features
import rasterio.mask
import rasterio.warp
import scipy.spatial
import scipy.interpolate
from shapely.geometry import Polygon, MultiPolygon, MultiPoint, Point, box
import shapely.ops
import shapely.vectorized
import shapefile
from sklearn.neighbors import BallTree

<<<<<<< HEAD
from climada.util.constants import (DEF_CRS,EARTH_RADIUS_KM, SYSTEM_DIR,
                                    ONE_LAT_KM, NATEARTH_CENTROIDS,
=======
from climada.util.constants import (DEF_CRS, EARTH_RADIUS_KM, SYSTEM_DIR, ONE_LAT_KM,
                                    NATEARTH_CENTROIDS,
>>>>>>> 44bfd260
                                    ISIMIP_GPWV3_NATID_150AS,
                                    ISIMIP_NATID_TO_ISO,
                                    NONISO_REGIONS,
                                    RIVER_FLOOD_REGIONS_CSV)
from climada.util.files_handler import download_file
import climada.util.hdf5_handler as u_hdf5

pd.options.mode.chained_assignment = None

LOGGER = logging.getLogger(__name__)

NE_EPSG = 4326
"""Natural Earth CRS EPSG"""

NE_CRS = f"epsg:{NE_EPSG}"
"""Natural Earth CRS"""

TMP_ELEVATION_FILE = SYSTEM_DIR.joinpath('tmp_elevation.tif')
"""Path of elevation file written in set_elevation"""

DEM_NODATA = -9999
"""Value to use for no data values in DEM, i.e see points"""

MAX_DEM_TILES_DOWN = 300
"""Maximum DEM tiles to dowload"""

<<<<<<< HEAD
DIST_DEF = ['approx', 'haversine', 'euclidian']
"""Distances"""

METHOD = ['NN']
"""Interpolation methods"""

THRESHOLD = 100
"""Distance threshold in km. Nearest neighbors with greater distances are
not considered."""


@jit(nopython=True, parallel=True)
def _dist_sqr_approx(lats1, lons1, cos_lats1, lats2, lons2):
    """
    Compute squared equirectangular approximation distance. Values need
    to be sqrt and multiplicated by ONE_LAT_KM to obtain distance in km.
    """
    d_lon = lons1 - lons2
    d_lat = lats1 - lats2
    return d_lon * d_lon * cos_lats1 * cos_lats1 + d_lat * d_lat

def interpol_index(centroids, coordinates, method=METHOD[0],
                   distance=DIST_DEF[1], threshold=THRESHOLD):
    """Returns for each coordinate the centroids indexes used for
    interpolation.

    Parameters
    ----------
    centroids : 2d array
        First column contains latitude, second column contains longitude. Each
        row is a geographic point
    coordinates : 2d array
        First column contains latitude, second column contains longitude. Each
        row is a geographic point
    method : str, optional
        interpolation method to use. NN default.
    distance : str, optional
        distance to use. Haversine default
    threshold : float
        distance threshold in km over which no neighbor will be found. Those
        are assigned with a -1 index

    Returns
    -------
    interp : numpy array
        with so many rows as coordinates containing the centroids indexes
    """
    if (method == METHOD[0]) & (distance == DIST_DEF[0]):
        # Compute for each coordinate the closest centroid
        interp = index_nn_aprox(centroids, coordinates, threshold)
    elif (method == METHOD[0]) & (distance == DIST_DEF[1]):
        # Compute the nearest centroid for each coordinate using the
        # haversine formula. This is done with a Ball tree.
        interp = index_nn_haversine(centroids, coordinates, threshold)
    elif (method == METHOD[0]) & (distance == DIST_DEF[2]):
        interp = index_nn_euclidian(centroids, coordinates, threshold)
    else:
        LOGGER.error('Interpolation using %s with distance %s is not '
                     'supported.', method, distance)
        interp = np.array([])
    return interp

def index_nn_aprox(centroids, coordinates, threshold=THRESHOLD):
    """
    Compute the nearest centroid for each coordinate using the
    euclidian distance d = ((dlon)cos(lat))^2+(dlat)^2. For distant points
    (e.g. more than 100km apart) use the haversine distance.

    Parameters
    ----------
    centroids : 2d array
        First column contains latitude, second column contains longitude. Each
        row is a geographic point
    coordinates : 2d array
        First column contains latitude, second column contains longitude. Each
        row is a geographic point
    threshold : float
        distance threshold in km over which no neighbor will be found. Those
        are assigned with a -1 index

    Returns
    -------
    assigend: array
        with so many rows as coordinates containing the centroids indexes
    """

    # Compute only for the unique coordinates. Copy the results for the
    # not unique coordinates
    _, idx, inv = np.unique(coordinates, axis=0, return_index=True,
                            return_inverse=True)
    # Compute cos(lat) for all centroids
    centr_cos_lat = np.cos(np.radians(centroids[:, 0]))
    assigned = np.zeros(coordinates.shape[0], int)
    num_warn = 0
    for icoord, iidx in enumerate(idx):
        dist = _dist_sqr_approx(centroids[:, 0], centroids[:, 1],
                               centr_cos_lat, coordinates[iidx, 0],
                               coordinates[iidx, 1])
        min_idx = dist.argmin()
        # Raise a warning if the minimum distance is greater than the
        # threshold and set an unvalid index -1
        if np.sqrt(dist.min()) * ONE_LAT_KM > threshold:
            num_warn += 1
            min_idx = -1

        # Assign found centroid index to all the same coordinates
        assigned[inv == icoord] = min_idx

    if num_warn:
        LOGGER.warning('Distance to closest centroid is greater than %s'
                       'km for %s coordinates.', threshold, num_warn)

    return assigned

def index_nn_haversine(centroids, coordinates, threshold=THRESHOLD):
    """Compute the neareast centroid for each coordinate using a Ball
    tree with haversine distance.

    Parameters
    ----------
    centroids : 2d array
        First column contains latitude, second column contains longitude.
        Each row is a geographic point
    coordinates : 2d array
        First column contains latitude, second column contains longitude. Each
        row is a geographic point
    threshold : float
        distance threshold in km over which no neighbor will be found. Those
        are assigned with a -1 index

    Returns
    -------
    np.array
        with so many rows as coordinates containing the centroids indexes
    """
    # Construct tree from centroids
    tree = BallTree(np.radians(centroids), metric='haversine')
    # Select unique exposures coordinates
    _, idx, inv = np.unique(coordinates, axis=0, return_index=True,
                            return_inverse=True)

    # query the k closest points of the n_points using dual tree
    dist, assigned = tree.query(np.radians(coordinates[idx]), k=1,
                                return_distance=True, dualtree=True,
                                breadth_first=False)

    # Raise a warning if the minimum distance is greater than the
    # threshold and set an unvalid index -1
    num_warn = np.sum(dist * EARTH_RADIUS_KM > threshold)
    if num_warn:
        LOGGER.warning('Distance to closest centroid is greater than %s'
                       'km for %s coordinates.', threshold, num_warn)
        assigned[dist * EARTH_RADIUS_KM > threshold] = -1

    # Copy result to all exposures and return value
    return np.squeeze(assigned[inv])


def index_nn_euclidian(centroids, coordinates, threshold=THRESHOLD):
    """Compute the neareast centroid for each coordinate using a Ball
    tree with haversine distance.

    Parameters
    ----------
    centroids : 2d array
        First column contains latitude, second column contains longitude.
        Each row is a geographic point
    coordinates : 2d array
        First column contains latitude, second column contains longitude. Each
        row is a geographic point
    threshold : float
        distance threshold in km over which no neighbor will be found. Those
        are assigned with a -1 index

    Returns
    -------
    np.array
        with so many rows as coordinates containing the centroids indexes
    """
    # Construct tree from centroids
    tree = sp.spatial.cKDTree(np.radians(centroids))
    # Select unique exposures coordinates
    _, idx, inv = np.unique(coordinates, axis=0, return_index=True,
                            return_inverse=True)

    # query the k closest points of the n_points using dual tree
    dist, assigned = tree.query(np.radians(coordinates[idx]), k=1, p=2, workers=-1)

    # Raise a warning if the minimum distance is greater than the
    # threshold and set an unvalid index -1
    num_warn = np.sum(dist * EARTH_RADIUS_KM > threshold)
    if num_warn:
        LOGGER.warning('Distance to closest centroid is greater than %s'
                       'km for %s coordinates.', threshold, num_warn)
        assigned[dist * EARTH_RADIUS_KM > threshold] = -1

    # Copy result to all exposures and return value
    return np.squeeze(assigned[inv])

=======
NEAREST_NEIGHBOR_THRESHOLD = 100
"""Distance threshold in km for coordinate assignment. Nearest neighbors with greater distances
are not considered."""
>>>>>>> 44bfd260

def latlon_to_geosph_vector(lat, lon, rad=False, basis=False):
    """Convert lat/lon coodinates to radial vectors (on geosphere)

    Parameters
    ----------
    lat, lon : ndarrays of floats, same shape
        Latitudes and longitudes of points.
    rad : bool, optional
        If True, latitude and longitude are not given in degrees but in radians.
    basis : bool, optional
        If True, also return an orthonormal basis of the tangent space at the
        given points in lat-lon coordinate system. Default: False.

    Returns
    -------
    vn : ndarray of floats, shape (..., 3)
        Same shape as lat/lon input with additional axis for components.
    vbasis : ndarray of floats, shape (..., 2, 3)
        Only present, if `basis` is True. Same shape as lat/lon input with
        additional axes for components of the two basis vectors.
    """
    if rad:
        rad_lat = lat + 0.5 * np.pi
        rad_lon = lon
    else:
        rad_lat = np.radians(lat + 90)
        rad_lon = np.radians(lon)
    sin_lat, cos_lat = np.sin(rad_lat), np.cos(rad_lat)
    sin_lon, cos_lon = np.sin(rad_lon), np.cos(rad_lon)
    vecn = np.stack((sin_lat * cos_lon, sin_lat * sin_lon, cos_lat), axis=-1)
    if basis:
        vbasis = np.stack((
            cos_lat * cos_lon, cos_lat * sin_lon, -sin_lat,
            -sin_lon, cos_lon, np.zeros_like(cos_lat),
        ), axis=-1).reshape(lat.shape + (2, 3))
        return vecn, vbasis
    return vecn

def lon_normalize(lon, center=0.0):
    """ Normalizes degrees such that always -180 < lon - center <= 180

    The input data is modified in place!

    Parameters
    ----------
    lon : np.array
        Longitudinal coordinates
    center : float, optional
        Central longitude value to use instead of 0. If None, the central longitude is determined
        automatically.

    Returns
    -------
    lon : np.array
        Normalized longitudinal coordinates. Since the input `lon` is modified in place (!), the
        returned array is the same Python object (instead of a copy).
    """
    if center is None:
        center = 0.5 * sum(lon_bounds(lon))
    bounds = (center - 180, center + 180)
    # map to [center - 360, center + 360] using modulo operator
    outside_mask = (lon <= bounds[0]) | (lon > bounds[1])
    lon[outside_mask] = (lon[outside_mask] % 360) + (center - center % 360)
    # map from [center - 360, center + 360] to [center - 180, center + 180], adding ±360
    if center % 360 < 180:
        lon[lon > bounds[1]] -= 360
    else:
        lon[lon <= bounds[0]] += 360
    return lon

def lon_bounds(lon, buffer=0.0):
    """Bounds of a set of degree values, respecting the periodicity in longitude

    The longitudinal upper bound may be 180 or larger to make sure that the upper bound is always
    larger than the lower bound. The lower longitudinal bound will never lie below -180 and it will
    only assume the value -180 if the specified buffering enforces it.

    Note that, as a consequence of this, the returned bounds do not satisfy the inequality
    `lon_min <= lon <= lon_max` in general!

    Usually, an application of this function is followed by a renormalization of longitudinal
    values around the longitudinal middle value:

    >>> bounds = lon_bounds(lon)
    >>> lon_mid = 0.5 * (bounds[0] + bounds[2])
    >>> lon = lon_normalize(lon, center=lon_mid)
    >>> np.all((bounds[0] <= lon) & (lon <= bounds[2]))

    Example
    -------
    >>> lon_bounds(np.array([-179, 175, 178]))
    (175, 181)
    >>> lon_bounds(np.array([-179, 175, 178]), buffer=1)
    (174, 182)

    Parameters
    ----------
    lon : np.array
        Longitudinal coordinates
    buffer : float, optional
        Buffer to add to both sides of the bounding box. Default: 0.0.

    Returns
    -------
    bounds : tuple (lon_min, lon_max)
        Bounding box of the given points.
    """
    lon = lon_normalize(lon.copy())
    lon_uniq = np.unique(lon)
    lon_uniq = np.concatenate([lon_uniq, [360 + lon_uniq[0]]])
    lon_diff = np.diff(lon_uniq)
    gap_max = np.argmax(lon_diff)
    lon_diff_max = lon_diff[gap_max]
    if lon_diff_max < 2:
        # looks like the data covers the whole range [-180, 180] rather evenly
        lon_min = max(lon_uniq[0] - buffer, -180)
        lon_max = min(lon_uniq[-2] + buffer, 180)
    else:
        lon_min = lon_uniq[gap_max + 1]
        lon_max = lon_uniq[gap_max]
        if lon_min > 180:
            lon_min -= 360
        else:
            lon_max += 360
        lon_min -= buffer
        lon_max += buffer
        if lon_min <= -180:
            lon_min += 360
            lon_max += 360
    return (lon_min, lon_max)


def latlon_bounds(lat, lon, buffer=0.0):
    """Bounds of a set of degree values, respecting the periodicity in longitude

    See `lon_bounds` for more information about the handling of longitudinal values crossing the
    antimeridian.

    Example
    -------
    >>> latlon_bounds(np.array([0, -2, 5]), np.array([-179, 175, 178]))
    (175, -2, 181, 5)
    >>> latlon_bounds(np.array([0, -2, 5]), np.array([-179, 175, 178]), buffer=1)
    (174, -3, 182, 6)

    Parameters
    ----------
    lat : np.array
        Latitudinal coordinates
    lon : np.array
        Longitudinal coordinates
    buffer : float, optional
        Buffer to add to all sides of the bounding box. Default: 0.0.

    Returns
    -------
    bounds : tuple (lon_min, lat_min, lon_max, lat_max)
        Bounding box of the given points.
    """
    lon_min, lon_max = lon_bounds(lon, buffer=buffer)
    return (lon_min, max(lat.min() - buffer, -90), lon_max, min(lat.max() + buffer, 90))

def dist_approx(lat1, lon1, lat2, lon2, log=False, normalize=True,
                method="equirect", units='km'):
    """Compute approximation of geodistance in specified units

    Parameters
    ----------
    lat1, lon1 : ndarrays of floats, shape (nbatch, nx)
        Latitudes and longitudes of first points.
    lat2, lon2 : ndarrays of floats, shape (nbatch, ny)
        Latitudes and longitudes of second points.
    log : bool, optional
        If True, return the tangential vectors at the first points pointing to
        the second points (Riemannian logarithm). Default: False.
    normalize : bool, optional
        If False, assume that lon values are already between -180 and 180.
        Default: True
    method : str, optional
        Specify an approximation method to use:
        * "equirect": Distance according to sinusoidal projection. Fast, but inaccurate for large
          distances and high latitudes.
        * "geosphere": Exact spherical distance. Much more accurate at all distances, but slow.
        Note that ellipsoidal distances would be even more accurate, but are currently not
        implemented. Default: "equirect".
    units : str, optional
        Specify a unit for the distance. One of:
        * "km": distance in km.
        * "degree": angular distance in decimal degrees.
        * "radian": angular distance in radians.
        Default: "km".

    Returns
    -------
    dists : ndarray of floats, shape (nbatch, nx, ny)
        Approximate distances in specified units.
    vtan : ndarray of floats, shape (nbatch, nx, ny, 2)
        If `log` is True, tangential vectors at first points in local
        lat-lon coordinate system.
    """
    if units == "km":
        unit_factor = ONE_LAT_KM
    elif units == "radian":
        unit_factor = np.radians(1.0)
    elif units == "degree":
        unit_factor = 1
    else:
        raise KeyError('Unknown distance unit: %s' % units)

    if method == "equirect":
        if normalize:
            mid_lon = 0.5 * sum(lon_bounds(np.concatenate([lon1, lon2])))
            lon_normalize(lon1, center=mid_lon)
            lon_normalize(lon2, center=mid_lon)
        vtan = np.stack([lat2[:, None] - lat1[:, :, None],
                         lon2[:, None] - lon1[:, :, None]], axis=-1)
        fact1 = np.heaviside(vtan[..., 1] - 180, 0)
        fact2 = np.heaviside(-vtan[..., 1] - 180, 0)
        vtan[..., 1] -= (fact1 - fact2) * 360
        vtan[..., 1] *= np.cos(np.radians(lat1[:, :, None]))
        vtan *= unit_factor
        # faster version of `dist = np.linalg.norm(vtan, axis=-1)`
        dist = np.sqrt(np.einsum("...l,...l->...", vtan, vtan))
    elif method == "geosphere":
        lat1, lon1, lat2, lon2 = map(np.radians, [lat1, lon1, lat2, lon2])
        dlat = 0.5 * (lat2[:, None] - lat1[:, :, None])
        dlon = 0.5 * (lon2[:, None] - lon1[:, :, None])
        # haversine formula:
        hav = np.sin(dlat)**2 \
            + np.cos(lat1[:, :, None]) * np.cos(lat2[:, None]) * np.sin(dlon)**2
        dist = np.degrees(2 * np.arcsin(np.sqrt(hav))) * unit_factor
        if log:
            vec1, vbasis = latlon_to_geosph_vector(lat1, lon1, rad=True, basis=True)
            vec2 = latlon_to_geosph_vector(lat2, lon2, rad=True)
            scal = 1 - 2 * hav
            fact = dist / np.fmax(np.spacing(1), np.sqrt(1 - scal**2))
            vtan = fact[..., None] * (vec2[:, None] - scal[..., None] * vec1[:, :, None])
            vtan = np.einsum('nkli,nkji->nklj', vtan, vbasis)
    else:
        raise KeyError("Unknown distance approximation method: %s" % method)
    return (dist, vtan) if log else dist

def compute_geodesic_lengths(gdf):
    """Calculate the great circle (geodesic / spherical) lengths along any
    (complicated) line geometry object, based on the pyproj.Geod implementation.

    Parameters
    ----------
    gdf : gpd.GeoDataframe with geometrical shapes of which to compute the length

    Returns
    -------
    series : a pandas series (column) with the great circle lengths of the
        objects in metres.

    See also
    --------
    * dist_approx() which also offers haversine distance calculation options
     between specific points (not along any geometries however).
    * interpolation.interpolate_lines()

    Note
    ----
    This implementation relies on non-projected  (i.e. geographic coordinate
    systems that span the entire globe) crs only, which results in
    sea-level distances and hence a certain (minor) level of distortion; cf.
    https://gis.stackexchange.com/questions/176442/what-is-the-real-distance-between-positions
    """
    # convert to non-projected crs if needed
    gdf_tmp = gdf.to_crs(DEF_CRS) if not gdf.crs.is_geographic else gdf.copy()
    geod = gdf_tmp.crs.get_geod()

    return gdf_tmp.apply(lambda row: geod.geometry_length(
        row.geometry), axis=1)


def get_gridcellarea(lat, resolution=0.5, unit='km2'):
    """The area covered by a grid cell is calculated depending on the latitude
        1 degree = ONE_LAT_KM (111.12km at the equator)
        longitudal distance in km = ONE_LAT_KM*resolution*cos(lat)
        latitudal distance in km = ONE_LAT_KM*resolution
        area = longitudal distance * latitudal distance

    Parameters
    ----------
    lat : np.array
        Latitude of the respective grid cell
    resolution: int, optional
        raster resolution in degree (default: 0.5 degree)
    unit: string, optional
        unit of the output area (default: km2, alternative: m2)

    """

    if unit == 'm2':
        area = (ONE_LAT_KM * resolution)**2 * np.cos(np.deg2rad(lat)) * 100 * 1000000
    else:
        area = (ONE_LAT_KM * resolution)**2 * np.cos(np.deg2rad(lat)) * 100

    return area

def grid_is_regular(coord):
    """Return True if grid is regular. If True, returns height and width.

    Parameters
    ----------
    coord : np.array
        Each row is a lat-lon-pair.

    Returns
    -------
    regular : bool
        Whether the grid is regular. Only in this case, the following width and height are
        reliable.
    height : int
        Height of the supposed grid.
    width : int
        Width of the supposed grid.
    """
    regular = False
    _, count_lat = np.unique(coord[:, 0], return_counts=True)
    _, count_lon = np.unique(coord[:, 1], return_counts=True)
    uni_lat_size = np.unique(count_lat).size
    uni_lon_size = np.unique(count_lon).size
    if uni_lat_size == uni_lon_size and uni_lat_size == 1 \
    and count_lat[0] > 1 and count_lon[0] > 1:
        regular = True
    return regular, count_lat[0], count_lon[0]

def get_coastlines(bounds=None, resolution=110):
    """Get Polygones of coast intersecting given bounds

    Parameters
    ----------
    bounds : tuple
        min_lon, min_lat, max_lon, max_lat in EPSG:4326
    resolution : float, optional
        10, 50 or 110. Resolution in m. Default: 110m, i.e. 1:110.000.000

    Returns
    -------
    coastlines : GeoDataFrame
        Polygons of coast intersecting given bounds.
    """
    resolution = nat_earth_resolution(resolution)
    shp_file = shapereader.natural_earth(resolution=resolution,
                                         category='physical',
                                         name='coastline')
    coast_df = gpd.read_file(shp_file)
    coast_df.crs = NE_CRS
    if bounds is None:
        return coast_df[['geometry']]
    tot_coast = np.zeros(1)
    while not np.any(tot_coast):
        tot_coast = coast_df.envelope.intersects(box(*bounds))
        bounds = (bounds[0] - 20, bounds[1] - 20,
                  bounds[2] + 20, bounds[3] + 20)
    return coast_df[tot_coast][['geometry']]

def convert_wgs_to_utm(lon, lat):
    """Get EPSG code of UTM projection for input point in EPSG 4326

    Parameters
    ----------
    lon : float
        longitude point in EPSG 4326
    lat : float
        latitude of point (lat, lon) in EPSG 4326

    Returns
    -------
    epsg_code : int
        EPSG code of UTM projection.
    """
    epsg_utm_base = 32601 + (0 if lat >= 0 else 100)
    return epsg_utm_base + (math.floor((lon + 180) / 6) % 60)

def utm_zones(wgs_bounds):
    """Get EPSG code and bounds of UTM zones covering specified region

    Parameters
    ----------
    wgs_bounds : tuple
        lon_min, lat_min, lon_max, lat_max

    Returns
    -------
    zones : list of pairs (zone_epsg, zone_wgs_bounds)
        EPSG code and bounding box in WGS coordinates.
    """
    lon_min, lat_min, lon_max, lat_max = wgs_bounds
    lon_min, lon_max = max(-179.99, lon_min), min(179.99, lon_max)
    utm_min, utm_max = [math.floor((l + 180) / 6) for l in [lon_min, lon_max]]
    zones = []
    for utm in range(utm_min, utm_max + 1):
        epsg = 32601 + utm
        bounds = (-180 + 6 * utm, 0, -180 + 6 * (utm + 1), 90)
        if lat_max >= 0:
            zones.append((epsg, bounds))
        if lat_min < 0:
            bounds = (bounds[0], -90, bounds[2], 0)
            zones.append((epsg + 100, bounds))
    return zones

def dist_to_coast(coord_lat, lon=None, signed=False):
    """Compute (signed) distance to coast from input points in meters.

    Parameters
    ----------
    coord_lat : GeoDataFrame or np.array or float
        One of the following:
        * GeoDataFrame with geometry column in epsg:4326
        * np.array with two columns, first for latitude of each point
          and second with longitude in epsg:4326
        * np.array with one dimension containing latitudes in epsg:4326
        * float with a latitude value in epsg:4326
    lon : np.array or float, optional
        One of the following:
        * np.array with one dimension containing longitudes in epsg:4326
        * float with a longitude value in epsg:4326
    signed : bool
        If True, distance is signed with positive values off shore and negative values on land.
        Default: False

    Returns
    -------
    dist : np.array
        (Signed) distance to coast in meters.
    """
    if isinstance(coord_lat, (gpd.GeoDataFrame, gpd.GeoSeries)):
        if not equal_crs(coord_lat.crs, NE_CRS):
            raise ValueError('Input CRS is not %s' % str(NE_CRS))
        geom = coord_lat
    else:
        if lon is None:
            if isinstance(coord_lat, np.ndarray) and coord_lat.shape[1] == 2:
                lat, lon = coord_lat[:, 0], coord_lat[:, 1]
            else:
                raise ValueError('Missing longitude values.')
        else:
            lat, lon = [np.asarray(v).reshape(-1) for v in [coord_lat, lon]]
            if lat.size != lon.size:
                raise ValueError('Mismatching input coordinates size: %s != %s'
                                 % (lat.size, lon.size))
        geom = gpd.GeoDataFrame(geometry=gpd.points_from_xy(lon, lat), crs=NE_CRS)

    pad = 20
    bounds = (geom.total_bounds[0] - pad, geom.total_bounds[1] - pad,
              geom.total_bounds[2] + pad, geom.total_bounds[3] + pad)
    coast = get_coastlines(bounds, 10).geometry
    coast = gpd.GeoDataFrame(geometry=coast, crs=NE_CRS)
    dist = np.empty(geom.shape[0])
    zones = utm_zones(geom.geometry.total_bounds)
    for izone, (epsg, bounds) in enumerate(zones):
        to_crs = f"epsg:{epsg}"
        zone_mask = (
            (bounds[1] <= geom.geometry.y)
            & (geom.geometry.y <= bounds[3])
            & (bounds[0] <= geom.geometry.x)
            & (geom.geometry.x <= bounds[2])
        )
        if np.count_nonzero(zone_mask) == 0:
            continue
        LOGGER.info("dist_to_coast: UTM %d (%d/%d)",
                    epsg, izone + 1, len(zones))
        bounds = geom[zone_mask].total_bounds
        bounds = (bounds[0] - pad, bounds[1] - pad,
                  bounds[2] + pad, bounds[3] + pad)
        coast_mask = coast.envelope.intersects(box(*bounds))
        utm_coast = coast[coast_mask].geometry.unary_union
        utm_coast = gpd.GeoDataFrame(geometry=[utm_coast], crs=NE_CRS)
        utm_coast = utm_coast.to_crs(to_crs).geometry[0]
        dist[zone_mask] = geom[zone_mask].to_crs(to_crs).distance(utm_coast)
    if signed:
        dist[coord_on_land(geom.geometry.y, geom.geometry.x)] *= -1
    return dist

def dist_to_coast_nasa(lat, lon, highres=False, signed=False):
    """Read interpolated (signed) distance to coast (in m) from NASA data

    Note: The NASA raster file is 300 MB and will be downloaded on first run!

    Parameters
    ----------
    lat : np.array
        latitudes in epsg:4326
    lon : np.array
        longitudes in epsg:4326
    highres : bool, optional
        Use full resolution of NASA data (much slower). Default: False.
    signed : bool
        If True, distance is signed with positive values off shore and negative values on land.
        Default: False

    Returns
    -------
    dist : np.array
        (Signed) distance to coast in meters.
    """
    lat, lon = [np.asarray(ar).ravel() for ar in [lat, lon]]
    lon = lon_normalize(lon.copy())

    # TODO move URL to config
    zipname = "GMT_intermediate_coast_distance_01d.zip"
    tifname = "GMT_intermediate_coast_distance_01d.tif"
    url = "https://oceancolor.gsfc.nasa.gov/docs/distfromcoast/" + zipname
    path = SYSTEM_DIR.joinpath(tifname)
    if not path.is_file():
        path_dwn = download_file(url, download_dir=SYSTEM_DIR)
        zip_ref = zipfile.ZipFile(path_dwn, 'r')
        zip_ref.extractall(SYSTEM_DIR)
        zip_ref.close()

    intermediate_res = None if highres else 0.1
    west_msk = (lon < 0)
    dist = np.zeros_like(lat)
    for msk in [west_msk, ~west_msk]:
        if np.count_nonzero(msk) > 0:
            dist[msk] = read_raster_sample(
                path, lat[msk], lon[msk], intermediate_res=intermediate_res, fill_value=0)
    if not signed:
        dist = np.abs(dist)
    return 1000 * dist

def get_land_geometry(country_names=None, extent=None, resolution=10):
    """Get union of the specified (or all) countries or the points inside the extent.

    Parameters
    ----------
    country_names : list, optional
        list with ISO3 names of countries, e.g ['ZWE', 'GBR', 'VNM', 'UZB']
    extent : tuple, optional
        (min_lon, max_lon, min_lat, max_lat)
    resolution : float, optional
        10, 50 or 110. Resolution in m. Default: 10m, i.e. 1:10.000.000

    Returns
    -------
    geom : shapely.geometry.multipolygon.MultiPolygon
        Polygonal shape of union.
    """
    resolution = nat_earth_resolution(resolution)
    shp_file = shapereader.natural_earth(resolution=resolution,
                                         category='cultural',
                                         name='admin_0_countries')
    reader = shapereader.Reader(shp_file)
    if (country_names is None) and (extent is None):
        LOGGER.info("Computing earth's land geometry ...")
        geom = list(reader.geometries())
        geom = shapely.ops.unary_union(geom)

    elif country_names:
        countries = list(reader.records())
        geom = [country.geometry for country in countries
                if (country.attributes['ISO_A3'] in country_names) or
                (country.attributes['WB_A3'] in country_names) or
                (country.attributes['ADM0_A3'] in country_names)]
        geom = shapely.ops.unary_union(geom)

    else:
        extent_poly = Polygon([(extent[0], extent[2]), (extent[0], extent[3]),
                               (extent[1], extent[3]), (extent[1], extent[2])])
        geom = []
        for cntry_geom in reader.geometries():
            inter_poly = cntry_geom.intersection(extent_poly)
            if not inter_poly.is_empty:
                geom.append(inter_poly)
        geom = shapely.ops.unary_union(geom)
    if not isinstance(geom, MultiPolygon):
        geom = MultiPolygon([geom])
    return geom

def coord_on_land(lat, lon, land_geom=None):
    """Check if points are on land.

    Parameters
    ----------
    lat : np.array
        latitude of points in epsg:4326
    lon : np.array
        longitude of points in epsg:4326
    land_geom : shapely.geometry.multipolygon.MultiPolygon, optional
         If given, use these as profiles of land. Otherwise, the global landmass is used.

    Returns
    -------
    on_land : np.array(bool)
        Entries are True if corresponding coordinate is on land and False otherwise.
    """
    if lat.size != lon.size:
        raise ValueError('Wrong size input coordinates: %s != %s.'
                         % (lat.size, lon.size))
    if lat.size == 0:
        return np.empty((0,), dtype=bool)
    delta_deg = 1
    if land_geom is None:
        land_geom = get_land_geometry(
            extent=(np.min(lon) - delta_deg,
                    np.max(lon) + delta_deg,
                    np.min(lat) - delta_deg,
                    np.max(lat) + delta_deg),
            resolution=10)
    return shapely.vectorized.contains(land_geom, lon, lat)

def nat_earth_resolution(resolution):
    """Check if resolution is available in Natural Earth. Build string.

    Parameters
    ----------
    resolution : int
        resolution in millions, 110 == 1:110.000.000.

    Returns
    -------
    res_name : str
        Natural Earth name of resolution (e.g. '110m')

    Raises
    ------
    ValueError
    """
    avail_res = [10, 50, 110]
    if resolution not in avail_res:
        raise ValueError('Natural Earth does not accept resolution %s m.' % resolution)
    return str(resolution) + 'm'

def get_country_geometries(country_names=None, extent=None, resolution=10):
    """Natural Earth country boundaries within given extent

    If no arguments are given, simply returns the whole natural earth dataset.

    Take heed: we assume WGS84 as the CRS unless the Natural Earth download utility from cartopy
    starts including the projection information. (They are saving a whopping 147 bytes by omitting
    it.) Same goes for UTF.

    Parameters
    ----------
    country_names : list, optional
        list with ISO 3166 alpha-3 codes of countries, e.g ['ZWE', 'GBR', 'VNM', 'UZB']
    extent : tuple (min_lon, max_lon, min_lat, max_lat), optional
        Extent, assumed to be in the same CRS as the natural earth data.
    resolution : float, optional
        10, 50 or 110. Resolution in m. Default: 10m

    Returns
    -------
    geom : GeoDataFrame
        Natural Earth multipolygons of the specified countries, resp. the countries that lie
        within the specified extent.
    """
    resolution = nat_earth_resolution(resolution)
    shp_file = shapereader.natural_earth(resolution=resolution,
                                         category='cultural',
                                         name='admin_0_countries')
    nat_earth = gpd.read_file(shp_file, encoding='UTF-8')

    if not nat_earth.crs:
        nat_earth.crs = NE_CRS

    # fill gaps in nat_earth
    gap_mask = (nat_earth['ISO_A3'] == '-99')
    nat_earth.loc[gap_mask, 'ISO_A3'] = nat_earth.loc[gap_mask, 'ADM0_A3']

    gap_mask = (nat_earth['ISO_N3'] == '-99')
    for idx, country in nat_earth[gap_mask].iterrows():
        nat_earth.loc[idx, "ISO_N3"] = f"{natearth_country_to_int(country):03d}"

    out = nat_earth
    if country_names:
        if isinstance(country_names, str):
            country_names = [country_names]
        out = out[out.ISO_A3.isin(country_names)]

    if extent:
        bbox = Polygon([
            (extent[0], extent[2]),
            (extent[0], extent[3]),
            (extent[1], extent[3]),
            (extent[1], extent[2])
        ])
        bbox = gpd.GeoSeries(bbox, crs=out.crs)
        bbox = gpd.GeoDataFrame({'geometry': bbox}, crs=out.crs)
        out = gpd.overlay(out, bbox, how="intersection")

    return out

def get_region_gridpoints(countries=None, regions=None, resolution=150,
                          iso=True, rect=False, basemap="natearth"):
    """Get coordinates of gridpoints in specified countries or regions

    Parameters
    ----------
    countries : list, optional
        ISO 3166-1 alpha-3 codes of countries, or internal numeric NatID if `iso` is set to False.
    regions : list, optional
        Region IDs.
    resolution : float, optional
        Resolution in arc-seconds, either 150 (default) or 360.
    iso : bool, optional
        If True, assume that countries are given by their ISO 3166-1 alpha-3 codes (instead of the
        internal NatID). Default: True.
    rect : bool, optional
        If True, a rectangular box around the specified countries/regions is selected.
        Default: False.
    basemap : str, optional
        Choose between different data sources. Currently available: "isimip" and "natearth".
        Default: "natearth".

    Returns
    -------
    lat : np.array
        Latitude of points in epsg:4326.
    lon : np.array
        Longitude of points in epsg:4326.
    """
    if countries is None:
        countries = []
    if regions is None:
        regions = []

    if basemap == "natearth":
        base_file = NATEARTH_CENTROIDS[resolution]
        hdf5_f = u_hdf5.read(base_file)
        meta = hdf5_f['meta']
        grid_shape = (meta['height'][0], meta['width'][0])
        transform = rasterio.Affine(*meta['transform'])
        region_id = hdf5_f['region_id'].reshape(grid_shape)
        lon, lat = raster_to_meshgrid(transform, grid_shape[1], grid_shape[0])
    elif basemap == "isimip":
        hdf5_f = u_hdf5.read(ISIMIP_GPWV3_NATID_150AS)
        dim_lon, dim_lat = hdf5_f['lon'], hdf5_f['lat']
        bounds = dim_lon.min(), dim_lat.min(), dim_lon.max(), dim_lat.max()
        orig_res = get_resolution(dim_lon, dim_lat)
        _, _, transform = pts_to_raster_meta(bounds, orig_res)
        grid_shape = (dim_lat.size, dim_lon.size)
        region_id = hdf5_f['NatIdGrid'].reshape(grid_shape).astype(int)
        region_id[region_id < 0] = 0
        natid2iso_numeric = np.array(country_natid2iso(list(range(231)), "numeric"), dtype=int)
        region_id = natid2iso_numeric[region_id]
        lon, lat = np.meshgrid(dim_lon, dim_lat)
    else:
        raise ValueError(f"Unknown basemap: {basemap}")

    if basemap == "natearth" and resolution not in [150, 360] \
       or basemap == "isimip" and resolution != 150:
        resolution /= 3600
        region_id, transform = refine_raster_data(
            region_id, transform, resolution, method='nearest', fill_value=0)
        grid_shape = region_id.shape
        lon, lat = raster_to_meshgrid(transform, grid_shape[1], grid_shape[0])

    if not iso:
        countries = country_natid2iso(countries)
    countries += region2isos(regions)
    countries = np.unique(country_to_iso(countries, "numeric"))

    if len(countries) > 0:
        msk = np.isin(region_id, countries)
        if rect:
            lat_msk, lon_msk = lat[msk], lon[msk]
            msk = msk.any(axis=0)[None] * msk.any(axis=1)[:, None]
            msk |= (
                (lat >= np.floor(lat_msk.min()))
                & (lon >= np.floor(lon_msk.min()))
                & (lat <= np.ceil(lat_msk.max()))
                & (lon <= np.ceil(lon_msk.max()))
            )
        lat, lon = lat[msk], lon[msk]
    else:
        lat, lon = [ar.ravel() for ar in [lat, lon]]
    return lat, lon

def assign_grid_points(x, y, grid_width, grid_height, grid_transform):
    """To each coordinate in `x` and `y`, assign the closest centroid in the given raster grid

    Make sure that your grid specification is relative to the same coordinate reference system as
    the `x` and `y` coordinates. In case of lon/lat coordinates, make sure that the longitudinal
    values are within the same longitudinal range (such as [-180, 180]).

    If your grid is given by bounds instead of a transform, the functions
    `rasterio.transform.from_bounds` and `pts_to_raster_meta` might be helpful.

    Parameters
    ----------
    x, y : np.array
        x- and y-coordinates of points to assign coordinates to.
    grid_width : int
        Width (number of columns) of the grid.
    grid_height : int
        Height (number of rows) of the grid.
    grid_transform : affine.Affine
        Affine transformation defining the grid raster.

    Returns
    -------
    assigned_idx : np.array of size equal to the size of x and y
        Index into the flattened `grid`. Note that the value `-1` is used to indicate that no
        matching coordinate has been found, even though `-1` is a valid index in NumPy!
    """
    x, y = np.array(x), np.array(y)
    xres, _, xmin, _, yres, ymin = grid_transform[:6]
    xmin, ymin = xmin + 0.5 * xres, ymin + 0.5 * yres
    x_i = np.round((x - xmin) / xres).astype(int)
    y_i = np.round((y - ymin) / yres).astype(int)
    assigned = y_i * grid_width + x_i
    assigned[(x_i < 0) | (x_i >= grid_width)] = -1
    assigned[(y_i < 0) | (y_i >= grid_height)] = -1
    return assigned

def assign_coordinates(coords, coords_to_assign, distance="euclidean",
                       threshold=NEAREST_NEIGHBOR_THRESHOLD, **kwargs):
    """To each coordinate in `coords`, assign a matching coordinate in `coords_to_assign`

    If there is no exact match for some entry, an attempt is made to assign the geographically
    nearest neighbor. If the distance to the nearest neighbor exceeds `threshold`, the index `-1`
    is assigned.

    Currently, the nearest neighbor matching works with lat/lon coordinates only. However, you can
    disable nearest neighbor matching by setting `threshold` to 0, in which case only exactly
    matching coordinates are assigned to each other.

    Make sure that all coordinates are according to the same coordinate reference system. In case
    of lat/lon coordinates, the "haversine" distance is able to correctly compute the distance
    across the antimeridian. However, when exact matches are enforced with `threshold=0`, lat/lon
    coordinates need to be given in the same longitudinal range (such as (-180, 180)).

    Parameters
    ----------
    coords : np.array with two columns
        Each row is a geographical coordinate pair. The result's size will match this array's
        number of rows.
    coords_to_assign : np.array with two columns
        Each row is a geographical coordinate pair. The result will be an index into the
        rows of this array. Make sure that these coordinates use the same coordinate reference
        system as `coords`.
    distance : str, optional
        Distance to use for non-exact matching. Possible values are "euclidean", "haversine" and
        "approx". Default: "euclidean"
    threshold : float, optional
        If the distance to the nearest neighbor exceeds `threshold`, the index `-1` is assigned.
        Set `threshold` to 0 to disable nearest neighbor matching. Default: 100 (km)
    kwargs: dict, optional
        Keyword arguments to be passed on to nearest-neighbor finding functions in case of
        non-exact matching with the specified `distance`.

    Returns
    -------
    assigned_idx : np.array of size equal to the number of rows in `coords`
        Index into `coords_to_assign`. Note that the value `-1` is used to indicate that no
        matching coordinate has been found, even though `-1` is a valid index in NumPy!

    Notes
    -----
    By default, the 'euclidean' distance metric is used to find the nearest neighbors in case of
    non-exact matching. This method is fast for (quasi-)gridded data, but introduces innacuracy
    since distances in lat/lon coordinates are not equal to distances in meters on the Earth
    surface, in particular for higher latitude and distances larger than 100km. If more accuracy is
    needed, please use the 'haversine' distance metric. This however is slower for (quasi-)gridded
    data.
    """
    if coords.shape[0] == 0:
        return np.array([])

    if coords_to_assign.shape[0] == 0:
        return -np.ones(coords.shape[0]).astype(int)

    nearest_neighbor_funcs = {
        "euclidean": _nearest_neighbor_euclidean,
        "haversine": _nearest_neighbor_haversine,
        "approx": _nearest_neighbor_approx,
    }
    if distance not in nearest_neighbor_funcs:
        raise ValueError(
            f'Coordinate assignment with "{distance}" distance is not supported.')

    coords = coords.astype('float64')
    coords_to_assign = coords_to_assign.astype('float64')
    if np.array_equal(coords, coords_to_assign):
        assigned_idx = np.arange(coords.shape[0])
    else:
        LOGGER.info("No exact centroid match found. Reprojecting coordinates "
                    "to nearest neighbor closer than the threshold = %s",
                    threshold)
        # pairs of floats can be sorted (lexicographically) in NumPy
        coords_view = coords.view(dtype='float64,float64').reshape(-1)
        coords_to_assign_view = coords_to_assign.view(dtype='float64,float64').reshape(-1)

        # assign each hazard coordsinate to an element in coords using searchsorted
        coords_sorter = np.argsort(coords_view)
        sort_assign_idx = np.fmin(coords_sorter.size - 1, np.searchsorted(
            coords_view, coords_to_assign_view, side="left", sorter=coords_sorter))
        sort_assign_idx = coords_sorter[sort_assign_idx]

        # determine which of the assignements match exactly
        exact_assign_idx = (coords_view[sort_assign_idx] == coords_to_assign_view).nonzero()[0]
        assigned_idx = np.full_like(coords_sorter, -1)
        assigned_idx[sort_assign_idx[exact_assign_idx]] = exact_assign_idx

        # assign remaining coordinates to their geographically nearest neighbor
        if threshold > 0 and exact_assign_idx.size != coords_view.size:
            not_assigned_idx_mask = (assigned_idx == -1)
<<<<<<< HEAD
            assigned_idx[not_assigned_idx_mask] = interpol_index(
                coords_to_assign, coords[not_assigned_idx_mask],
                method=method, distance=distance, threshold=threshold)
=======
            assigned_idx[not_assigned_idx_mask] = nearest_neighbor_funcs[distance](
                coords_to_assign, coords[not_assigned_idx_mask], threshold, **kwargs)
>>>>>>> 44bfd260
    return assigned_idx

@numba.njit
def _dist_sqr_approx(lats1, lons1, cos_lats1, lats2, lons2):
    """Compute squared equirectangular approximation distance. Values need
    to be sqrt and multiplicated by ONE_LAT_KM to obtain distance in km."""
    d_lon = lons1 - lons2
    d_lat = lats1 - lats2
    return d_lon * d_lon * cos_lats1 * cos_lats1 + d_lat * d_lat

def _nearest_neighbor_approx(centroids, coordinates, threshold, check_antimeridian=True):
    """Compute the nearest centroid for each coordinate using the
    euclidean distance d = ((dlon)cos(lat))^2+(dlat)^2. For distant points
    (e.g. more than 100km apart) use the haversine distance.

    Parameters
    ----------
    centroids : 2d array
        First column contains latitude, second
        column contains longitude. Each row is a geographic point
    coordinates : 2d array
        First column contains latitude, second
        column contains longitude. Each row is a geographic point
    threshold : float
        distance threshold in km over which no neighbor will
        be found. Those are assigned with a -1 index
    check_antimedirian: bool, optional
        If True, the nearest neighbor in a strip with lon size equal to threshold around the
        antimeridian is recomputed using the Haversine distance. The antimeridian is guessed from
        both coordinates and centroids, and is assumed equal to 0.5*(lon_max+lon_min) + 180.
        Default: True

    Returns
    -------
    np.array
        with as many rows as coordinates containing the centroids indexes
    """

    # Compute only for the unique coordinates. Copy the results for the
    # not unique coordinates
    _, idx, inv = np.unique(coordinates, axis=0, return_index=True,
                            return_inverse=True)
    # Compute cos(lat) for all centroids
    centr_cos_lat = np.cos(np.radians(centroids[:, 0]))
    assigned = np.zeros(coordinates.shape[0], int)
    num_warn = 0
    for icoord, iidx in enumerate(idx):
        dist = _dist_sqr_approx(centroids[:, 0], centroids[:, 1],
                               centr_cos_lat, coordinates[iidx, 0],
                               coordinates[iidx, 1])
        min_idx = dist.argmin()
        # Raise a warning if the minimum distance is greater than the
        # threshold and set an unvalid index -1
        if np.sqrt(dist.min()) * ONE_LAT_KM > threshold:
            num_warn += 1
            min_idx = -1

        # Assign found centroid index to all the same coordinates
        assigned[inv == icoord] = min_idx

    if num_warn:
        LOGGER.warning('Distance to closest centroid is greater than %s'
                       'km for %s coordinates.', threshold, num_warn)

    if check_antimeridian:
        assigned = _nearest_neighbor_antimeridian(
            centroids, coordinates, threshold, assigned)

    return assigned

def _nearest_neighbor_haversine(centroids, coordinates, threshold):
    """Compute the neareast centroid for each coordinate using a Ball tree with haversine distance.

    Parameters
    ----------
    centroids : 2d array
        First column contains latitude, second
        column contains longitude. Each row is a geographic point
    coordinates : 2d array
        First column contains latitude, second
        column contains longitude. Each row is a geographic point
    threshold : float
        distance threshold in km over which no neighbor will
        be found. Those are assigned with a -1 index

    Returns
    -------
    np.array
        with as many rows as coordinates containing the centroids indexes
    """
    # Construct tree from centroids
    tree = BallTree(np.radians(centroids), metric='haversine')
    # Select unique exposures coordinates
    _, idx, inv = np.unique(coordinates, axis=0, return_index=True,
                            return_inverse=True)

    # query the k closest points of the n_points using dual tree
    dist, assigned = tree.query(np.radians(coordinates[idx]), k=1,
                                return_distance=True, dualtree=True,
                                breadth_first=False)

    # `BallTree.query` returns a row for each entry, even if k=1 (number of nearest neighbors)
    dist = dist[:, 0]
    assigned = assigned[:, 0]

    # Raise a warning if the minimum distance is greater than the
    # threshold and set an unvalid index -1
    num_warn = np.sum(dist * EARTH_RADIUS_KM > threshold)
    if num_warn:
        LOGGER.warning('Distance to closest centroid is greater than %s'
                       'km for %s coordinates.', threshold, num_warn)
        assigned[dist * EARTH_RADIUS_KM > threshold] = -1

    # Copy result to all exposures and return value
    return assigned[inv]


def _nearest_neighbor_euclidean(centroids, coordinates, threshold, check_antimeridian=True):
    """Compute the neareast centroid for each coordinate using a k-d tree.

    Parameters
    ----------
    centroids : 2d array
        First column contains latitude, second column contains longitude.
        Each row is a geographic point
    coordinates : 2d array
        First column contains latitude, second column contains longitude. Each
        row is a geographic point
    threshold : float
        distance threshold in km over which no neighbor will be found. Those
        are assigned with a -1 index
    check_antimedirian: bool, optional
        If True, the nearest neighbor in a strip with lon size equal to threshold around the
        antimeridian is recomputed using the Haversine distance. The antimeridian is guessed from
        both coordinates and centroids, and is assumed equal to 0.5*(lon_max+lon_min) + 180.
        Default: True

    Returns
    -------
    np.array
        with as many rows as coordinates containing the centroids indexes
    """
    # Construct tree from centroids
    tree = scipy.spatial.KDTree(np.radians(centroids))
    # Select unique exposures coordinates
    _, idx, inv = np.unique(coordinates, axis=0, return_index=True,
                            return_inverse=True)

    # query the k closest points of the n_points using dual tree
    dist, assigned = tree.query(np.radians(coordinates[idx]), k=1, p=2, workers=-1)

    # Raise a warning if the minimum distance is greater than the
    # threshold and set an unvalid index -1
    num_warn = np.sum(dist * EARTH_RADIUS_KM > threshold)
    if num_warn:
        LOGGER.warning('Distance to closest centroid is greater than %s'
                       'km for %s coordinates.', threshold, num_warn)
        assigned[dist * EARTH_RADIUS_KM > threshold] = -1

    if check_antimeridian:
        assigned = _nearest_neighbor_antimeridian(
            centroids, coordinates[idx], threshold, assigned)

    # Copy result to all exposures and return value
    return assigned[inv]

def _nearest_neighbor_antimeridian(centroids, coordinates, threshold, assigned):
    """Recompute nearest neighbors close to the anti-meridian with the Haversine distance

    Parameters
    ----------
    centroids : 2d array
        First column contains latitude, second column contains longitude.
        Each row is a geographic point
    coordinates : 2d array
        First column contains latitude, second column contains longitude. Each
        row is a geographic point
    threshold : float
        distance threshold in km over which no neighbor will be found. Those
        are assigned with a -1 index
    assigned : 1d array
        coordinates that have assigned so far

    Returns
    -------
    np.array
        with as many rows as coordinates containing the centroids indexes
    """
    lon_min = min(centroids[:, 1].min(), coordinates[:, 1].min())
    lon_max = max(centroids[:, 1].max(), coordinates[:, 1].max())
    if lon_max - lon_min > 360:
        raise ValueError("Longitudinal coordinates need to be normalized"
                         "to a common 360 degree range")
    mid_lon = 0.5 * (lon_max + lon_min)
    antimeridian = mid_lon + 180

    thres_deg = np.degrees(threshold / EARTH_RADIUS_KM)
    coord_strip_bool = coordinates[:, 1] + antimeridian < 1.5 * thres_deg
    coord_strip_bool |= coordinates[:, 1] - antimeridian >  -1.5 * thres_deg
    if np.any(coord_strip_bool):
        coord_strip = coordinates[coord_strip_bool]
        cent_strip_bool = centroids[:, 1] + antimeridian < 2.5 * thres_deg
        cent_strip_bool |= centroids[:, 1] - antimeridian >  -2.5 * thres_deg
        if np.any(cent_strip_bool):
            cent_strip = centroids[cent_strip_bool]
            strip_assigned = _nearest_neighbor_haversine(cent_strip, coord_strip, threshold)
            new_coords = cent_strip_bool.nonzero()[0][strip_assigned]
            new_coords[strip_assigned == -1] = -1
            assigned[coord_strip_bool] = new_coords
    return assigned

def region2isos(regions):
    """Convert region names to ISO 3166 alpha-3 codes of countries

    Parameters
    ----------
    regions : str or list of str
        Region name(s).

    Returns
    -------
    isos : list of str
        Sorted list of iso codes of all countries in specified region(s).
    """
    regions = [regions] if isinstance(regions, str) else regions
    reg_info = pd.read_csv(RIVER_FLOOD_REGIONS_CSV)
    isos = []
    for region in regions:
        region_msk = (reg_info['Reg_name'] == region)
        if not any(region_msk):
            raise KeyError('Unknown region name: %s' % region)
        isos += list(reg_info['ISO'][region_msk].values)
    return list(set(isos))

def country_to_iso(countries, representation="alpha3", fillvalue=None):
    """Determine ISO 3166 representation of countries

    Example
    -------
    >>> country_to_iso(840)
    'USA'
    >>> country_to_iso("United States", representation="alpha2")
    'US'
    >>> country_to_iso(["United States of America", "SU"], "numeric")
    [840, 810]

    Some geopolitical areas that are not covered by ISO 3166 are added in the "user-assigned"
    range of ISO 3166-compliant values:

    >>> country_to_iso(["XK", "Dhekelia"], "numeric")  # XK for Kosovo
    [983, 907]

    Parameters
    ----------
    countries : one of str, int, list of str, list of int
        Country identifiers: name, official name, alpha-2, alpha-3 or numeric ISO codes.
        Numeric representations may be specified as str or int.
    representation : str (one of "alpha3", "alpha2", "numeric", "name"), optional
        All countries are converted to this representation according to ISO 3166.
        Default: "alpha3".
    fillvalue : str or int or None, optional
        The value to assign if a country is not recognized by the given identifier. By default,
        a LookupError is raised. Default: None

    Returns
    -------
    iso_list : one of str, int, list of str, list of int
        ISO 3166 representation of countries. Will only return a list if the input is a list.
        Numeric representations are returned as integers.
    """
    return_single = np.isscalar(countries)
    countries = [countries] if return_single else countries

    if not re.match(r"(alpha[-_]?[23]|numeric|name)", representation):
        raise ValueError(f"Unknown ISO representation: {representation}")
    representation = re.sub(r"alpha-?([23])", r"alpha_\1", representation)

    iso_list = []
    for country in countries:
        country = country if isinstance(country, str) else f"{int(country):03d}"
        try:
            match = pycountry.countries.lookup(country)
        except LookupError:
            try:
                match = pycountry.historic_countries.lookup(country)
            except LookupError:
                match = next(filter(lambda c: country in c.values(), NONISO_REGIONS), None)
                if match is not None:
                    match = pycountry.db.Data(**match)
                elif fillvalue is not None:
                    match = pycountry.db.Data(**{representation: fillvalue})
                else:
                    raise LookupError(f'Unknown country identifier: {country}') from None
        iso = getattr(match, representation)
        if representation == "numeric":
            iso = int(iso)
        iso_list.append(iso)
    return iso_list[0] if return_single else iso_list

def country_iso_alpha2numeric(iso_alpha):
    """Deprecated: Use `country_to_iso` with `representation="numeric"` instead"""
    LOGGER.warning("country_iso_alpha2numeric is deprecated, use country_to_iso instead.")
    return country_to_iso(iso_alpha, "numeric")

def country_natid2iso(natids, representation="alpha3"):
    """Convert internal NatIDs to ISO 3166-1 alpha-3 codes

    Parameters
    ----------
    natids : int or list of int
        NatIDs of countries (or single ID) as used in ISIMIP's version of the GPWv3
        national identifier grid.
    representation : str, one of "alpha3", "alpha2" or "numeric"
        All countries are converted to this representation according to ISO 3166.
        Default: "alpha3".

    Returns
    -------
    iso_list : one of str, int, list of str, list of int
        ISO 3166 representation of countries. Will only return a list if the input is a list.
        Numeric representations are returned as integers.
    """
    return_str = isinstance(natids, int)
    natids = [natids] if return_str else natids
    iso_list = []
    for natid in natids:
        if natid < 0 or natid >= len(ISIMIP_NATID_TO_ISO):
            raise LookupError('Unknown country NatID: %s' % natid)
        iso_list.append(ISIMIP_NATID_TO_ISO[natid])
    if representation != "alpha3":
        iso_list = country_to_iso(iso_list, representation)
    return iso_list[0] if return_str else iso_list

def country_iso2natid(isos):
    """Convert ISO 3166-1 alpha-3 codes to internal NatIDs

    Parameters
    ----------
    isos : str or list of str
        ISO codes of countries (or single code).

    Returns
    -------
    natids : int or list of int
        Will only return a list if the input is a list.
    """
    return_int = isinstance(isos, str)
    isos = [isos] if return_int else isos
    natids = []
    for iso in isos:
        try:
            natids.append(ISIMIP_NATID_TO_ISO.index(iso))
        except ValueError as ver:
            raise LookupError(f'Unknown country ISO: {iso}') from ver
    return natids[0] if return_int else natids

def natearth_country_to_int(country):
    """Integer representation (ISO 3166, if possible) of Natural Earth GeoPandas country row

    Parameters
    ----------
    country : GeoSeries
        Row from Natural Earth GeoDataFrame.

    Returns
    -------
    iso_numeric : int
        Integer representation of given country.
    """
    if country.ISO_N3 != '-99':
        return int(country.ISO_N3)
    return country_to_iso(str(country.NAME), representation="numeric")

def get_country_code(lat, lon, gridded=False):
    """Provide numeric (ISO 3166) code for every point.

    Oceans get the value zero. Areas that are not in ISO 3166 are given values in the range above
    900 according to NATEARTH_AREA_NONISO_NUMERIC.

    Parameters
    ----------
    lat : np.array
        latitude of points in epsg:4326
    lon : np.array
        longitude of points in epsg:4326
    gridded : bool
        If True, interpolate precomputed gridded data which is usually much faster. Default: False.

    Returns
    -------
    country_codes : np.array(int)
        Numeric code for each point.
    """
    lat, lon = [np.asarray(ar).ravel() for ar in [lat, lon]]
    if lat.size == 0:
        return np.empty((0,), dtype=int)
    LOGGER.info('Setting region_id %s points.', str(lat.size))
    if gridded:
        base_file = u_hdf5.read(NATEARTH_CENTROIDS[150])
        meta, region_id = base_file['meta'], base_file['region_id']
        transform = rasterio.Affine(*meta['transform'])
        region_id = region_id.reshape(meta['height'][0], meta['width'][0])
        region_id = interp_raster_data(region_id, lat, lon, transform,
                                       method='nearest', fill_value=0)
        region_id = region_id.astype(int)
    else:
        extent = (lon.min() - 0.001, lon.max() + 0.001,
                  lat.min() - 0.001, lat.max() + 0.001)
        countries = get_country_geometries(extent=extent)
        countries['area'] = countries.geometry.area
        countries = countries.sort_values(by=['area'], ascending=False)
        region_id = np.full((lon.size,), -1, dtype=int)
        total_land = countries.geometry.unary_union
        ocean_mask = ~shapely.vectorized.contains(total_land, lon, lat)
        region_id[ocean_mask] = 0
        for country in countries.itertuples():
            unset = (region_id == -1).nonzero()[0]
            select = shapely.vectorized.contains(country.geometry,
                                                 lon[unset], lat[unset])
            region_id[unset[select]] = natearth_country_to_int(country)
        region_id[region_id == -1] = 0
    return region_id

def get_admin1_info(country_names):
    """Provide Natural Earth registry info and shape files for admin1 regions

    Parameters
    ----------
    country_names : list or str
        string or list with strings, either ISO code or names of countries, e.g.:
        ['ZWE', 'GBR', 'VNM', 'UZB', 'Kenya', '051']
        For example, for Armenia, the following inputs work:
            'Armenia', 'ARM', 'AM', '051', 51

    Returns
    -------
    admin1_info : dict
        Data according to records in Natural Earth database.
    admin1_shapes : dict
        Shape according to Natural Earth.
    """
    if isinstance(country_names, (str, int, float)):
        country_names = [country_names]
    if not isinstance(country_names, list):
        LOGGER.error("country_names needs to be of type list, str, int or float")
        raise TypeError("Invalid type for input parameter 'country_names'")
    admin1_file = shapereader.natural_earth(resolution='10m',
                                            category='cultural',
                                            name='admin_1_states_provinces')
    admin1_recs = shapefile.Reader(admin1_file)
    admin1_info = dict()
    admin1_shapes = dict()
    for country in country_names:
        if isinstance(country, (int, float)):
            country = f'{int(country):03d}' # transform numerric code to str
        country = pycountry.countries.lookup(country).alpha_3 # get iso3a code
        admin1_info[country] = list()
        admin1_shapes[country] = list()
        for rec, rec_shp in zip(admin1_recs.records(), admin1_recs.shapes()):
            if rec['adm0_a3'] == country:
                admin1_info[country].append(rec)
                admin1_shapes[country].append(rec_shp)
        if len(admin1_info[country]) == 0:
            raise LookupError(f'natural_earth records are empty for country {country}')
    return admin1_info, admin1_shapes

def get_admin1_geometries(countries):
    """
    return geometries, names and codes of admin 1 regions in given countries
    in a GeoDataFrame. If no admin 1 regions are defined, all regions in countries
    are returned.

    Parameters
    ----------
    countries : list or str or int
        string or list containing strings, either ISO3 code or ISO2 code or names
        names of countries, e.g.:
        ['ZWE', 'GBR', 'VNM', 'UZB', 'Kenya', '051']
        For example, for Armenia, the following inputs work:
            'Armenia', 'ARM', 'AM', '051', 51

    Returns
    -------
    gdf : GeoDataFrame
        geopandas.GeoDataFrame instance with columns:
            "admin1_name" : str
                name of admin 1 region
            "iso_3166_2" : str
                iso code of admin 1 region
            "geometry" : Polygon or MultiPolygon
                shape of admin 1 region as shapely geometry object
            "iso_3n" : str
                numerical iso 3 code of country (admin 0)
            "iso_3a" : str
                alphabetical iso 3 code of country (admin 0)
    """
    # init empty GeoDataFrame:
    gdf = gpd.GeoDataFrame(
        columns = ("admin1_name", "iso_3166_2", "geometry", "iso_3n", "iso_3a"))

    # extract admin 1 infos and shapes for each country:
    admin1_info, admin1_shapes = get_admin1_info(countries)
    for country in admin1_info.keys():
        # fill admin 1 region names and codes to GDF for single country:
        gdf_tmp = gpd.GeoDataFrame(columns = gdf.columns)
        gdf_tmp.admin1_name = [record['name'] for record in admin1_info[country]]
        gdf_tmp.iso_3166_2 = [record['iso_3166_2'] for record in admin1_info[country]]
        # With this initiation of GeoSeries in a list comprehension,
        # the ability of geopandas to convert shapefile.Shape to (Multi)Polygon is exploited:
        geoseries = gpd.GeoSeries([gpd.GeoSeries(shape).values[0]
                                   for shape in admin1_shapes[country]])
        gdf_tmp.geometry = list(geoseries)
        # fill columns with country identifiers (admin 0):
        gdf_tmp.iso_3n = pycountry.countries.lookup(country).numeric
        gdf_tmp.iso_3a = country
        gdf = gdf.append(gdf_tmp, ignore_index=True)
    return gdf

def get_resolution_1d(coords, min_resol=1.0e-8):
    """Compute resolution of scalar grid

    Parameters
    ----------
    coords : np.array
        scalar coordinates
    min_resol : float, optional
        minimum resolution to consider. Default: 1.0e-8.

    Returns
    -------
    res : float
        Resolution of given grid.
    """
    res = np.diff(np.unique(coords))
    diff = np.diff(coords)
    mask = (res > min_resol) & np.isin(res, np.abs(diff))
    return diff[np.abs(diff) == res[mask].min()][0]


def get_resolution(*coords, min_resol=1.0e-8):
    """Compute resolution of n-d grid points

    Parameters
    ----------
    X, Y, ... : np.array
        Scalar coordinates in each axis
    min_resol : float, optional
        minimum resolution to consider. Default: 1.0e-8.

    Returns
    -------
    resolution : pair of floats
        Resolution in each coordinate direction.
    """
    return tuple([get_resolution_1d(c, min_resol=min_resol) for c in coords])


def pts_to_raster_meta(points_bounds, res):
    """Transform vector data coordinates to raster.

    If a raster of the given resolution doesn't exactly fit the given bounds, the raster might have
    slightly larger (but never smaller) bounds.

    Parameters
    ----------
    points_bounds : tuple
        points total bounds (xmin, ymin, xmax, ymax)
    res : tuple
        resolution of output raster (xres, yres)

    Returns
    -------
    nrows : int
        Number of rows.
    ncols : int
        Number of columns.
    ras_trans : affine.Affine
        Affine transformation defining the raster.
    """
    Affine = rasterio.Affine
    bounds = np.asarray(points_bounds).reshape(2, 2)
    res = np.asarray(res).ravel()
    if res.size == 1:
        res = np.array([res[0], res[0]])
    sizes = bounds[1, :] - bounds[0, :]
    nsteps = np.floor(sizes / np.abs(res)) + 1
    nsteps[np.abs(nsteps * res) < sizes + np.abs(res) / 2] += 1
    bounds[:, res < 0] = bounds[::-1, res < 0]
    origin = bounds[0, :] - res[:] / 2
    ras_trans = Affine.translation(*origin) * Affine.scale(*res)
    return int(nsteps[1]), int(nsteps[0]), ras_trans

def raster_to_meshgrid(transform, width, height):
    """Get coordinates of grid points in raster

    Parameters
    ----------
    transform : affine.Affine
        Affine transform defining the raster.
    width : int
        Number of points in first coordinate axis.
    height : int
        Number of points in second coordinate axis.

    Returns
    -------
    x : np.array
        x-coordinates of grid points.
    y : np.array
        y-coordinates of grid points.
    """
    xres, _, xmin, _, yres, ymin = transform[:6]
    xmax = xmin + width * xres
    ymax = ymin + height * yres
    return np.meshgrid(np.arange(xmin + xres / 2, xmax, xres),
                       np.arange(ymin + yres / 2, ymax, yres))


def to_crs_user_input(crs_obj):
    """Returns a crs string or dictionary from a hdf5 file object.

    bytes are decoded to str
    if the string starts with a '{' it is assumed to be a dumped string from a dictionary
    and ast is used to parse it.

    Parameters
    ----------
    crs_obj : int, dict or str or bytes
        the crs object to be converted user input

    Returns
    -------
    str or dict
        to eventually be used as argument of rasterio.crs.CRS.from_user_input
        and pyproj.crs.CRS.from_user_input

    Raises
    ------
    ValueError
        if type(crs_obj) has the wrong type
    """
    def _is_deprecated_init_crs(crs_dict):
        return (isinstance(crs_dict, dict)
                and "init" in crs_dict
                and all(k in ["init", "no_defs"] for k in crs_dict.keys())
                and crs_dict.get("no_defs", True) == True)

    if isinstance(crs_obj, (dict, int)):
        if _is_deprecated_init_crs(crs_obj):
            return crs_obj['init']
        return crs_obj

    crs_string = crs_obj.decode() if isinstance(crs_obj, bytes) else crs_obj

    if not isinstance(crs_string, str):
        raise ValueError(f"crs has unhandled data set type: {type(crs_string)}")

    if crs_string[0] == '{':
        crs_dict = ast.literal_eval(crs_string)
        if _is_deprecated_init_crs(crs_dict):
            return crs_dict['init']
        return crs_dict

    return crs_string


def equal_crs(crs_one, crs_two):
    """Compare two crs

    Parameters
    ----------
    crs_one : dict, str or int
        user crs
    crs_two : dict, str or int
        user crs

    Returns
    -------
    equal : bool
        Whether the two specified CRS are equal according tho rasterio.crs.CRS.from_user_input
    """
    if crs_one is None:
        return crs_two is None
    return rasterio.crs.CRS.from_user_input(crs_one) == rasterio.crs.CRS.from_user_input(crs_two)

def _read_raster_reproject(src, src_crs, dst_meta, band=None, geometry=None, dst_crs=None,
                           transform=None, resampling=rasterio.warp.Resampling.nearest):
    """Helper function for `read_raster`."""
    if not band:
        band = [1]
    if not dst_crs:
        dst_crs = src_crs
    if not transform:
        transform, width, height = rasterio.warp.calculate_default_transform(
            src_crs, dst_crs, src.width, src.height, *src.bounds)
    else:
        transform, width, height = transform
    dst_meta.update({
        'crs': dst_crs,
        'transform': transform,
        'width': width,
        'height': height,
    })
    kwargs = {}
    if src.meta['nodata']:
        kwargs['src_nodata'] = src.meta['nodata']
        kwargs['dst_nodata'] = src.meta['nodata']

    intensity = np.zeros((len(band), height, width))
    for idx_band, i_band in enumerate(band):
        rasterio.warp.reproject(
            source=src.read(i_band),
            destination=intensity[idx_band, :],
            src_transform=src.transform,
            src_crs=src_crs,
            dst_transform=transform,
            dst_crs=dst_crs,
            resampling=resampling,
            **kwargs)

        if dst_meta['nodata'] and np.isnan(dst_meta['nodata']):
            nodata_mask = np.isnan(intensity[idx_band, :])
        else:
            nodata_mask = (intensity[idx_band, :] == dst_meta['nodata'])
        intensity[idx_band, :][nodata_mask] = 0

    if geometry:
        intensity = intensity.astype('float32')
        # update driver to GTiff as netcdf does not work reliably
        dst_meta.update(driver='GTiff')
        with rasterio.MemoryFile() as memfile:
            with memfile.open(**dst_meta) as dst:
                dst.write(intensity)

            with memfile.open() as dst:
                inten, mask_trans = rasterio.mask.mask(dst, geometry, crop=True, indexes=band)
                dst_meta.update({
                    "height": inten.shape[1],
                    "width": inten.shape[2],
                    "transform": mask_trans,
                })
        intensity = inten[range(len(band)), :]
        intensity = intensity.astype('float64')

        # reset nodata values again as driver Gtiff resets them again
        if dst_meta['nodata'] and np.isnan(dst_meta['nodata']):
            intensity[np.isnan(intensity)] = 0
        else:
            intensity[intensity == dst_meta['nodata']] = 0

    return intensity

def read_raster(file_name, band=None, src_crs=None, window=None, geometry=None,
                dst_crs=None, transform=None, width=None, height=None,
                resampling=rasterio.warp.Resampling.nearest):
    """Read raster of bands and set 0-values to the masked ones.

    Parameters
    ----------
    file_name : str
        name of the file
    band : list(int), optional
        band number to read. Default: 1
    window : rasterio.windows.Window, optional
        window to read
    geometry : shapely.geometry, optional
        consider pixels only in shape
    dst_crs : crs, optional
        reproject to given crs
    transform : rasterio.Affine
        affine transformation to apply
    wdith : float
        number of lons for transform
    height : float
        number of lats for transform
    resampling : rasterio.warp.Resampling optional
        resampling function used for reprojection to dst_crs

    Returns
    -------
    meta : dict
        Raster meta (height, width, transform, crs).
    data : np.array
        Each row corresponds to one band (raster points are flattened, can be
        reshaped to height x width).
    """
    if not band:
        band = [1]
    LOGGER.info('Reading %s', file_name)
    if Path(file_name).suffix == '.gz':
        file_name = '/vsigzip/' + str(file_name)

    with rasterio.Env():
        with rasterio.open(file_name, 'r') as src:
            dst_meta = src.meta.copy()

            if dst_crs or transform:
                LOGGER.debug('Reprojecting ...')

                src_crs = src.crs if src_crs is None else src_crs
                if not src_crs:
                    src_crs = rasterio.crs.CRS.from_user_input(DEF_CRS)
                transform = (transform, width, height) if transform else None
                inten = _read_raster_reproject(src, src_crs, dst_meta, band=band,
                                               geometry=geometry, dst_crs=dst_crs,
                                               transform=transform, resampling=resampling)
            else:
                if geometry:
                    inten, trans = rasterio.mask.mask(src, geometry, crop=True, indexes=band)
                    if dst_meta['nodata'] and np.isnan(dst_meta['nodata']):
                        inten[np.isnan(inten)] = 0
                    else:
                        inten[inten == dst_meta['nodata']] = 0

                else:
                    masked_array = src.read(band, window=window, masked=True)
                    inten = masked_array.data
                    inten[masked_array.mask] = 0

                    if window:
                        trans = rasterio.windows.transform(window, src.transform)
                    else:
                        trans = dst_meta['transform']

                dst_meta.update({
                    "height": inten.shape[1],
                    "width": inten.shape[2],
                    "transform": trans,
                })

    if not dst_meta['crs']:
        dst_meta['crs'] = rasterio.crs.CRS.from_user_input(DEF_CRS)

    intensity = inten[range(len(band)), :]
    dst_shape = (len(band), dst_meta['height'] * dst_meta['width'])

    return dst_meta, intensity.reshape(dst_shape)

def read_raster_bounds(path, bounds, res=None, bands=None):
    """Read raster file within given bounds and refine to given resolution

    Makes sure that the extent of pixel centers covers the specified regions

    Parameters
    ----------
    path : str
        Path to raster file to open with rasterio.
    bounds : tuple
        (xmin, ymin, xmax, ymax)
    res : float, optional
        Resolution of output. Default: Resolution of input raster file.
    bands : list of int, optional
        Bands to read from the input raster file. Default: [1]

    Returns
    -------
    data : 3d np.array
        First dimension is for the selected raster bands. Second dimension is y (lat) and third
        dimension is x (lon).
    transform : rasterio.Affine
        Affine transformation defining the output raster data.
    """
    if Path(path).suffix == '.gz':
        path = '/vsigzip/' + str(path)
    if not bands:
        bands = [1]
    resampling = rasterio.warp.Resampling.bilinear
    with rasterio.open(path, 'r') as src:
        if res:
            if not isinstance(res, tuple):
                res = (res, res)
        else:
            res = (src.transform[0], src.transform[4])
        res = (np.abs(res[0]), np.abs(res[1]))

        width, height = bounds[2] - bounds[0], bounds[3] - bounds[1]
        shape = (int(np.ceil(height / res[1]) + 1),
                 int(np.ceil(width / res[0]) + 1))

        # make sure that the extent of pixel centers covers the specified regions
        extra = (0.5 * ((shape[1] - 1) * res[0] - width),
                 0.5 * ((shape[0] - 1) * res[1] - height))
        bounds = (bounds[0] - extra[0] - 0.5 * res[0], bounds[1] - extra[1] - 0.5 * res[1],
                  bounds[2] + extra[0] + 0.5 * res[0], bounds[3] + extra[1] + 0.5 * res[1])

        data = np.zeros((len(bands),) + shape, dtype=src.dtypes[0])
        res = (np.sign(src.transform[0]) * res[0], np.sign(src.transform[4]) * res[1])
        transform = rasterio.Affine(res[0], 0, bounds[0] if res[0] > 0 else bounds[2],
                                    0, res[1], bounds[1] if res[1] > 0 else bounds[3])
        crs = DEF_CRS if src.crs is None else src.crs
        for iband, band in enumerate(bands):
            rasterio.warp.reproject(
                source=rasterio.band(src, band),
                destination=data[iband],
                src_transform=src.transform,
                src_crs=src.crs,
                dst_transform=transform,
                dst_crs=crs,
                resampling=resampling)
    return data, transform

def read_raster_sample(path, lat, lon, intermediate_res=None, method='linear', fill_value=None):
    """Read point samples from raster file.

    Parameters
    ----------
    path : str
        path of the raster file
    lat : np.array
        latitudes in file's CRS
    lon : np.array
        longitudes in file's CRS
    intermediate_res : float, optional
        If given, the raster is not read in its original resolution but in the given one. This can
        increase performance for files of very high resolution.
    method : str, optional
        The interpolation method, passed to scipy.interp.interpn. Default: 'linear'.
    fill_value : numeric, optional
        The value used outside of the raster bounds. Default: The raster's nodata value or 0.

    Returns
    -------
    values : np.array of same length as lat
        Interpolated raster values for each given coordinate point.
    """
    if lat.size == 0:
        return np.zeros_like(lat)

    LOGGER.info('Sampling from %s', path)
    if Path(path).suffix == '.gz':
        path = '/vsigzip/' + str(path)

    with rasterio.open(path, "r") as src:
        if intermediate_res is None:
            xres, yres = np.abs(src.transform[0]), np.abs(src.transform[4])
        else:
            xres = yres = intermediate_res
        bounds = (lon.min() - 2 * xres, lat.min() - 2 * yres,
                  lon.max() + 2 * xres, lat.max() + 2 * yres)
        win = src.window(*bounds).round_offsets(op='ceil').round_shape(op='floor')
        win_transform = src.window_transform(win)
        intermediate_shape = None
        if intermediate_res is not None:
            win_bounds = src.window_bounds(win)
            win_width, win_height = win_bounds[2] - win_bounds[0], win_bounds[3] - win_bounds[1]
            intermediate_shape = (int(np.ceil(win_height / intermediate_res)),
                                  int(np.ceil(win_width / intermediate_res)))
        data = src.read(1, out_shape=intermediate_shape, boundless=True, window=win)
        if fill_value is not None:
            data[data == src.meta['nodata']] = fill_value
        else:
            fill_value = src.meta['nodata']


    if intermediate_res is not None:
        xres, yres = win_width / data.shape[1], win_height / data.shape[0]
        xres, yres = np.sign(win_transform[0]) * xres, np.sign(win_transform[4]) * yres
        win_transform = rasterio.Affine(xres, 0, win_transform[2],
                                        0, yres, win_transform[5])
    fill_value = fill_value if fill_value else 0
    return interp_raster_data(data, lat, lon, win_transform, method=method, fill_value=fill_value)

def interp_raster_data(data, interp_y, interp_x, transform, method='linear', fill_value=0):
    """Interpolate raster data, given as array and affine transform

    Parameters
    ----------
    data : np.array
        2d numpy array containing the values
    interp_y : np.array
        y-coordinates of points (corresp. to first axis of data)
    interp_x : np.array
        x-coordinates of points (corresp. to second axis of data)
    transform : affine.Affine
        affine transform defining the raster
    method : str, optional
        The interpolation method, passed to
            scipy.interp.interpn. Default: 'linear'.
    fill_value : numeric, optional
        The value used outside of the raster
            bounds. Default: 0.

    Returns
    -------
    values : np.array
        Interpolated raster values for each given coordinate point.
    """
    xres, _, xmin, _, yres, ymin = transform[:6]
    xmax = xmin + data.shape[1] * xres
    ymax = ymin + data.shape[0] * yres
    data = np.pad(data, 1, mode='edge')

    if yres < 0:
        yres = -yres
        ymax, ymin = ymin, ymax
        data = np.flipud(data)
    if xres < 0:
        xres = -xres
        xmax, xmin = xmin, xmax
        data = np.fliplr(data)
    y_dim = ymin - yres / 2 + yres * np.arange(data.shape[0])
    x_dim = xmin - xres / 2 + xres * np.arange(data.shape[1])

    data = np.array(data, dtype=np.float64)
    data[np.isnan(data)] = fill_value
    return scipy.interpolate.interpn((y_dim, x_dim), data, np.vstack([interp_y, interp_x]).T,
                                     method=method, bounds_error=False, fill_value=fill_value)

def refine_raster_data(data, transform, res, method='linear', fill_value=0):
    """Refine raster data, given as array and affine transform

    Parameters
    ----------
    data : np.array
        2d array containing the values
    transform : affine.Affine
        affine transform defining the raster
    res : float or pair of floats
        new resolution
    method : str, optional
        The interpolation method, passed to
            scipy.interp.interpn. Default: 'linear'.

    Returns
    -------
    new_data : np.array
        2d array containing the interpolated values.
    new_transform : affine.Affine
        Affine transform defining the refined raster.
    """
    xres, _, xmin, _, yres, ymin = transform[:6]
    xmax = xmin + data.shape[1] * xres
    ymax = ymin + data.shape[0] * yres
    if not isinstance(res, tuple):
        res = (np.sign(xres) * res, np.sign(yres) * res)
    new_dimx = np.arange(xmin + res[0] / 2, xmax, res[0])
    new_dimy = np.arange(ymin + res[1] / 2, ymax, res[1])
    new_shape = (new_dimy.size, new_dimx.size)
    new_x, new_y = [ar.ravel() for ar in np.meshgrid(new_dimx, new_dimy)]
    new_transform = rasterio.Affine(res[0], 0, xmin, 0, res[1], ymin)
    new_data = interp_raster_data(data, new_y, new_x, transform, method=method,
                                  fill_value=fill_value)
    new_data = new_data.reshape(new_shape)
    return new_data, new_transform

def read_vector(file_name, field_name, dst_crs=None):
    """Read vector file format supported by fiona.

    Parameters
    ----------
    file_name : str
        vector file with format supported by fiona and 'geometry' field.
    field_name : list(str)
        list of names of the columns with values.
    dst_crs : crs, optional
        reproject to given crs

    Returns
    -------
    lat : np.array
        Latitudinal coordinates.
    lon : np.array
        Longitudinal coordinates.
    geometry : GeoSeries
        Shape geometries.
    value : np.array
        Values associated to each shape.
    """
    LOGGER.info('Reading %s', file_name)
    data_frame = gpd.read_file(file_name)
    if not data_frame.crs:
        data_frame.crs = DEF_CRS
    if dst_crs is None:
        geometry = data_frame.geometry
    else:
        geometry = data_frame.geometry.to_crs(dst_crs)
    lat, lon = geometry[:].y.values, geometry[:].x.values
    value = np.zeros([len(field_name), lat.size])
    for i_inten, inten in enumerate(field_name):
        value[i_inten, :] = data_frame[inten].values
    return lat, lon, geometry, value

def write_raster(file_name, data_matrix, meta, dtype=np.float32):
    """Write raster in GeoTiff format.

    Parameters
    ----------
    file_name : str
        File name to write.
    data_matrix : np.array
        2d raster data. Either containing one band, or every row is a band and the column
        represents the grid in 1d.
    meta : dict
        rasterio meta dictionary containing raster properties: width, height, crs and transform
        must be present at least. Include `compress="deflate"` for compressed output.
    dtype : numpy dtype, optional
        A numpy dtype. Default: np.float32
    """
    LOGGER.info('Writting %s', file_name)
    if data_matrix.shape != (meta['height'], meta['width']):
        # every row is an event (from hazard intensity or fraction) == band
        shape = (data_matrix.shape[0], meta['height'], meta['width'])
    else:
        shape = (1, meta['height'], meta['width'])
    dst_meta = copy.deepcopy(meta)
    dst_meta.update(driver='GTiff', dtype=dtype, count=shape[0])
    data_matrix = np.asarray(data_matrix, dtype=dtype).reshape(shape)
    with rasterio.open(file_name, 'w', **dst_meta) as dst:
        dst.write(data_matrix, indexes=np.arange(1, shape[0] + 1))

def points_to_raster(points_df, val_names=None, res=0.0, raster_res=0.0, crs=DEF_CRS,
                     scheduler=None):
    """Compute raster (as data and transform) from GeoDataFrame.

    Parameters
    ----------
    points_df : GeoDataFrame
        contains columns latitude, longitude and those listed in the parameter `val_names`.
    val_names : list of str, optional
        The names of columns in `points_df` containing values. The raster will contain one band per
        column. Default: ['value']
    res : float, optional
        resolution of current data in units of latitude and longitude, approximated if not
        provided.
    raster_res : float, optional
        desired resolution of the raster
    crs : object (anything accepted by pyproj.CRS.from_user_input), optional
        If given, overwrites the CRS information given in `points_df`. If no CRS is explicitly
        given and there is no CRS information in `points_df`, the CRS is assumed to be EPSG:4326
        (lat/lon). Default: None
    scheduler : str
        used for dask map_partitions. “threads”, “synchronous” or “processes”

    Returns
    -------
    data : np.array
        3d array containing the raster values. The first dimension has the same size as `val_names`
        and represents the raster bands.
    meta : dict
        Dictionary with 'crs', 'height', 'width' and 'transform' attributes.
    """
    if not val_names:
        val_names = ['value']
    if not res:
        res = np.abs(get_resolution(points_df.latitude.values,
                                    points_df.longitude.values)).min()
    if not raster_res:
        raster_res = res

    def apply_box(df_exp):
        fun = lambda r: Point(r.longitude, r.latitude).buffer(res / 2).envelope
        return df_exp.apply(fun, axis=1)

    LOGGER.info('Raster from resolution %s to %s.', res, raster_res)
    df_poly = gpd.GeoDataFrame(points_df[val_names])
    if not scheduler:
        df_poly['geometry'] = apply_box(points_df)
    else:
        ddata = dd.from_pandas(points_df[['latitude', 'longitude']],
                               npartitions=cpu_count())
        df_poly['geometry'] = ddata.map_partitions(apply_box, meta=Polygon) \
                                   .compute(scheduler=scheduler)
    df_poly.set_crs(crs if crs else points_df.crs if points_df.crs else DEF_CRS, inplace=True)

    # renormalize longitude if necessary
    if equal_crs(df_poly.crs, DEF_CRS):
        xmin, ymin, xmax, ymax = latlon_bounds(points_df.latitude.values,
                                               points_df.longitude.values)
        x_mid = 0.5 * (xmin + xmax)
        # we don't really change the CRS when rewrapping, so we reset the CRS attribute afterwards
        df_poly = df_poly \
            .to_crs({"proj": "longlat", "lon_wrap": x_mid}) \
            .set_crs(DEF_CRS, allow_override=True)
    else:
        xmin, ymin, xmax, ymax = (points_df.longitude.min(), points_df.latitude.min(),
                                  points_df.longitude.max(), points_df.latitude.max())

    # construct raster
    rows, cols, ras_trans = pts_to_raster_meta((xmin, ymin, xmax, ymax),
                                               (raster_res, -raster_res))
    raster_out = np.zeros((len(val_names), rows, cols))

    # TODO: parallel rasterize
    for i_val, val_name in enumerate(val_names):
        raster_out[i_val, :, :] = rasterio.features.rasterize(
            list(zip(df_poly.geometry, df_poly[val_name])),
            out_shape=(rows, cols),
            transform=ras_trans,
            fill=0,
            all_touched=True,
            dtype=rasterio.float32)

    meta = {
        'crs': df_poly.crs,
        'height': rows,
        'width': cols,
        'transform': ras_trans,
    }
    return raster_out, meta

def subraster_from_bounds(transform, bounds):
    """Compute a subraster definition from a given reference transform and bounds.

    Parameters
    ----------
    transform : rasterio.Affine
        Affine transformation defining the reference grid.
    bounds : tuple of floats (xmin, ymin, xmax, ymax)
        Bounds of the subraster in units and CRS of the reference grid.

    Returns
    -------
    dst_transform : rasterio.Affine
        Subraster affine transformation.
    dst_shape : tuple of ints (height, width)
        Number of pixels of subraster in vertical and horizontal direction.
    """
    window = rasterio.windows.from_bounds(*bounds, transform)

    # align the window bounds to the raster by rounding
    col_min, col_max = np.round(window.col_off), np.round(window.col_off + window.width)
    row_min, row_max = np.round(window.row_off), np.round(window.row_off + window.height)
    window = rasterio.windows.Window(col_min, row_min, col_max - col_min, row_max - row_min)

    dst_transform = rasterio.windows.transform(window, transform)
    dst_shape = (int(window.height), int(window.width))
    return dst_transform, dst_shape

def align_raster_data(source, src_crs, src_transform, dst_crs=None, dst_resolution=None,
                      dst_bounds=None, global_origin=(-180, 90), resampling=None, conserve=None,
                      **kwargs):
    """Reproject 2D np.ndarray to be aligned to a reference grid.

    This function ensures that reprojected data with the same dst_resolution and global_origins are
    aligned to the same global grid, i.e., no offset between destination grid points for different
    source grids that are projected to the same target resolution.

    Note that the origin is required to be in the upper left corner. The result is always oriented
    left to right (west to east) and top to bottom (north to south).

    Parameters
    ----------
    source : np.ndarray
        The source is a 2D ndarray containing the values to be reprojected.
    src_crs : CRS or dict
        Source coordinate reference system, in rasterio dict format.
    src_transform : rasterio.Affine
        Source affine transformation.
    dst_crs : CRS, optional
        Target coordinate reference system, in rasterio dict format. Default: `src_crs`
    dst_resolution : tuple (x_resolution, y_resolution) or float, optional
        Target resolution (positive pixel sizes) in units of the target CRS.
        Default: `(abs(src_transform[0]), abs(src_transform[4]))`
    dst_bounds : tuple of floats (xmin, ymin, xmax, ymax), optional
        Bounds of the target raster in units of the target CRS. By default, the source's bounds
        are reprojected to the target CRS.
    global_origin : tuple (west, north) of floats, optional
        Coordinates of the reference grid's upper left corner. Default: (-180, 90). Make sure to
        change `global_origin` for non-geographical CRS!
    resampling : int, rasterio.enums.Resampling or str, optional
        Resampling method to use. String values like `"nearest"` or `"bilinear"` are resolved to
        attributes of `rasterio.enums.Resampling. Default: `rasterio.enums.Resampling.nearest`
    conserve : str, optional
        If provided, conserve the source array's 'mean' or 'sum' in the transformed data or
        normalize the values of the transformed data ndarray ('norm').
        Default: None (no conservation)
    kwargs : dict, optional
        Additional arguments passed to `rasterio.warp.reproject`.

    Raises
    ------
    ValueError

    Returns
    -------
    destination : np.ndarray with same dtype as `source`
        The transformed 2D ndarray.
    dst_transform : rasterio.Affine
        Destination affine transformation.
    """
    if dst_crs is None:
        dst_crs = src_crs
    if (not dst_crs.is_geographic) and global_origin == (-180, 90):
        LOGGER.warning("Non-geographic destination CRS. Check global_origin!")
    if dst_resolution is None:
        dst_resolution = (np.abs(src_transform[0]), np.abs(src_transform[4]))
    if np.isscalar(dst_resolution):
        dst_resolution = (dst_resolution, dst_resolution)
    if isinstance(resampling, str):
        resampling = getattr(rasterio.warp.Resampling, resampling)

    # determine well-aligned subraster
    global_transform = rasterio.transform.from_origin(*global_origin, *dst_resolution)
    if dst_bounds is None:
        src_bounds = rasterio.transform.array_bounds(*source.shape, src_transform)
        dst_bounds = rasterio.warp.transform_bounds(src_crs, dst_crs, *src_bounds)
    dst_transform, dst_shape = subraster_from_bounds(global_transform, dst_bounds)

    destination = np.zeros(dst_shape, dtype=source.dtype)
    rasterio.warp.reproject(source=source,
                            destination=destination,
                            src_transform=src_transform,
                            src_crs=src_crs,
                            dst_transform=dst_transform,
                            dst_crs=dst_crs,
                            resampling=resampling,
                            **kwargs)

    if conserve == 'mean':
        destination *= source.mean() / destination.mean()
    elif conserve == 'sum':
        destination *= source.sum() / destination.sum()
    elif conserve == 'norm':
        destination *= 1.0 / destination.sum()
    elif conserve is not None:
        raise ValueError(f"Invalid value for conserve: {conserve}")
    return destination, dst_transform

def mask_raster_with_geometry(raster, transform, shapes, nodata=None, **kwargs):
    """
    Change values in `raster` that are outside of given `shapes` to `nodata`.

    This function is a wrapper for rasterio.mask.mask to allow for
    in-memory processing. This is done by first writing data to memfile and then
    reading from it before the function call to rasterio.mask.mask().
    The MemoryFile will be discarded after exiting the with statement.

    Parameters
    ----------
    raster : numpy.ndarray
        raster to be masked with dim: [H, W].
    transform : affine.Affine
         the transform of the raster.
    shapes : GeoJSON-like dict or an object that implements the Python geo
        interface protocol (such as a Shapely Polygon)
        Passed to rasterio.mask.mask
    nodata : int or float, optional
        Passed to rasterio.mask.mask:
        Data points outside `shapes` are set to `nodata`.
    kwargs : optional
        Passed to rasterio.mask.mask.

    Returns
    -------
    masked: numpy.ndarray or numpy.ma.MaskedArray
        raster with dim: [H, W] and points outside shapes set to `nodata`
    """
    with rasterio.io.MemoryFile() as memfile:
        with memfile.open(
            driver='GTiff',
            height=raster.shape[0],
            width=raster.shape[1],
            count=1,
            dtype=raster.dtype,
            transform=transform,
        ) as dataset:
            dataset.write(raster, 1)
        with memfile.open() as dataset:
            output, _ = rasterio.mask.mask(dataset, shapes, nodata=nodata, **kwargs)
    return output.squeeze(0)

def set_df_geometry_points(df_val, scheduler=None, crs=None):
    """Set given geometry to given dataframe using dask if scheduler.

    Parameters
    ----------
    df_val : GeoDataFrame
        contains latitude and longitude columns
    scheduler : str, optional
        used for dask map_partitions. “threads”, “synchronous” or “processes”
    crs : object (anything readable by pyproj4.CRS.from_user_input), optional
        Coordinate Reference System, if omitted or None: df_val.geometry.crs
    """
    LOGGER.info('Setting geometry points.')

    # keep the original crs if any
    if crs is None:
        try:
            crs = df_val.geometry.crs
        except AttributeError:
            crs = None

    # work in parallel
    if scheduler:
        def apply_point(df_exp):
            return df_exp.apply(lambda row: Point(row.longitude, row.latitude), axis=1)

        ddata = dd.from_pandas(df_val, npartitions=cpu_count())
        df_val['geometry'] = ddata.map_partitions(apply_point, meta=Point) \
                                  .compute(scheduler=scheduler)
    # single process
    else:
        df_val['geometry'] = gpd.GeoSeries(
            gpd.points_from_xy(df_val.longitude, df_val.latitude), index=df_val.index, crs=crs)

    # set crs
    if crs:
        df_val.set_crs(crs, inplace=True)


def fao_code_def():
    """Generates list of FAO country codes and corresponding ISO numeric-3 codes.

    Returns
    -------
    iso_list : list
        list of ISO numeric-3 codes
    faocode_list : list
        list of FAO country codes
    """
    # FAO_FILE2: contains FAO country codes and correstponding ISO3 Code
    #           (http://www.fao.org/faostat/en/#definitions)
    fao_file = pd.read_csv(SYSTEM_DIR.joinpath("FAOSTAT_data_country_codes.csv"))
    fao_code = getattr(fao_file, 'Country Code').values
    fao_iso = (getattr(fao_file, 'ISO3 Code').values).tolist()

    # create a list of ISO3 codes and corresponding fao country codes
    iso_list = list()
    faocode_list = list()
    for idx, iso in enumerate(fao_iso):
        if isinstance(iso, str):
            iso_list.append(country_to_iso(iso, "numeric"))
            faocode_list.append(int(fao_code[idx]))

    return iso_list, faocode_list

def country_faocode2iso(input_fao):
    """Convert FAO country code to ISO numeric-3 codes.

    Parameters
    ----------
    input_fao : int or array
        FAO country codes of countries (or single code)

    Returns
    -------
    output_iso : int or array
        ISO numeric-3 codes of countries (or single code)
    """

    # load relation between ISO numeric-3 code and FAO country code
    iso_list, faocode_list = fao_code_def()

    # determine the fao country code for the input str or list
    output_iso = np.zeros(len(input_fao))
    for item, faocode in enumerate(input_fao):
        idx = np.where(faocode_list == faocode)[0]
        if len(idx) == 1:
            output_iso[item] = iso_list[idx[0]]

    return output_iso

def country_iso2faocode(input_iso):
    """Convert ISO numeric-3 codes to FAO country code.

    Parameters
    ----------
    input_iso : iterable of int
        ISO numeric-3 code(s) of country/countries

    Returns
    -------
    output_faocode : numpy.array
        FAO country code(s) of country/countries
    """
    # load relation between ISO numeric-3 code and FAO country code
    iso_list, faocode_list = fao_code_def()

    # determine the fao country code for the input str or list
    output_faocode = np.zeros(len(input_iso))
    for item, iso in enumerate(input_iso):
        idx = np.where(iso_list == iso)[0]
        if len(idx) == 1:
            output_faocode[item] = faocode_list[idx[0]]

    return output_faocode<|MERGE_RESOLUTION|>--- conflicted
+++ resolved
@@ -53,13 +53,8 @@
 import shapefile
 from sklearn.neighbors import BallTree
 
-<<<<<<< HEAD
-from climada.util.constants import (DEF_CRS,EARTH_RADIUS_KM, SYSTEM_DIR,
-                                    ONE_LAT_KM, NATEARTH_CENTROIDS,
-=======
 from climada.util.constants import (DEF_CRS, EARTH_RADIUS_KM, SYSTEM_DIR, ONE_LAT_KM,
                                     NATEARTH_CENTROIDS,
->>>>>>> 44bfd260
                                     ISIMIP_GPWV3_NATID_150AS,
                                     ISIMIP_NATID_TO_ISO,
                                     NONISO_REGIONS,
@@ -86,211 +81,9 @@
 MAX_DEM_TILES_DOWN = 300
 """Maximum DEM tiles to dowload"""
 
-<<<<<<< HEAD
-DIST_DEF = ['approx', 'haversine', 'euclidian']
-"""Distances"""
-
-METHOD = ['NN']
-"""Interpolation methods"""
-
-THRESHOLD = 100
-"""Distance threshold in km. Nearest neighbors with greater distances are
-not considered."""
-
-
-@jit(nopython=True, parallel=True)
-def _dist_sqr_approx(lats1, lons1, cos_lats1, lats2, lons2):
-    """
-    Compute squared equirectangular approximation distance. Values need
-    to be sqrt and multiplicated by ONE_LAT_KM to obtain distance in km.
-    """
-    d_lon = lons1 - lons2
-    d_lat = lats1 - lats2
-    return d_lon * d_lon * cos_lats1 * cos_lats1 + d_lat * d_lat
-
-def interpol_index(centroids, coordinates, method=METHOD[0],
-                   distance=DIST_DEF[1], threshold=THRESHOLD):
-    """Returns for each coordinate the centroids indexes used for
-    interpolation.
-
-    Parameters
-    ----------
-    centroids : 2d array
-        First column contains latitude, second column contains longitude. Each
-        row is a geographic point
-    coordinates : 2d array
-        First column contains latitude, second column contains longitude. Each
-        row is a geographic point
-    method : str, optional
-        interpolation method to use. NN default.
-    distance : str, optional
-        distance to use. Haversine default
-    threshold : float
-        distance threshold in km over which no neighbor will be found. Those
-        are assigned with a -1 index
-
-    Returns
-    -------
-    interp : numpy array
-        with so many rows as coordinates containing the centroids indexes
-    """
-    if (method == METHOD[0]) & (distance == DIST_DEF[0]):
-        # Compute for each coordinate the closest centroid
-        interp = index_nn_aprox(centroids, coordinates, threshold)
-    elif (method == METHOD[0]) & (distance == DIST_DEF[1]):
-        # Compute the nearest centroid for each coordinate using the
-        # haversine formula. This is done with a Ball tree.
-        interp = index_nn_haversine(centroids, coordinates, threshold)
-    elif (method == METHOD[0]) & (distance == DIST_DEF[2]):
-        interp = index_nn_euclidian(centroids, coordinates, threshold)
-    else:
-        LOGGER.error('Interpolation using %s with distance %s is not '
-                     'supported.', method, distance)
-        interp = np.array([])
-    return interp
-
-def index_nn_aprox(centroids, coordinates, threshold=THRESHOLD):
-    """
-    Compute the nearest centroid for each coordinate using the
-    euclidian distance d = ((dlon)cos(lat))^2+(dlat)^2. For distant points
-    (e.g. more than 100km apart) use the haversine distance.
-
-    Parameters
-    ----------
-    centroids : 2d array
-        First column contains latitude, second column contains longitude. Each
-        row is a geographic point
-    coordinates : 2d array
-        First column contains latitude, second column contains longitude. Each
-        row is a geographic point
-    threshold : float
-        distance threshold in km over which no neighbor will be found. Those
-        are assigned with a -1 index
-
-    Returns
-    -------
-    assigend: array
-        with so many rows as coordinates containing the centroids indexes
-    """
-
-    # Compute only for the unique coordinates. Copy the results for the
-    # not unique coordinates
-    _, idx, inv = np.unique(coordinates, axis=0, return_index=True,
-                            return_inverse=True)
-    # Compute cos(lat) for all centroids
-    centr_cos_lat = np.cos(np.radians(centroids[:, 0]))
-    assigned = np.zeros(coordinates.shape[0], int)
-    num_warn = 0
-    for icoord, iidx in enumerate(idx):
-        dist = _dist_sqr_approx(centroids[:, 0], centroids[:, 1],
-                               centr_cos_lat, coordinates[iidx, 0],
-                               coordinates[iidx, 1])
-        min_idx = dist.argmin()
-        # Raise a warning if the minimum distance is greater than the
-        # threshold and set an unvalid index -1
-        if np.sqrt(dist.min()) * ONE_LAT_KM > threshold:
-            num_warn += 1
-            min_idx = -1
-
-        # Assign found centroid index to all the same coordinates
-        assigned[inv == icoord] = min_idx
-
-    if num_warn:
-        LOGGER.warning('Distance to closest centroid is greater than %s'
-                       'km for %s coordinates.', threshold, num_warn)
-
-    return assigned
-
-def index_nn_haversine(centroids, coordinates, threshold=THRESHOLD):
-    """Compute the neareast centroid for each coordinate using a Ball
-    tree with haversine distance.
-
-    Parameters
-    ----------
-    centroids : 2d array
-        First column contains latitude, second column contains longitude.
-        Each row is a geographic point
-    coordinates : 2d array
-        First column contains latitude, second column contains longitude. Each
-        row is a geographic point
-    threshold : float
-        distance threshold in km over which no neighbor will be found. Those
-        are assigned with a -1 index
-
-    Returns
-    -------
-    np.array
-        with so many rows as coordinates containing the centroids indexes
-    """
-    # Construct tree from centroids
-    tree = BallTree(np.radians(centroids), metric='haversine')
-    # Select unique exposures coordinates
-    _, idx, inv = np.unique(coordinates, axis=0, return_index=True,
-                            return_inverse=True)
-
-    # query the k closest points of the n_points using dual tree
-    dist, assigned = tree.query(np.radians(coordinates[idx]), k=1,
-                                return_distance=True, dualtree=True,
-                                breadth_first=False)
-
-    # Raise a warning if the minimum distance is greater than the
-    # threshold and set an unvalid index -1
-    num_warn = np.sum(dist * EARTH_RADIUS_KM > threshold)
-    if num_warn:
-        LOGGER.warning('Distance to closest centroid is greater than %s'
-                       'km for %s coordinates.', threshold, num_warn)
-        assigned[dist * EARTH_RADIUS_KM > threshold] = -1
-
-    # Copy result to all exposures and return value
-    return np.squeeze(assigned[inv])
-
-
-def index_nn_euclidian(centroids, coordinates, threshold=THRESHOLD):
-    """Compute the neareast centroid for each coordinate using a Ball
-    tree with haversine distance.
-
-    Parameters
-    ----------
-    centroids : 2d array
-        First column contains latitude, second column contains longitude.
-        Each row is a geographic point
-    coordinates : 2d array
-        First column contains latitude, second column contains longitude. Each
-        row is a geographic point
-    threshold : float
-        distance threshold in km over which no neighbor will be found. Those
-        are assigned with a -1 index
-
-    Returns
-    -------
-    np.array
-        with so many rows as coordinates containing the centroids indexes
-    """
-    # Construct tree from centroids
-    tree = sp.spatial.cKDTree(np.radians(centroids))
-    # Select unique exposures coordinates
-    _, idx, inv = np.unique(coordinates, axis=0, return_index=True,
-                            return_inverse=True)
-
-    # query the k closest points of the n_points using dual tree
-    dist, assigned = tree.query(np.radians(coordinates[idx]), k=1, p=2, workers=-1)
-
-    # Raise a warning if the minimum distance is greater than the
-    # threshold and set an unvalid index -1
-    num_warn = np.sum(dist * EARTH_RADIUS_KM > threshold)
-    if num_warn:
-        LOGGER.warning('Distance to closest centroid is greater than %s'
-                       'km for %s coordinates.', threshold, num_warn)
-        assigned[dist * EARTH_RADIUS_KM > threshold] = -1
-
-    # Copy result to all exposures and return value
-    return np.squeeze(assigned[inv])
-
-=======
 NEAREST_NEIGHBOR_THRESHOLD = 100
 """Distance threshold in km for coordinate assignment. Nearest neighbors with greater distances
 are not considered."""
->>>>>>> 44bfd260
 
 def latlon_to_geosph_vector(lat, lon, rad=False, basis=False):
     """Convert lat/lon coodinates to radial vectors (on geosphere)
@@ -1193,14 +986,8 @@
         # assign remaining coordinates to their geographically nearest neighbor
         if threshold > 0 and exact_assign_idx.size != coords_view.size:
             not_assigned_idx_mask = (assigned_idx == -1)
-<<<<<<< HEAD
-            assigned_idx[not_assigned_idx_mask] = interpol_index(
-                coords_to_assign, coords[not_assigned_idx_mask],
-                method=method, distance=distance, threshold=threshold)
-=======
             assigned_idx[not_assigned_idx_mask] = nearest_neighbor_funcs[distance](
                 coords_to_assign, coords[not_assigned_idx_mask], threshold, **kwargs)
->>>>>>> 44bfd260
     return assigned_idx
 
 @numba.njit

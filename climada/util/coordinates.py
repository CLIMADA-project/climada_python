--- conflicted
+++ resolved
@@ -2408,11 +2408,10 @@
         latval = points_df.geometry.y
         lonval = points_df.geometry.x
     else:
-        latval = points_df.latitude.values
-        lonval = points_df.longitude.values
+        latval = points_df["latitude"].values
+        lonval = points_df["longitude"].values
 
     if not res:
-<<<<<<< HEAD
         res = np.abs(get_resolution(latval, lonval)).min()
     if not raster_res:
         raster_res = res
@@ -2420,18 +2419,9 @@
     if 'geometry' in points_df:
         fun = lambda r: r.geometry.buffer(res / 2).envelope
     else:
-        fun = lambda r: Point(r.longitude, r.latitude).buffer(res / 2).envelope
+        fun = lambda r: Point(r["longitude"], r["latitude"]).buffer(res / 2).envelope
 
     def apply_box(df_exp):
-=======
-        res = np.abs(get_resolution(points_df['latitude'].values,
-                                    points_df['longitude'].values)).min()
-    if not raster_res:
-        raster_res = res
-
-    def apply_box(df_exp):
-        fun = lambda r: Point(r['longitude'], r['latitude']).buffer(res / 2).envelope
->>>>>>> 2ba8be9d
         return df_exp.apply(fun, axis=1)
 
     LOGGER.info('Raster from resolution %s to %s.', res, raster_res)
@@ -2455,25 +2445,15 @@
 
     # renormalize longitude if necessary
     if equal_crs(df_poly.crs, DEF_CRS):
-<<<<<<< HEAD
         xmin, ymin, xmax, ymax = latlon_bounds(latval, lonval)
-=======
-        xmin, ymin, xmax, ymax = latlon_bounds(points_df['latitude'].values,
-                                               points_df['longitude'].values)
->>>>>>> 2ba8be9d
         x_mid = 0.5 * (xmin + xmax)
         # we don't really change the CRS when rewrapping, so we reset the CRS attribute afterwards
         df_poly = df_poly \
             .to_crs({"proj": "longlat", "lon_wrap": x_mid}) \
             .set_crs(DEF_CRS, allow_override=True)
     else:
-<<<<<<< HEAD
         xmin, ymin, xmax, ymax = (lonval.min(), latval.min(),
                                   lonval.max(), latval.max())
-=======
-        xmin, ymin, xmax, ymax = (points_df['longitude'].min(), points_df['latitude'].min(),
-                                  points_df['longitude'].max(), points_df['latitude'].max())
->>>>>>> 2ba8be9d
 
     # construct raster
     rows, cols, ras_trans = pts_to_raster_meta((xmin, ymin, xmax, ymax),

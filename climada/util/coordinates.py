--- conflicted
+++ resolved
@@ -267,15 +267,8 @@
             vec1, vbasis = latlon_to_geosph_vector(lat1, lon1, rad=True, basis=True)
             vec2 = latlon_to_geosph_vector(lat2, lon2, rad=True)
             scal = 1 - 2 * hav
-<<<<<<< HEAD
-            fact = dist_km / np.fmax(np.spacing(1), np.sqrt(1 - scal**2))
-            vtan = -scal[..., None] * vec1[..., None, :]
-            vtan += vec2[:, None]
-            vtan *= fact[..., None]
-=======
             fact = dist / np.fmax(np.spacing(1), np.sqrt(1 - scal**2))
             vtan = fact[..., None] * (vec2[:, None] - scal[..., None] * vec1[:, :, None])
->>>>>>> 57071c11
             vtan = np.einsum('nkli,nkji->nklj', vtan, vbasis)
     else:
         LOGGER.error("Unknown distance approximation method: %s", method)

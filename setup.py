"""A setuptools based setup module.
"""

from pathlib import Path

from setuptools import find_namespace_packages, setup

here = Path(__file__).parent.absolute()

# Get the long description from the README file
with open(here.joinpath("README.md"), encoding="utf-8") as f:
    long_description = f.read()

# Requirements for documentation
DEPS_DOC = [
    "ipython",
    "myst-nb",
    "readthedocs-sphinx-ext>=2.2",
    "sphinx",
    "sphinx-book-theme",
    "sphinx-markdown-tables",
]

# Requirements for testing
DEPS_TEST = [
    "ipython",
    "mccabe>=0.6",
    "pylint>=3.0",
    "pytest",
    "pytest-cov",
    "pytest-subtests",
]

# Requirements for development
DEPS_DEV = (
    DEPS_DOC
    + DEPS_TEST
    + [
        "pre-commit",
    ]
)

setup(
    name="climada",
    version="6.0.1-dev",
    description="CLIMADA in Python",
    long_description=long_description,
    long_description_content_type="text/markdown",
    url="https://github.com/CLIMADA-project/climada_python",
    author="ETH",
    author_email="schmide@ethz.ch",
    license="OSI Approved :: GNU Lesser General Public License v3 (GPLv3)",
    classifiers=[
        "Development Status :: 4 - Beta",
        "Programming Language :: Python :: 3",
        "Topic :: Scientific/Engineering :: Atmospheric Science",
        "Topic :: Scientific/Engineering :: GIS",
        "Topic :: Scientific/Engineering :: Mathematics",
    ],
<<<<<<< HEAD

    keywords='climate adaptation',

    python_requires=">=3.10,<3.13",

=======
    keywords="climate adaptation",
    python_requires=">=3.10,<3.12",
>>>>>>> f90267a2
    install_requires=[
        "bayesian-optimization<2.0",
        "bottleneck",
        "cartopy",
        "cfgrib",
        "contextily",
        "dask",
        "deprecation",
        "geopandas",
        "h5py",
        "haversine",
        "matplotlib",
        "netcdf4",
        "numba",
        "openpyxl",
        "overpy",
        "pandas",
        "pandas-datareader",
        "pathos",
        "peewee",
        "pillow",
        "pint",
        "pycountry",
        "pyproj",
        "rasterio",
        "salib",
        "scikit-learn",
        "seaborn",
        "statsmodels",
        "sparse",
        "tables",
        "tabulate",
        "tqdm",
        "xarray",
        "xlrd",
        "xlsxwriter",
    ],
    extras_require={
        "doc": DEPS_DOC,
        "test": DEPS_TEST,
        "dev": DEPS_DEV,
    },
    packages=find_namespace_packages(include=["climada*"]),
    setup_requires=["setuptools_scm"],
    include_package_data=True,
)<|MERGE_RESOLUTION|>--- conflicted
+++ resolved
@@ -57,16 +57,8 @@
         "Topic :: Scientific/Engineering :: GIS",
         "Topic :: Scientific/Engineering :: Mathematics",
     ],
-<<<<<<< HEAD
-
-    keywords='climate adaptation',
-
+    keywords="climate adaptation",
     python_requires=">=3.10,<3.13",
-
-=======
-    keywords="climate adaptation",
-    python_requires=">=3.10,<3.12",
->>>>>>> f90267a2
     install_requires=[
         "bayesian-optimization<2.0",
         "bottleneck",

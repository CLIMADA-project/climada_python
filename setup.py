--- conflicted
+++ resolved
@@ -33,11 +33,7 @@
 setup(
     name='climada',
 
-<<<<<<< HEAD
-    version='4.0.1',
-=======
     version='4.0.2-dev',
->>>>>>> 1dae5a7c
 
     description='CLIMADA in Python',
 

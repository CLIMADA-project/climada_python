"""A setuptools based setup module.
"""

from pathlib import Path

from setuptools import find_namespace_packages, setup

here = Path(__file__).parent.absolute()

# Get the long description from the README file
with open(here.joinpath("README.md"), encoding="utf-8") as f:
    long_description = f.read()

# Requirements for documentation
DEPS_DOC = [
    "ipython",
    "myst-nb",
    "readthedocs-sphinx-ext>=2.2",
    "sphinx",
    "sphinx-book-theme",
    "sphinx-markdown-tables",
]

# Requirements for testing
DEPS_TEST = [
    "ipython",
    "mccabe>=0.6",
    "pylint>=3.0",
    "pytest",
    "pytest-cov",
    "pytest-subtests",
]

# Requirements for development
DEPS_DEV = (
    DEPS_DOC
    + DEPS_TEST
    + [
        "pre-commit",
    ]
)

setup(
    name="climada",
<<<<<<< HEAD
    version="6.0.0",
=======
    version="6.0.1-dev",
>>>>>>> edfce31f
    description="CLIMADA in Python",
    long_description=long_description,
    long_description_content_type="text/markdown",
    url="https://github.com/CLIMADA-project/climada_python",
    author="ETH",
    author_email="schmide@ethz.ch",
    license="OSI Approved :: GNU Lesser General Public License v3 (GPLv3)",
    classifiers=[
        "Development Status :: 4 - Beta",
        "Programming Language :: Python :: 3",
        "Topic :: Scientific/Engineering :: Atmospheric Science",
        "Topic :: Scientific/Engineering :: GIS",
        "Topic :: Scientific/Engineering :: Mathematics",
    ],
    keywords="climate adaptation",
    python_requires=">=3.10,<3.12",
    install_requires=[
        "bayesian-optimization<2.0",
        "bottleneck",
        "cartopy",
        "cfgrib",
        "contextily",
        "dask",
        "deprecation",
        "geopandas",
        "h5py",
        "haversine",
        "matplotlib",
        "netcdf4",
        "numba",
        "openpyxl",
        "overpy",
        "pandas",
        "pandas-datareader",
        "pathos",
        "peewee",
        "pillow",
        "pint",
        "pycountry",
        "pyproj",
        "rasterio",
        "salib",
        "scikit-learn",
        "seaborn",
        "statsmodels",
        "sparse",
        "tables",
        "tabulate",
        "tqdm",
        "xarray",
        "xlrd",
        "xlsxwriter",
    ],
    extras_require={
        "doc": DEPS_DOC,
        "test": DEPS_TEST,
        "dev": DEPS_DEV,
    },
    packages=find_namespace_packages(include=["climada*"]),
    setup_requires=["setuptools_scm"],
    include_package_data=True,
)<|MERGE_RESOLUTION|>--- conflicted
+++ resolved
@@ -42,11 +42,7 @@
 
 setup(
     name="climada",
-<<<<<<< HEAD
-    version="6.0.0",
-=======
     version="6.0.1-dev",
->>>>>>> edfce31f
     description="CLIMADA in Python",
     long_description=long_description,
     long_description_content_type="text/markdown",

"""A setuptools based setup module.
"""

from pathlib import Path
from setuptools import setup, find_namespace_packages

here = Path(__file__).parent.absolute()

# Get the long description from the README file
with open(here.joinpath('README.md'), encoding='utf-8') as f:
    long_description = f.read()

# Requirements for documentation
DEPS_DOC = [
    "ipython",
    "myst-nb",
    "readthedocs-sphinx-ext>=2.2",
    "sphinx",
    "sphinx-book-theme",
    "sphinx-markdown-tables",
]

# Requirements for testing
DEPS_TEST = [
    "ipython",
    "mccabe>=0.6",
    "pylint==2.7.1",
    "pytest",
    "pytest-cov",
    "pytest-subtests",
]

setup(
    name='climada',

<<<<<<< HEAD
    version='5.0.0',
=======
    version='5.0.1-dev',
>>>>>>> 9b32e939

    description='CLIMADA in Python',

    long_description=long_description,
    long_description_content_type="text/markdown",

    url='https://github.com/CLIMADA-project/climada_python',

    author='ETH',
    author_email='schmide@ethz.ch',

    license='OSI Approved :: GNU Lesser General Public License v3 (GPLv3)',

    classifiers=[
        'Development Status :: 4 - Beta',
        'Programming Language :: Python :: 3.9',
        'Topic :: Scientific/Engineering :: Atmospheric Science',
        'Topic :: Scientific/Engineering :: GIS',
        'Topic :: Scientific/Engineering :: Mathematics',
    ],

    keywords='climate adaptation',

    python_requires=">=3.9,<3.12",

    install_requires=[
        'bayesian-optimization',
        'bottleneck',
        'cartopy',
        'cfgrib',
        'contextily',
        'dask',
        'deprecation',
        'geopandas',
        'h5py',
        'haversine',
        'matplotlib',
        'netcdf4',
        'numba',
        'openpyxl',
        'overpy',
        'pandas',
        'pandas-datareader',
        'pathos',
        'peewee',
        'pillow',
        'pint',
        'pycountry',
        'pyproj',
        'rasterio',
        'salib',
        'scikit-learn',
        'seaborn',
        'statsmodels',
        'sparse',
        'tables',
        'tabulate',
        'tqdm',
        'xarray',
        'xlrd',
        'xlsxwriter',
        'xmlrunner'
    ],

    extras_require={
        "doc": DEPS_DOC,
        "test": DEPS_TEST,
        "dev": DEPS_DOC + DEPS_TEST
    },

    packages=find_namespace_packages(include=['climada*']),

    setup_requires=['setuptools_scm'],
    include_package_data=True,
)<|MERGE_RESOLUTION|>--- conflicted
+++ resolved
@@ -32,13 +32,7 @@
 
 setup(
     name='climada',
-
-<<<<<<< HEAD
-    version='5.0.0',
-=======
     version='5.0.1-dev',
->>>>>>> 9b32e939
-
     description='CLIMADA in Python',
 
     long_description=long_description,

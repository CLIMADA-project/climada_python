--- conflicted
+++ resolved
@@ -19,10 +19,7 @@
     "sphinx",
     "sphinx-book-theme",
     "sphinx-markdown-tables",
-<<<<<<< HEAD
     "sphinx-design",
-=======
->>>>>>> 2995735f
     "sphinx-mdinclude",
 ]
 
@@ -63,11 +60,7 @@
         "Topic :: Scientific/Engineering :: Mathematics",
     ],
     keywords="climate adaptation",
-<<<<<<< HEAD
-    python_requires=">=3.10,<3.12",
-=======
     python_requires=">=3.10,<3.13",
->>>>>>> 2995735f
     install_requires=[
         "bayesian-optimization<2.0",
         "bottleneck",

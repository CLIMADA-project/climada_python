"""A setuptools based setup module.
"""

from pathlib import Path
from setuptools import find_packages, setup

here = Path(__file__).parent.absolute()

# Get the long description from the README file
with open(here.joinpath('README.md'), encoding='utf-8') as f:
    long_description = f.read()

setup(
    name='climada',

<<<<<<< HEAD
    version='3.1.3',
=======
    version='3.1.3-dev',
>>>>>>> 9eca9535

    description='CLIMADA in Python',

    long_description=long_description,
    long_description_content_type="text/markdown",

    url='https://github.com/CLIMADA-project/climada_python',

    author='ETH',
    author_email='schmide@ethz.ch',

    license='OSI Approved :: GNU Lesser General Public License v3 (GPLv3)',

    classifiers=[
        #   3 - Alpha
        #   4 - Beta
        #   5 - Production/Stable
        'Development Status :: 4 - Beta',
        'Programming Language :: Python :: 3.8',
        'Topic :: Scientific/Engineering :: Atmospheric Science',
        'Topic :: Scientific/Engineering :: GIS',
        'Topic :: Scientific/Engineering :: Mathematics',
    ],

    keywords='climate adaptation',

    packages=find_packages() + ['data'],

    install_requires=[
        'bottleneck',
        'cartopy',
        'cfgrib',
        'contextily',
        'dask',
        'deprecation',
        'geopandas',
        'h5py',
        'haversine',
        'matplotlib',
        'netcdf4',
        'numba',
        'overpy',
        'pandas',
        'pandas-datareader',
        'pathos',
        'peewee',
        'pillow',
        'pint',
        'pybufrkit',
        'pycountry',
        'rasterio',
        'salib',
        'scikit-learn',
        'statsmodels',
        'tables',
        'tabulate',
        'tqdm',
        'xarray',
        'xlrd',
        'xlsxwriter',
        'xmlrunner'
    ],

    include_package_data=True
)<|MERGE_RESOLUTION|>--- conflicted
+++ resolved
@@ -13,11 +13,7 @@
 setup(
     name='climada',
 
-<<<<<<< HEAD
-    version='3.1.3',
-=======
     version='3.1.3-dev',
->>>>>>> 9eca9535
 
     description='CLIMADA in Python',
 

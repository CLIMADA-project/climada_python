--- conflicted
+++ resolved
@@ -13,11 +13,7 @@
 setup(
     name='climada',
 
-<<<<<<< HEAD
-    version='3.3.0-dev',
-=======
-    version='3.3.1',
->>>>>>> 6139590f
+    version='3.3.1-dev',
 
     description='CLIMADA in Python',
 

name: GitHub CI

# Execute this for every push
on: [push]

# Use bash explicitly for being able to enter the conda environment
defaults:
  run:
    shell: bash -el {0}

jobs:
  build-and-test:
    name: 'Core / Unit Test Pipeline'
    runs-on: ubuntu-latest
    timeout-minutes: 20
    permissions:
      # For publishing results
      checks: write

    # Run this test for different Python versions
    strategy:
      # Do not abort other tests if only a single one fails
      fail-fast: false
      matrix:
<<<<<<< HEAD
        python-version: ["3.10", "3.11"]
=======
        python-version: ["3.10", "3.11", "3.12"]
>>>>>>> 2995735f

    steps:
      -
        name: Checkout Repo
        uses: actions/checkout@v4
      -
        # Store the current date to use it as cache key for the environment
        name: Get current date
        id: date
        run: echo "date=$(date +%Y-%m-%d)" >> "${GITHUB_OUTPUT}"
      -
        name: Create Environment with Mamba
        uses: mamba-org/setup-micromamba@v1
        with:
          environment-name: climada_env_${{ matrix.python-version }}
          environment-file: requirements/env_climada.yml
          create-args: >-
            python=${{ matrix.python-version }}
            make
          # Persist environment for branch, Python version, single day
          cache-environment-key: env-${{ github.ref }}-${{ matrix.python-version }}-${{ steps.date.outputs.date }}
      -
        name: Install CLIMADA
        run: |
          python -m pip install ".[test]"
      -
        name: Run Unit Tests
        run: |
          make unit_test
      -
        name: Publish Test Results
        uses: EnricoMi/publish-unit-test-result-action@v2
        if: always()
        with:
          junit_files: tests_xml/tests.xml
          check_name: "Core / Unit Test Results (${{ matrix.python-version }})"
          comment_mode: "off"
      -
        name: Upload Coverage Reports
        if: always()
        uses: actions/upload-artifact@v4
        with:
          name: coverage-report-core-unittests-py${{ matrix.python-version }}
          path: coverage/

  test-petals:
    name: Petals Compatibility
    uses: CLIMADA-project/climada_petals/.github/workflows/testing.yml@develop
    needs: build-and-test
    with:
      core_branch: ${{ github.ref }}
      petals_branch: develop
    permissions:
      checks: write<|MERGE_RESOLUTION|>--- conflicted
+++ resolved
@@ -22,11 +22,7 @@
       # Do not abort other tests if only a single one fails
       fail-fast: false
       matrix:
-<<<<<<< HEAD
-        python-version: ["3.10", "3.11"]
-=======
         python-version: ["3.10", "3.11", "3.12"]
->>>>>>> 2995735f
 
     steps:
       -
